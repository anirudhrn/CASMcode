#include "casm/symmetry/SymOp.hh"

#include "casm/crystallography/Lattice.hh"
#include "casm/symmetry/SymGroup.hh"
#include "casm/symmetry/SymGroupRep.hh"
#include "casm/casm_io/json_io/container.hh"
namespace CASM {

<<<<<<< HEAD
  const double &SymOp::map_error() const {
    return m_map_error;
=======
  //SymOpRepresentation::~SymOpRepresentation() {}

  const Matrix3<double> &SymOp::get_matrix(COORD_TYPE mode) const {
    if(!calc(mode)) {
      std::cerr << "Warning: Could not access symmetry matrix in " << COORD_MODE::NAME(mode) << " mode." << std::endl;
      assert(0);
    }
    return symmetry_mat[mode];
  }

  //*******************************************************************************************

  const Matrix3<double> &SymOp::get_matrix() const {
    if(!calc(COORD_MODE::CHECK())) {
      std::cerr << "Warning: Could not access symmetry matrix in " << COORD_MODE::NAME() << " mode." << std::endl;
      assert(0);
    }
    return symmetry_mat[mode_ind()];
  }

  //*******************************************************************************************
  const Vector3<double> &SymOp::get_eigenvec(COORD_TYPE mode) const {
    return eigenvec(mode);
  }

  //*******************************************************************************************

  const Vector3<double> &SymOp::get_eigenvec() const {
    return eigenvec(COORD_MODE::CHECK());
  }


  //*******************************************************************************************

  const double &SymOp::get_map_error() const {
    return map_error;
>>>>>>> 4e5b6720
  }

  //*******************************************************************************************

  void SymOp::set_map_error(const double &value) {
    m_map_error = value;
    return;
  }


<<<<<<< HEAD
  //**********************************************************
=======
  //*******************************************************************************************
  double SymOp::operator()(int i, int j, COORD_TYPE mode) const {
    if(calc(mode))
      return symmetry_mat[mode](i, j);

    std::cerr << "WARNING: Attempting to access elements from improperly initialized symmetry matrix!\n";
    return NAN;
  }
  //*******************************************************************************************

  const Vector3<double> &SymOp::tau(COORD_TYPE mode) const {
    return tau_vec(mode);
  }

  //*******************************************************************************************

  const Coordinate &SymOp::tau() const {
    return tau_vec;
  }

  //*******************************************************************************************

  double SymOp::tau(int i, COORD_TYPE mode) const {
    if(mode == COORD_DEFAULT)
      mode = COORD_MODE::CHECK();

    return tau(mode)[i];
  }

  //*******************************************************************************************

  bool SymOp::calc(COORD_TYPE mode) const {
    COORD_TYPE tmode = mode;
    if(mode == COORD_DEFAULT) {
      tmode = COORD_MODE::CHECK();
    }
    if(!is_current[tmode] && is_current[!tmode] && home) {
      symmetry_mat[tmode] = (home->coord_trans(!tmode)) * symmetry_mat[!tmode] * (home->coord_trans(tmode));
      is_current[tmode] = true;

    }

    return is_current[tmode];

  }

  //*******************************************************************************************

  void SymOp::set_lattice(const Lattice &new_lat, COORD_TYPE mode) {
    COORD_TYPE not_mode(FRAC);
    if(mode == FRAC)
      not_mode = CART;
    if(&new_lat == home) return;
    calc(mode);
    home = &new_lat;
    is_current[not_mode] = false;
    tau_vec.set_lattice(new_lat, mode);
    eigenvec.set_lattice(new_lat, mode);
    screw_glide_shift.set_lattice(new_lat, mode);
    return;
  }

  //*******************************************************************************************

  const Lattice &SymOp::get_home() const {
    return *home;
  }

  //*******************************************************************************************
>>>>>>> 4e5b6720

  void SymOp::set_index(const MasterSymGroup &new_group, Index new_index) {
    if((valid_index(new_index) && new_index < new_group.size())
       && (this == &(new_group[new_index]) ||
           almost_equal(matrix(), new_group[new_index].matrix()))) {
      m_master_group = &new_group;
      op_index = new_index;
    }
    else {
      m_master_group = &new_group;
      //m_master_group = NULL;
      op_index = -1;
    }
  }

<<<<<<< HEAD
  //**********************************************************
=======
  //*******************************************************************************************

  void SymOp::set_rep(Index rep_ID, const SymOpRepresentation &op_rep) const {
    SymGroupRep const *tRep(master_group().representation(rep_ID));
    if(!tRep) {
      std::cerr << "CRITICAL ERROR: In SymOp::set_matrix_rep(" << rep_ID << "), representation was not found.\n"
                << "                Exiting...\n";
      exit(1);
    }

    tRep->set_rep(op_index, op_rep);

    return;
  }

  //*******************************************************************************************

  Eigen::MatrixXd const *SymOp::get_matrix_rep(Index rep_ID) const {
    SymGroupRep const *tRep(master_group().representation(rep_ID));
    if(!tRep) return NULL;

    return (tRep->at(op_index))->get_MatrixXd();
  }

  //**********************************************************
  SymBasisPermute const *SymOp::get_basis_permute_rep(Index rep_ID) const {

    SymGroupRep const *tRep(master_group().representation(rep_ID));
    if(!tRep) {
      std::cerr << "Warning: You have requested information from a nonexistent representation!\n"
                << "m_master_group pointer is " << m_master_group << '\n';
      return NULL;
    }

    return (tRep->at(op_index))->get_ucc_permutation();
  }

  //*******************************************************************************************
  Permutation const *SymOp::get_permutation_rep(Index rep_ID) const {
    SymGroupRep const *tRep(master_group().representation(rep_ID));
    if(!tRep) return NULL;

    return (tRep->at(op_index))->get_permutation();
  }

  //*******************************************************************************************

  Array<Eigen::MatrixXd const * > SymOp::get_matrix_reps(Array<Index> rep_IDs) const {
    Array<Eigen::MatrixXd const * > tmat;
    for(Index i = 0; i < rep_IDs.size(); i++) {
      tmat.push_back(get_matrix_rep(rep_IDs[i]));

    }
    return tmat;
  }

  //*******************************************************************************************
>>>>>>> 4e5b6720

  SymOp SymOp::operator*(const SymOp &RHS) const {
    SymOp t_op(matrix() * RHS.matrix(),
               tau() + matrix() * RHS.tau());

    if(m_master_group && (m_master_group == RHS.m_master_group)) {
      t_op.set_index(master_group(), master_group().ind_prod(index(), RHS.index()));
    }
    else if(RHS.m_master_group && !m_master_group && is_identity()) {
      t_op.set_index(*RHS.m_master_group, RHS.index());
    }
    else if(m_master_group && !RHS.m_master_group && RHS.is_identity()) {
      t_op.set_index(master_group(), index());
    }
    //The following blocks caused problems at some point (mainly for non-primitive structures)
    //else if(is_identity() && RHS.is_identity()) {
    //t_op.op_index = 0;
    //}
    //else{
    //std::cout << "This symmetry is " << symmetry << " with head " << m_master_group << " and RHS symmetry is " << RHS.symmetry << " with head " << RHS.m_master_group << "\n";
    //}

    return t_op;

  }

  //*******************************************************************************************

  SymOp &SymOp::operator+=(const Eigen::Ref<const SymOp::vector_type> &RHS) {
    m_tau += RHS - matrix() * RHS;
    return (*this);
  }

  //*******************************************************************************************

  SymOp &SymOp::operator-=(const Eigen::Ref<const SymOp::vector_type> &RHS) {
    m_tau -= RHS - matrix() * RHS;
    return (*this);
  }

  //*******************************************************************************************
  // SymOp matrix is unitary, so inverse is equivalent to transpose.
  // To do inverse of translation, you must perform
  // inverse matrix operaton on translation and subtract
  SymOp SymOp::inverse() const {
    SymOp t_op(matrix().transpose(),
               -(matrix().transpose() * tau()));
    if(m_master_group) {
      t_op.set_index(master_group(), master_group().ind_inverse(index()));
    }
    else if(is_identity()) {
      t_op.op_index = 0;
    }

    return t_op;
  }

  //*******************************************************************************************

  SymOp SymOp::no_trans() const {

<<<<<<< HEAD
    return SymOp(matrix(), map_error());
=======
    SymOp t_op(*this);

    t_op.tau_vec(CART) = Vector3<double>(0, 0, 0);

    return t_op;
  }

  //*******************************************************************************************

  void SymOp::within() {
    tau_vec.within();
  }

  //*******************************************************************************************

  bool SymOp::compare(const SymOp &RHS, double eq_tol) const {
    return calc(CART) &&
           RHS.calc(CART) &&
           get_matrix(CART).is_equal(RHS.get_matrix(CART), eq_tol) &&
           tau_vec.min_dist(RHS.tau_vec) < eq_tol;
>>>>>>> 4e5b6720
  }

  //*******************************************************************************************

  bool SymOp::operator==(const SymOp &RHS) const {
<<<<<<< HEAD
    return
      almost_equal(matrix(), RHS.matrix()) &&
      almost_equal(tau(), RHS.tau());
  };

  //******************************************************
=======
    return calc(CART) &&
           RHS.calc(CART) &&
           get_matrix(CART).is_equal(RHS.get_matrix(CART)) &&
           tau(CART).is_equal(RHS.tau(CART));
  }

  //*******************************************************************************************
  //
  // Functions to check symmetry type:
  //
  //*******************************************************************************************

  bool SymOp::is_identity() const {
    if(symmetry == invalid_op)
      get_sym_type();
    return symmetry == identity_op;
  }

  //*******************************************************************************************
  /**
   * Find the invariant point after applying symmetry

   *	- General equation

   * P is the invariant point
   * P(CART) = Sym_op*P(CART) + tau(CART)
   * P(CART) = (I-Sym_op).inverse()*tau(CART)

   *	- The General equation is only valid for point sysmetry

   *	- Plane symmetry ( Mirror or Glide)
   *  SP = -P (always sture at the origin)
   *  P(CART) = -P(CART) + tau_per (perpendicular to eigenvec)
   *  P = tau_per/2

   *	- aixes sysmmetry ( Rotation or Screw)
   *   change the coordinate system having eigen vector as a z coordinate,
   *	 so, it makes 3D rotation to 2D roation
   *   find M coordinate transfer matrix
   *   M = ( tau_pp ; eigen x tau_pp ; eigen)
   *	 define Inew = (1 0 0; 0 1 0; 0 0 0)
   *   Pnew = (Inew-Snew)^-1*tau_pp(new)
   *   P  = (MInewM.inverse() - S).inverse*tau_pp
   */

  void SymOp::find_location() const {

    location(CART) = Vector3<double>(0, 0, 0);
    Matrix3<double> tMat, inv_tMat;
    Vector3<double> tau_pp, tau_ll;

    if(type() == invalid_op) {
      get_sym_type();
    }


    if(type() == identity_op) {
      //std::cout<<"all points are high symmetry  points \n";
      return;
    }


    if((type() == rotoinversion_op) || (type() == inversion_op)) {
      //  std::cout << "eigenvec norm is " << eigenvec(CART).norm() << '\n';

      tMat = Matrix3<double>::identity() - symmetry_mat[CART];
      inv_tMat = tMat.inverse();
      location(CART) = inv_tMat * tau(CART);
      //std:: cout<<location(FRAC) <<"\n";

      return;
    }
    if((type() == mirror_op) || (type() == glide_op)) {
      //component of tau parallel to eigenvector:
      tau_ll = (eigenvec(CART).dot(tau(CART)) / eigenvec(CART).dot(eigenvec(CART))) * eigenvec(CART);

      location(CART) = tau_ll / 2.0;
      //std:: cout<<Tau_prim(FRAC)<<"\n";
      //std:: cout<<tau_ll<<"\n";
      //std:: cout << location(FRAC) << " \n";
      return;
    }
    if(((type() == rotation_op) || (type() == screw_op))) {


      // std::cout << "eigenvec norm is " << eigenvec(CART).norm() << '\n';

      //component of tau parallel to rotation axis
      tau_ll = (eigenvec(CART).dot(tau(CART)) / eigenvec(CART).dot(eigenvec(CART))) * eigenvec(CART);

      //component in the plane of rotation
      tau_pp = tau(CART) - tau_ll;

      if(tau_pp.is_zero()) {
        //rotation axis passes through origin
        //std::cout << location() << "\n";
        return;
      }


      Vector3<double> X, Y, Z, tY;
      Matrix3<double> M, I_new(Matrix3<double>::identity());

      tY = eigenvec(CART).cross(tau_pp);
      Y = tY / tY.norm();
      X = tau_pp / tau_pp.norm();
      Z = eigenvec(CART) / eigenvec(CART).norm();
      M(0, 0) = X.at(0);
      M(1, 0) = X.at(1);
      M(2, 0) = X.at(2);
      M(0, 1) = Y.at(0);
      M(1, 1) = Y.at(1);
      M(2, 1) = Y.at(2);
      M(0, 2) = Z.at(0);
      M(1, 2) = Z.at(1);
      M(2, 2) = Z.at(2);

      I_new(2, 2) = 0;

      inv_tMat = M * I_new * M.inverse() - symmetry_mat[CART];

      location(CART) = inv_tMat.inverse() * tau_pp;

      // std:: cout << location(FRAC) << " \n";
      return;
    }

    std::cerr << "DISASTER in SymOp::find_location!!\n Attempted to find symmetr location, but symmetry type is invalid!\n";
  }


  //*******************************************************************************************
  /**
   * To find mirror plane H(x,y,z) which contains a point P(x,y,z) and perpendicular to eigenvec(l,m,n)
   *  [CART]
   *
   *	eigen * ( H - P) = 0
   *
   *	lx+my+nz+D = 0 ( D = -(l*px + m*py+n*pz))
   *
   * @param eigenvec(CART)
   * @param location(CART)
   *
   *  From plane equation in Cartesian coordinate, we can obtain plane equation in Fractional Coordinate.
   *
   *		eigen * L * L.inverse()*(H-P) = 0 ( L is coord_trans(FRAC))
   *		[eigen(CART) * coord_trans(FRAC)][coord_trans(CART)*H(CART)-coord_trans(CART)*P(CART)] = 0
   *		[eigen(CART) * coord_trans(FRAC)][f(a,b,c) - P(FRAC)] = 0
   *
   *		( f(a,b,c) is a point on mirro plane in fracation coordnate system)
   *		[eigen(CART) * coord_trans(FRAC)] = rec_eigenvec(l' m' n')
   *
   *		So, The equation for mirror plane in fracational coordinate
   *		 l'a+m'b+n'c+d' = 0
   *		d' = -(l'*Px(FRAC) + m'*Py(FRAC) + n'*Pz(FRAC))
   *
   *
   *  Rotation axis,vector, Q(x,y,z) which go through a point P(x,y,z) and parallel to eigenvec(l,m,n)
   *
   *	Q(x,y,z) = P(x,y,z) + t*eigenvec(l,m,n) ( t is the real number)
   *		Qx = Px + t*l
   *		Qy = Py + t*m
   *		Qz = Pz + t*n
   *
   *   Also, from a vector eqution Q, we can obtain a vector eqution in fractional coordinate system
   *
   *		(Q-P(CART)) = t*eigenvec(CART)
   *		coord_trans(CART)*(Q-P(CART)) = coord_trans(CART)*t*eigenvec(CART)
   *		f(a,b,c) - P(FRAC) = t*eigenvec(FRAC)
   *		fa = Px(FRAC) + t*l'
   *		fb = Py(FRAC) + t*m'
   *		fc = Pz(FRAC) + t*n'
   */

  void SymOp::get_plane_axis(COORD_TYPE coord_mode) const {


    if((type() == mirror_op) || (type() == glide_op)) {

      Vector3<double> rec_eigenvec;
      Matrix3<double> rec_trans;
      rec_trans = get_home().coord_trans(FRAC);

      for(int i = 0; i < 3; i++) {
        rec_eigenvec.at(i) = eigenvec(CART).at(0) * rec_trans(0, i) +
                             eigenvec(CART).at(1) * rec_trans(1, i) + eigenvec(CART).at(2) * rec_trans(2, i);

      }

      if(coord_mode == CART) {
        double D;
        D = -1 * (location(CART).at(0) * eigenvec(CART).at(0) + location(CART).at(1) * eigenvec(CART).at(1)
                  + location(CART).at(2) * eigenvec(CART).at(2));
        plane_XYZ_equ[0] = eigenvec(CART).at(0);
        plane_XYZ_equ[1] = eigenvec(CART).at(1);
        plane_XYZ_equ[2] = eigenvec(CART).at(2);
        plane_XYZ_equ[3] = D;

        return;
      }
      else if(coord_mode == FRAC) {
        double d_frac;
        d_frac = -1 * (location(FRAC).at(0) * rec_eigenvec.at(0) +
                       location(FRAC).at(1) * rec_eigenvec.at(1) +
                       location(FRAC).at(2) * rec_eigenvec.at(2));
        plane_XYZ_equ[0] = rec_eigenvec.at(0);
        plane_XYZ_equ[1] = rec_eigenvec.at(1);
        plane_XYZ_equ[2] = rec_eigenvec.at(2);
        plane_XYZ_equ[3] = d_frac;

        return;

      }
      return;

    }

    if((type() == rotation_op) || (type() == screw_op)) {
      COORD_TYPE tmode = coord_mode;
      axis_XYZ_equ[0] = location(tmode).at(0);
      axis_XYZ_equ[1] = eigenvec(tmode).at(0);
      axis_XYZ_equ[2] = location(tmode).at(1);
      axis_XYZ_equ[3] = eigenvec(tmode).at(1);
      axis_XYZ_equ[4] = location(tmode).at(2);
      axis_XYZ_equ[5] = eigenvec(tmode).at(2);

      return;



    }
    return;
  }
  //*******************************************************************************************

  void SymOp::print_plane_axis(std::ostream &stream, COORD_TYPE mode) const {
    double	tol = 0.000001;
    if(type() == identity_op || type() == inversion_op || type() == rotoinversion_op) {
      stream << " \n Point Symmetry \n";
    }
    else {
      get_plane_axis(mode);
      if(type() == mirror_op || type() == glide_op) {
        if(mode == FRAC) {
          std::cout << "Mirror or glid plane in Fractional coordinate is \n";
        }
        if(mode == CART) {
          std::cout << "Mirror or glid plane in Cartesian coordinate is \n";
        }


        char coord_Array [] = {'x', 'y', 'z', '\0'};
        for(int i = 0; i < 4; i++) {
          if(plane_XYZ_equ[i] != 0 && (std::abs(plane_XYZ_equ[i] - 0) > tol)) {
            char PlusSign = '\0';
            for(int k = i; k < 3; k++) {
              if(std::abs(plane_XYZ_equ[k + 1] - 0) < tol)
                continue;
              else {
                if(plane_XYZ_equ[k + 1] > tol) {
                  PlusSign = '+';
                }
                break;
              }
            }
            if(std::abs(plane_XYZ_equ[i] - 1) < tol || std::abs(plane_XYZ_equ[i] + 1) < tol) {
              if(plane_XYZ_equ[i] == -1) {
                stream << "-" << coord_Array[i] ;
              }
              else {
                stream << coord_Array[i] ;
              }

            }
            else {
              //if (plane_XYZ_equ[i]==-1 || plane_XYZ_equ[i]==1)
              //							{
              //							}
              //							else
              //							{
              stream << plane_XYZ_equ[i] << coord_Array[i] << " " ;
              //}

            }
            stream << PlusSign;
          }
        }

        stream << " = 0 \n\n";
      }
      if(type() == rotation_op || type() == screw_op) {
        if(mode == FRAC) {
          std::cout << "Mirror or glid plane in Fractional coordinate is \n";
        }
        if(mode == CART) {
          std::cout << "Mirror or glid plane in Cartesian coordinate is \n";
        }

        stream << "\n x = ";
        for(int i = 1; i < 6; i += 2) {
          if(std::abs(axis_XYZ_equ[i] - 0) > tol) {
            if(std::abs(axis_XYZ_equ[i - 1] - 0) < tol) {
              if(axis_XYZ_equ[i] > 0) stream << " t" << axis_XYZ_equ[i] << "\n";
              else stream << " -t" << std::abs(axis_XYZ_equ[i]) << "\n";
            }
            else {
              if(axis_XYZ_equ[i] > 0)stream << axis_XYZ_equ[i - 1] << " +t" << axis_XYZ_equ[i] << "\n";
              else stream << axis_XYZ_equ[i - 1] << " -t" << std::abs(axis_XYZ_equ[i]) << "\n";
            }
          }
          else stream << axis_XYZ_equ[i - 1] << "\n";
          if(i == 1) {
            stream << "\n y = ";
          }
          if(i == 3) {
            stream << "\n z = ";
          }
        }

      }
    }
    return;
  }

  //*******************************************************************************************
  void SymOp::printII_plane_axis(std::ostream &stream, COORD_TYPE mode) const {
    double	tol = 0.000001;
    if(type() == identity_op || type() == inversion_op || type() == rotoinversion_op) {
      stream << " \n Point Symmetry \n";
    }
    else {
      stream << " \n***** VERSION II ******\n" ;
      get_plane_axis(mode);
      double XYZ_equ[3][4];
      if(type() == mirror_op || type() == glide_op) {
        if(mode == FRAC) {
          std::cout << "Mirror or glid plane in Fractional coordinat is \n";
        }
        if(mode == CART) {
          std::cout << "Mirror or glid plane in Cartesian coordinat is \n";
        }


        if(std::abs(plane_XYZ_equ[2] - 0) > tol) {
          XYZ_equ[0][0] = 1;
          XYZ_equ[0][1] = 0;
          XYZ_equ[0][2] = 0;
          XYZ_equ[1][0] = 0;
          XYZ_equ[1][1] = 1;
          XYZ_equ[1][2] = 0;
          XYZ_equ[2][0] = -1 * (plane_XYZ_equ[0] / plane_XYZ_equ[2]);
          XYZ_equ[2][1] = -1 * (plane_XYZ_equ[1] / plane_XYZ_equ[2]);
          XYZ_equ[2][2] = 0;
          if(type() == glide_op) {
            XYZ_equ[0][3] = get_screw_glide_shift(mode).at(0);
            XYZ_equ[1][3] = get_screw_glide_shift(mode).at(1);
            XYZ_equ[2][3] = get_screw_glide_shift(mode).at(2)
                            - (plane_XYZ_equ[3] / plane_XYZ_equ[2]);
          }
          else {
            XYZ_equ[0][3] = 0;
            XYZ_equ[1][3] = 0;
            XYZ_equ[2][3] = -1 * (plane_XYZ_equ[3] / plane_XYZ_equ[2]);
          }

        }
        else if(std::abs(plane_XYZ_equ[2] - 0) < tol && std::abs(plane_XYZ_equ[1] - 0) > tol) {
          XYZ_equ[0][0] = 1;
          XYZ_equ[0][1] = 0;
          XYZ_equ[0][2] = 0;
          XYZ_equ[1][0] = -1 * (plane_XYZ_equ[0] / plane_XYZ_equ[1]);
          XYZ_equ[1][1] = 0;
          XYZ_equ[1][2] = 0;
          XYZ_equ[2][0] = 0;
          XYZ_equ[2][1] = 0;
          XYZ_equ[2][2] = 1;
          if(type() == glide_op) {
            XYZ_equ[0][3] = get_screw_glide_shift(mode).at(0);
            XYZ_equ[1][3] = get_screw_glide_shift(mode).at(1) - (plane_XYZ_equ[3] / plane_XYZ_equ[1]);
            XYZ_equ[2][3] = get_screw_glide_shift(mode).at(2);
          }
          else {
            XYZ_equ[0][3] = 0;
            XYZ_equ[1][3] = -1 * (plane_XYZ_equ[3] / plane_XYZ_equ[1]);
            XYZ_equ[2][3] = 0;
          }


        }
        else {
          XYZ_equ[0][0] = 0;
          XYZ_equ[0][1] = 0;
          XYZ_equ[0][2] = 0;
          XYZ_equ[1][0] = 0;
          XYZ_equ[1][1] = 1;
          XYZ_equ[1][2] = 0;
          XYZ_equ[2][0] = 0;
          XYZ_equ[2][1] = 0;
          XYZ_equ[2][2] = 1;
          if(type() == glide_op) {
            XYZ_equ[0][3] = get_screw_glide_shift(mode).at(0) - (plane_XYZ_equ[3] / plane_XYZ_equ[0]);
            XYZ_equ[1][3] = get_screw_glide_shift(mode).at(1);
            XYZ_equ[2][3] = get_screw_glide_shift(mode).at(2);
          }
          else {
            XYZ_equ[0][3] = -1 * (plane_XYZ_equ[3] / plane_XYZ_equ[0]);
            XYZ_equ[1][3] = 0;
            XYZ_equ[2][3] = 0;
          }


        }



      }
      if(type() == rotation_op || type() == screw_op) {
        if(mode == FRAC) {
          std::cout << "Rotation or glide axis in Fractional coordinat is \n";
        }
        if(mode == CART) {
          std::cout << "Rotation or glide axis in Cartesian coordinat is \n";
        }

        if(std::abs(axis_XYZ_equ[1] - 0) > tol) {

          XYZ_equ[0][0] = 1;
          XYZ_equ[0][1] = 0;
          XYZ_equ[0][2] = 0;
          XYZ_equ[1][0] = axis_XYZ_equ[3] / axis_XYZ_equ[1];
          XYZ_equ[1][1] = 0;
          XYZ_equ[1][2] = 0;
          XYZ_equ[2][0] = axis_XYZ_equ[5] / axis_XYZ_equ[1];
          XYZ_equ[2][1] = 0;
          XYZ_equ[2][2] = 0;
          if(type() == screw_op) {
            XYZ_equ[0][3] = get_screw_glide_shift(mode).at(0);
            XYZ_equ[1][3] = get_screw_glide_shift(mode).at(1)
                            - (axis_XYZ_equ[3] / axis_XYZ_equ[1]) * (axis_XYZ_equ[0]) + axis_XYZ_equ[2];
            XYZ_equ[2][3] = get_screw_glide_shift(mode).at(2)
                            - (axis_XYZ_equ[5] / axis_XYZ_equ[1]) * (axis_XYZ_equ[0]) + axis_XYZ_equ[4];

          }
          else {
            XYZ_equ[0][3] = 0;
            XYZ_equ[1][3] = -(axis_XYZ_equ[3] / axis_XYZ_equ[1]) * (axis_XYZ_equ[0]) + axis_XYZ_equ[2];
            XYZ_equ[2][3] = -(axis_XYZ_equ[5] / axis_XYZ_equ[1]) * (axis_XYZ_equ[0]) + axis_XYZ_equ[4];
          }

        }
        else if(std::abs(axis_XYZ_equ[1] - 0) < tol && std::abs(axis_XYZ_equ[3] - 0) > tol) {
          XYZ_equ[0][0] = 0;
          XYZ_equ[0][1] = 0;
          XYZ_equ[0][2] = 0;
          XYZ_equ[1][0] = 0;
          XYZ_equ[1][1] = 1;
          XYZ_equ[1][2] = 0;
          XYZ_equ[2][0] = 0;
          XYZ_equ[2][1] = axis_XYZ_equ[5] / axis_XYZ_equ[3];
          XYZ_equ[2][2] = 0;
          if(type() == screw_op) {
            XYZ_equ[0][3] = get_screw_glide_shift(mode).at(0) + axis_XYZ_equ[0];
            XYZ_equ[1][3] = get_screw_glide_shift(mode).at(1);
            XYZ_equ[2][3] = get_screw_glide_shift(mode).at(2)
                            - (axis_XYZ_equ[2] / axis_XYZ_equ[3]) * (axis_XYZ_equ[5]) + axis_XYZ_equ[4];

          }
          else {
            XYZ_equ[0][3] = axis_XYZ_equ[0];
            XYZ_equ[1][3] = 0;
            XYZ_equ[2][3] = -(axis_XYZ_equ[2] / axis_XYZ_equ[3]) * (axis_XYZ_equ[5]) + axis_XYZ_equ[4];
          }

        }
        else {
          for(int i = 0; i < 2; i++) {
            for(int j = 0; j < 3; j++) {
              XYZ_equ[i][j] = 0;
            }
          }
          XYZ_equ[2][0] = 0;
          XYZ_equ[2][1] = 0;
          XYZ_equ[2][2] = 1;
          if(type() == screw_op) {
            XYZ_equ[0][3] = get_screw_glide_shift(mode).at(0) + axis_XYZ_equ[0];
            XYZ_equ[1][3] = get_screw_glide_shift(mode).at(1) + axis_XYZ_equ[2];
            XYZ_equ[2][3] = get_screw_glide_shift(mode).at(2);
          }
          else {
            XYZ_equ[0][3] = axis_XYZ_equ[0];
            XYZ_equ[1][3] = axis_XYZ_equ[2];
            XYZ_equ[2][3] = 0;
          }

        }
      }

      stream << "\n ( " ;
      char charArray [] = {'X', 'Y', 'Z', '\0'};
      for(int i = 0; i < 3; i++) {
        for(int j = 0; j < 4; j++) {
          if(std::abs(XYZ_equ[i][j] - 0) > tol) {
            char PlusSign = '\0';
            for(int k = j; k < 3; k++) {
              if(std::abs(XYZ_equ[i][k + 1] - 0) < tol)
                continue;
              else {
                if(XYZ_equ[i][k + 1] > 0) {
                  PlusSign = '+';
                }
                break;
              }
            }
            if(std::abs(XYZ_equ[i][j] - 1) < tol || std::abs(XYZ_equ[i][j] + 1) < tol) {
              if(std::abs(XYZ_equ[i][j] + 1) < tol) {
                stream << "-" << charArray[j] ;
                if(j == 3) stream << "1";
              }
              else {
                stream << charArray[j] ;
                if(j == 3) stream << "1";
              }

            }
            else {
              if(std::abs(XYZ_equ[i][j] - 1) < tol) {
              }
              else {
                stream << XYZ_equ[i][j] << charArray[j] ;
              }
            }
            stream << PlusSign;
          }
        }
        if(std::abs(XYZ_equ[i][0] - 0) < tol && std::abs(XYZ_equ[i][1] - 0) < tol && std::abs(XYZ_equ[i][2] - 0) < tol
           && std::abs(XYZ_equ[i][3] - 0) < tol) {
          stream << " 0 " ;
        }


        if(i < 2) {
          stream << " , ";
        }

      }
      stream << " )\n";

    }
    return;
  }
  //*******************************************************************************************

  bool SymOp::is_mirror() const {
    if(symmetry == invalid_op)
      get_sym_type();
    return symmetry == mirror_op;
  }

  //*******************************************************************************************

  bool SymOp::is_glide() const {
    if(symmetry == invalid_op)
      get_sym_type();
    return symmetry == glide_op;
  }

  //*******************************************************************************************

  bool SymOp::is_rotation() const {
    if(symmetry == invalid_op)
      get_sym_type();
    return symmetry == rotation_op;
  }

  //*******************************************************************************************

  bool SymOp::is_screw() const {
    if(symmetry == invalid_op)
      get_sym_type();
    return symmetry == screw_op;
  }

  //*******************************************************************************************

  bool SymOp::is_inversion() const {
    if(symmetry == invalid_op)
      get_sym_type();
    return symmetry == inversion_op;
  }

  //*******************************************************************************************

  bool SymOp::is_rotoinversion() const {
    if(symmetry == invalid_op)
      get_sym_type();
    return symmetry == rotoinversion_op;
  }

  //*******************************************************************************************

  bool SymOp::is_invalid() const {
    if(symmetry == invalid_op)
      get_sym_type();
    return symmetry == invalid_op;
  }



  //*******************************************************************************************
>>>>>>> 4e5b6720

  SymOp &SymOp::apply_sym(const SymOp &op) {
    (*this) = op * (*this) * (op.inverse());
    return *this;
  }

  //*******************************************************************************************
  /**
   * Calculates the rotation angle.
   *
<<<<<<< HEAD
=======
   * The function checks for (in this order) identity, inversion
   * mirror, glide, rotoinversion, rotation, and screw.
   */
  //*******************************************************************************************
  void SymOp::get_sym_type() const {

    double det = 0.0;
    double trace = 0.0;

    // temporary matrix
    Matrix3<double> tmat;

    //Check to see if symmetry_mat exists
    // if does not exist, update
    if(!calc(CART)) {
      std::cerr << "WARNING: Inside SymOp::get_sym_type(), can't get symmetry type because Cartesian transformation does not exist.\n";
      return;
    }


    det = symmetry_mat[CART].determinant();
    trace = symmetry_mat[CART].trace();

    //Check for IDENTITY
    //Trace = 3
    if(std::abs(trace - 3.0) < TOL) {
      symmetry = identity_op;
      return;
    }


    //Check for INVERSION
    //Trace = -3
    if(std::abs(trace + 3.0) < TOL) {
      symmetry = inversion_op;
      return;
    }

    //Check for MIRROR
    //Trace = 1; det = -1
    if((det < (-TOL)) && (std::abs(trace - 1) < TOL)) {
      mirror_check();
      return;
    }

    //Check for ROTATION
    //Check for ROTOINVERSION
    //Rotation symmetry matrix det = 1 (does not change the orientation)
    //Rotation has trace 1+2cos(theta)
    //Rotoinversion det = -1
    //Extract just rotation matrix
    else {
      tmat = symmetry_mat[CART];

      if(det < (-TOL)) {  //then rotoinversion
        symmetry = rotoinversion_op;

        //"undo" the inversion part of the trace and det
        //to obtain trace, determinant of rotation matrix
        // and rotation matrix itself.
        trace = -trace;
        det = -det;
        tmat *= -1;
        calc_rotation_angle(tmat, det, trace);

      }
      else { //rotation
        symmetry = rotation_op;
        calc_rotation_angle(tmat, det, trace);

        screw_check();
        return;
      }


    }//end of rotation/rotoinversion check

    //If the symmetry matrix passes none of the tests
    //symmetry remains as invalid_op
  }

  //*******************************************************************************************
  /**
   * Checks for glide symmetry operation
>>>>>>> 4e5b6720
   *
   */
  //*******************************************************************************************

  SymOp::SymInfo SymOp::info() const {
    SymInfo result;

    // Simplest case is identity: has no axis and no location
    if(almost_equal(matrix().trace(), 3.)) {
      result.op_type = identity_op;
      result.axis = vector_type::Zero();
      result.location = vector_type::Zero();
      return result;
    }

<<<<<<< HEAD
    // second simplest case is inversion: has no axis and location is tau()/2
    if(almost_equal(matrix().trace(), -3.)) {
      result.op_type = inversion_op;
      result.axis = vector_type::Zero();
      result.location = tau() / 2.;
      return result;
=======
    //subtract off component of translation that is parallel
    //to eigenvector to obtain purely translational component
    tcoord(CART) = tau_vec(CART) - eigenvec(CART) * tnorm;

    // If tcoord is not a lattice translation
    if(!tcoord.is_lattice_shift()) {
      screw_glide_shift(CART) = tcoord(CART);
      symmetry = glide_op;
    } // But if it is a lattice shift and the coord is not zero
    //     else if(!tcoord(CART).is_zero(TOL)) { //Added by Ivy 01/24/13
    //       //std::cout << "LATTICE_GLIDE \n";
    //       screw_glide_shift(CART) = tcoord(CART);
    //       symmetry = lattice_glide_op;
    //     }

    // otherwise, symmetry remains a mirror_op
    // when exiting this routine
    return;

  }



  //*******************************************************************************************
  /**
   * Checks for screw symmetry operation
   *
   * Function requires that a rotation symmetry operation
   * was found first before checking for the eigenvector
   * of the screw symmetry operation.
   */
  //*******************************************************************************************
  void SymOp::screw_check() const {

    Coordinate tcoord(get_home());

    //Rotation + Translation parallel to rotation axis
    if(symmetry != rotation_op) return;

    //Find magnitude of translation parallel to sym_op eigenvector (rotation axis)
    //i.e. dot product of the two vectors, normalized
    double tnorm = tau_vec(CART).dot(eigenvec(CART));

    if(std::abs(tnorm) < TOL) {
      // vector tau and eigenvector perpendicular -- therefore not screw
      return;
>>>>>>> 4e5b6720
    }

    // det is -1 if improper and +1 if proper
    int det = round(matrix().determinant());

    // Find eigen decomposition of proper operation (by multiplying by determinant)
    Eigen::EigenSolver<matrix_type> t_eig(det * matrix());

<<<<<<< HEAD
    // 'axis' is eigenvector whose eigenvalue is +1
    for(Index i = 0; i < 3; i++) {
      if(almost_equal(t_eig.eigenvalues()(i), std::complex<double>(1, 0))) {
        result.axis = t_eig.eigenvectors().col(i).real();
        break;
      }
    }

    // Sign convention for 'axis': first non-zero element is positive
    for(Index i = 0; i < 3; i++) {
      if(!almost_zero(result.axis[i])) {
        result.axis *= sgn(result.axis[i]);
        break;
=======
  //*******************************************************************************************
  /**
   * Checks for mirror symmetry operation.
   */
  //*******************************************************************************************
  void SymOp::mirror_check() const {
    int i;

    //Mirror = 180 degree rotation + inversion
    //Check for 1) det < 0 (inversion) and 2) trace = 1 (180 rotation)
    //Get normal vector of mirror plane

    //Turn CART form of symmetry matrix into Eigen class Matrix
    //Eigen::Matrix<double, 3, 3> tmat = (get_matrix(CART));
    Vector3< Vector3<std::complex<double> > > all_eigenvectors;
    Vector3< std::complex<double> > all_eigenvalues;
    all_eigenvalues = get_matrix(CART).eigen(all_eigenvectors);


    //Want the eigenvector that is perpendicular to the mirror plane.
    //i.e. the eigenvector corresponding to the -1 eigenvalue.
    //A mirror symmetry operation has 3 eigenvalues: 1, 1, -1
    for(i = 0; i < 3; i++) {
      if(all_eigenvalues.at(i).real() < TOL) {
        //check that the imaginary parts of eigenvector are 0
        if((all_eigenvectors.at(i)[0].imag() < TOL) &&
           (all_eigenvectors.at(i)[1].imag() < TOL) &&
           (all_eigenvectors.at(i)[2].imag() < TOL)) {
          //eigenvec(CART) is a Vector3<double> whereas all_eigenvalues.at(i)
          //is a Vector3<std::complex<double>>
          eigenvec(CART).at(0) = all_eigenvectors.at(i)[0].real();
          eigenvec(CART).at(1) = all_eigenvectors.at(i)[1].real();
          eigenvec(CART).at(2) = all_eigenvectors.at(i)[2].real();

          symmetry = mirror_op;

          glide_check();

          return;
        }
      }
    }
  }//end of MIRROR check

  //*******************************************************************************************
  /**
   * Calculates the rotation angle.
   *
   *
   */
  //*******************************************************************************************

  double SymOp::get_rotation_angle() const {
    return rotation_angle;
  }

  //*******************************************************************************************

  const Coordinate &SymOp::get_location() const {
    return location;
  }

  //*******************************************************************************************

  const Vector3<double> &SymOp::get_location(COORD_TYPE mode) const {
    return location(mode);
  }
  //*******************************************************************************************
  const Coordinate &SymOp::get_screw_glide_shift() const {
    return screw_glide_shift;
  }
  //*******************************************************************************************
  const Vector3<double> &SymOp::get_screw_glide_shift(COORD_TYPE mode) const {
    return screw_glide_shift(mode);
  }

  //*******************************************************************************************
  /**
   * Calculates the rotation angle.
   *
   *
   */
  //*******************************************************************************************

  void SymOp::calc_rotation_angle(Matrix3<double> mat, double det, double trace) const {
    int i, j;

    double vec_sum, vec_mag;
    //If rotation is 180 degrees
    //Rotation matrix becomes symmetric; 180 rotation can be
    //decomposed into 2 orthogonal mirror planes
    //handled the same way as in mirror_check
    if(std::abs(trace + 1) < TOL) {
      Vector3<double> test_vec(0, 0, 0), w_vec;

      rotation_angle = 180;

      Vector3< Vector3<std::complex<double> > > all_eigenvectors;
      Vector3< std::complex<double> > all_eigenvalues;
      all_eigenvalues = get_matrix(CART).eigen(all_eigenvectors);

      //Eigenvalues of 180 rotation are 1, -1, -1
      for(j = 0; j < 3; j++) {
        if(std::abs(all_eigenvalues.at(j).real() - 1) < TOL) {
          if((all_eigenvectors.at(j)[0].imag() < TOL) &&
             (all_eigenvectors.at(j)[1].imag() < TOL) &&
             (all_eigenvectors.at(j)[2].imag() < TOL)) {
            eigenvec(CART).at(0) = all_eigenvectors.at(j)[0].real();
            eigenvec(CART).at(1) = all_eigenvectors.at(j)[1].real();
            eigenvec(CART).at(2) = all_eigenvectors.at(j)[2].real();

            return;
          }
        }
      } //End loop over eigenvectors
    }

    //Extract rotation angle

    // Use this method because arccos is only defined for 0 to pi.
    // Using this axis-angle method produces unique angle of rotation.

    // Following only evaluates if we have non-180 proper rotation
    // Method uses inversion of axis-angle interpretation of a rotation matrix R
    // With axis v=(x,y,z) and angle TH, with ||v||=1
    //  c = cos(TH); s = sin(TH); C = 1-c
    //      [ x*xC+c   xyC-zs   zxC+ys ]
    //  R = [ xyC+zs   y*yC+c   yzC-xs ]
    //      [ zxC-ys   yzC+xs   z*zC+c ]

    vec_sum = 0.0;
    vec_mag = 0.0;

    for(i = 0; i < 3; i++) {
      eigenvec.at(i, CART) = mat((i + 2) % 3, (i + 1) % 3) - mat((i + 1) % 3, (i + 2) % 3);

      //right side of above expression evaluates to
      //2xsin(TH) for i = 0, 2ysin(TH) for i = 1, 2zsin(TH) for i = 2

      //if TH = 0 or 180, second condition won't ever be fulfilled
      if((std::abs(vec_sum) < TOL) && (std::abs(eigenvec.at(i, CART)) > TOL)) {
        //extract sign of eigenvec(i,CART)
        vec_sum = eigenvec.at(i, CART);
>>>>>>> 4e5b6720
      }
    }

    vector_type ortho = result.axis.unitOrthogonal();
    vector_type rot = matrix() * ortho;

    result.angle = int(round((180. / M_PI) * atan2(result.axis.dot(ortho.cross(rot)), ortho.dot(rot)))) + 180;
    if(det < 0) {
      if(almost_equal(result.angle, 180.)) {
        result.op_type = mirror_op;
        // shift is component of tau perpendicular to axis
        result.screw_glide_shift = tau() - tau().dot(result.axis) * result.axis;
        // location is 1/2 of component of tau parallel to axis: matrix()*location+tau() = -location+tau() = location
        result.location = tau().dot(result.axis) * result.axis / 2.;
      }
      else {
        result.op_type = rotoinversion_op;
        // shift is component of tau parallel to axis
        result.screw_glide_shift = tau().dot(result.axis) * result.axis;
        // rotoinversion is point symmetry, so we can solve matrix()*p+tau()=p for invariant point p
        result.location = (matrix_type::Identity() - matrix()).inverse() * tau();
      }
    }
    else {
      result.op_type = rotation_op;
      // shift is component of tau parallel to axis
      result.screw_glide_shift = tau().dot(result.axis) * result.axis;
      // Can only solve 2d location problem
      Eigen::MatrixXd tmat(3, 2);
      tmat << ortho, ortho.cross(result.axis);
      // if A = tmat.transpose()*matrix()*tmat and s=tmat.transpose()*tau()
      // then 2d invariant point 'v' is solution to A*v+s=v
      // implies 3d invariant point 'p' is p=tmat*(eye(2)-A).inverse()*s
      result.location = tmat * (Eigen::MatrixXd::Identity(2, 2) - tmat.transpose() * matrix() * tmat).inverse() * tmat.transpose() * tau();
    }
    return result;
  }

<<<<<<< HEAD
  //*****************************************************
  void SymOp::print_short(std::ostream &stream, const Eigen::Ref<const SymOp::matrix_type> &c2f_mat) const {
=======
  //*******************************************************************************************
  void SymOp::print_short(std::ostream &stream, COORD_TYPE mode) const {
    Matrix3 <double> tsym_mat;

    get_sym_type();

    if(mode == COORD_DEFAULT)
      mode = COORD_MODE::CHECK();


    if(!calc(mode))
      std::cerr << "Trying to print out symmetry matrix, but it is not available in " << COORD_MODE::NAME(mode) << " mode\n";
>>>>>>> 4e5b6720

    stream.precision(3);
    SymInfo t_info = info();

    switch(t_info.op_type) {
    case identity_op:
      stream << "Identity Operation \n";
      break;

    case mirror_op:
      stream.setf(std::ios::showpoint);
      stream << "Mirror Operation with plane Normal = " << std::setw(7) << (c2f_mat * t_info.axis).transpose() << '\n';
      break;

    case glide_op:
      stream.setf(std::ios::showpoint);
      stream << "Glide Operation with plane Normal = " << std::setw(7) << (c2f_mat * t_info.axis).transpose() << '\n'
             << "Glide Vector:" << std::setw(7) << (c2f_mat * t_info.screw_glide_shift).transpose() << '\n';
      break;

    case rotation_op:
      stream.unsetf(std::ios::showpoint);
      stream << std::setprecision(3) << t_info.angle << "-degree Rotation Operation about axis";
      stream.setf(std::ios::showpoint);
      stream << std::setw(7) << (c2f_mat * t_info.axis).transpose()  << '\n';
      break;

    case screw_op:
      stream.unsetf(std::ios::showpoint);
      stream << std::setprecision(3) << t_info.angle << "-degree Screw Operation along axis";
      stream.setf(std::ios::showpoint);
      stream << std::setw(7) << (c2f_mat * t_info.axis).transpose() << "\n Screw Vector:" << std::setw(7) << (c2f_mat * t_info.screw_glide_shift).transpose() << '\n';
      break;

    case inversion_op:
      stream << "Inversion Operation\n";
      break;

    case rotoinversion_op:
      stream.unsetf(std::ios::showpoint);
      stream << std::setprecision(3) << t_info.angle << "-degree Rotoinversion Operation about axis";
      stream.setf(std::ios::showpoint);
      stream << std::setw(7) << (c2f_mat * t_info.axis).transpose() << "\n";
      break;

    case invalid_op:
      stream << "Invalid Operation !!! \n";
      break;

    }

  }

  //*******************************************************************************************

  void SymOp::print(std::ostream &stream, const Eigen::Ref<const SymOp::matrix_type> &c2f_mat) const {
    SymInfo t_info = info();

    int tprec = stream.precision();
    std::ios::fmtflags tflags = stream.flags();

    stream.precision(3);

    switch(info().op_type) {
    case identity_op:
      stream << "Identity Operation \n";
      break;

    case mirror_op:
      stream.setf(std::ios::showpoint);
      stream << "Mirror Operation with plane Normal = " << std::setw(7) << (c2f_mat * t_info.axis).transpose() << '\n';
      break;

    case glide_op:
      stream.setf(std::ios::showpoint);
      stream << "Glide Operation with plane Normal = " << std::setw(7) << (c2f_mat * t_info.axis).transpose() << '\n'
             << "Glide Vector:" << std::setw(7) << (c2f_mat * t_info.screw_glide_shift).transpose() << '\n';
      break;

    case rotation_op:
      stream.unsetf(std::ios::showpoint);
      stream << std::setprecision(3) << t_info.angle << "-degree Rotation Operation about axis";
      stream.setf(std::ios::showpoint);
      stream << std::setw(7) << (c2f_mat * t_info.axis).transpose()  << '\n';
      break;

    case screw_op:
      stream.unsetf(std::ios::showpoint);
      stream << std::setprecision(3) << t_info.angle << "-degree Screw Operation along axis";
      stream.setf(std::ios::showpoint);
      stream << std::setw(7) << (c2f_mat * t_info.axis).transpose() << "\n Screw Vector:" << std::setw(7) << (c2f_mat * t_info.screw_glide_shift).transpose() << '\n';
      break;

    case inversion_op:
      stream << "Inversion Operation\n";
      break;

    case rotoinversion_op:
      stream.unsetf(std::ios::showpoint);
      stream << std::setprecision(3) << t_info.angle << "-degree Rotoinversion Operation about axis";
      stream.setf(std::ios::showpoint);
      stream << std::setw(7) << (c2f_mat * t_info.axis).transpose() << "\n";
      break;

    case invalid_op:
      stream << "Invalid Operation !!! \n";
      break;

    }

    stream.flags(std::ios::left);
    stream << std::setw(53) << "Symmetry Operation Matrix" << "Shift \n"; //SOM has 25 chars, width of those 3 columns are 14 each, so 42 width.  Shift width is 22, so spacing of 9-11 extra characters, so add 5 more to get in the middle

    stream.flags(std::ios::showpoint | std::ios::fixed | std::ios::right);
    stream.precision(9);
    matrix_type tmat(c2f_mat * matrix()*c2f_mat.inverse());
    vector_type ttau(c2f_mat * tau());
    for(int i = 0; i < 3; i++) {
      //Print each row of the symmetry matrix separately
      for(int j = 0; j < 3; j++) {
        stream << std::setw(14) << tmat(i, j);
      }

      stream << std::setw(22) << ttau(i) << "\n";
    }

    stream.precision(tprec);
    stream.flags(tflags);
    return;
  }

  //*******************************************************************************************

  jsonParser &SymOp::to_json(jsonParser &json) const {
    json.put_obj();

    auto t_info = info();

    // Members not included:
    //
    // From SymOpRepresentation:
    //   MasterSymGroup const master_group();
    //
    // From SymOp:
    //   Lattice const *home;
    //   Array<SymOpRepresentation *> representation;

    json["SymOpRep_type"] = "SymOp";

    ///type of symmetry, given by one of the allowed values of symmetry_type
    json["symmetry"] = t_info.op_type;
    json["op_index"] = op_index;
    json["rep_ID"] = rep_ID;

    // mutable SymOp::matrix_type symmetry_mat[2];
    json["symmetry_mat"] = matrix();

    // mutable Coordinate tau_vec;
    json["tau"] = tau();

    // mutable Coordinate location;
    //json["location"] = location;

    // mutable Coordinate eigenvec;
    json["eigenvec"] = t_info.axis;

    // mutable double rotation_angle;
    json["rotation_angle"] = t_info.angle;

    // mutable Coordinate screw_glide_shift;
    json["screw_glide_shift"] = t_info.screw_glide_shift;

    // double map_error;
    json["map_error"] = map_error();

    return json;
  }

  //*******************************************************************************************

  void SymOp::from_json(const jsonParser &json) {
    try {
      //std::cout<<"Inside of SymOp::from_json"<<std::endl;
      //std::cout<<"Reading in op_index"<<std::endl;
      CASM::from_json(op_index, json["op_index"]);
      //std::cout<<"Reading in rep_id"<<std::endl;
      CASM::from_json(rep_ID, json["rep_ID"]);

      // mutable SymOp::matrix_type symmetry_mat[2];
      //std::cout<<"Reading in symmetry_mat"<<std::endl;
      CASM::from_json(m_mat, json["symmetry_mat"]);

      // mutable Coordinate tau_vec;
      //std::cout<<"Reading in tau_vec"<<std::endl;
      if(json.contains("tau"))
        CASM::from_json(m_tau, json["tau"]);

      //std::cout<<"Reading in map_error"<<std::endl;
      // double map_error;
      CASM::from_json(m_map_error, json["map_error"]);
      //std::cout<<"Done Reading in the SymOp"<<std::endl;
    }
    catch(...) {
      /// re-throw exceptions
      throw;
    }
  }

  //*******************************************************************************************

  jsonParser &to_json(const SymOp &sym, jsonParser &json) {
    return sym.to_json(json);
  }

  //*******************************************************************************************
  void from_json(SymOp &sym, const jsonParser &json) {
    try {
      sym.from_json(json);
    }
    catch(...) {
      /// re-throw exceptions
      throw;
    }
  }


}<|MERGE_RESOLUTION|>--- conflicted
+++ resolved
@@ -6,47 +6,8 @@
 #include "casm/casm_io/json_io/container.hh"
 namespace CASM {
 
-<<<<<<< HEAD
   const double &SymOp::map_error() const {
     return m_map_error;
-=======
-  //SymOpRepresentation::~SymOpRepresentation() {}
-
-  const Matrix3<double> &SymOp::get_matrix(COORD_TYPE mode) const {
-    if(!calc(mode)) {
-      std::cerr << "Warning: Could not access symmetry matrix in " << COORD_MODE::NAME(mode) << " mode." << std::endl;
-      assert(0);
-    }
-    return symmetry_mat[mode];
-  }
-
-  //*******************************************************************************************
-
-  const Matrix3<double> &SymOp::get_matrix() const {
-    if(!calc(COORD_MODE::CHECK())) {
-      std::cerr << "Warning: Could not access symmetry matrix in " << COORD_MODE::NAME() << " mode." << std::endl;
-      assert(0);
-    }
-    return symmetry_mat[mode_ind()];
-  }
-
-  //*******************************************************************************************
-  const Vector3<double> &SymOp::get_eigenvec(COORD_TYPE mode) const {
-    return eigenvec(mode);
-  }
-
-  //*******************************************************************************************
-
-  const Vector3<double> &SymOp::get_eigenvec() const {
-    return eigenvec(COORD_MODE::CHECK());
-  }
-
-
-  //*******************************************************************************************
-
-  const double &SymOp::get_map_error() const {
-    return map_error;
->>>>>>> 4e5b6720
   }
 
   //*******************************************************************************************
@@ -57,79 +18,7 @@
   }
 
 
-<<<<<<< HEAD
-  //**********************************************************
-=======
-  //*******************************************************************************************
-  double SymOp::operator()(int i, int j, COORD_TYPE mode) const {
-    if(calc(mode))
-      return symmetry_mat[mode](i, j);
-
-    std::cerr << "WARNING: Attempting to access elements from improperly initialized symmetry matrix!\n";
-    return NAN;
-  }
-  //*******************************************************************************************
-
-  const Vector3<double> &SymOp::tau(COORD_TYPE mode) const {
-    return tau_vec(mode);
-  }
-
-  //*******************************************************************************************
-
-  const Coordinate &SymOp::tau() const {
-    return tau_vec;
-  }
-
-  //*******************************************************************************************
-
-  double SymOp::tau(int i, COORD_TYPE mode) const {
-    if(mode == COORD_DEFAULT)
-      mode = COORD_MODE::CHECK();
-
-    return tau(mode)[i];
-  }
-
-  //*******************************************************************************************
-
-  bool SymOp::calc(COORD_TYPE mode) const {
-    COORD_TYPE tmode = mode;
-    if(mode == COORD_DEFAULT) {
-      tmode = COORD_MODE::CHECK();
-    }
-    if(!is_current[tmode] && is_current[!tmode] && home) {
-      symmetry_mat[tmode] = (home->coord_trans(!tmode)) * symmetry_mat[!tmode] * (home->coord_trans(tmode));
-      is_current[tmode] = true;
-
-    }
-
-    return is_current[tmode];
-
-  }
-
-  //*******************************************************************************************
-
-  void SymOp::set_lattice(const Lattice &new_lat, COORD_TYPE mode) {
-    COORD_TYPE not_mode(FRAC);
-    if(mode == FRAC)
-      not_mode = CART;
-    if(&new_lat == home) return;
-    calc(mode);
-    home = &new_lat;
-    is_current[not_mode] = false;
-    tau_vec.set_lattice(new_lat, mode);
-    eigenvec.set_lattice(new_lat, mode);
-    screw_glide_shift.set_lattice(new_lat, mode);
-    return;
-  }
-
-  //*******************************************************************************************
-
-  const Lattice &SymOp::get_home() const {
-    return *home;
-  }
-
-  //*******************************************************************************************
->>>>>>> 4e5b6720
+  //*******************************************************************************************
 
   void SymOp::set_index(const MasterSymGroup &new_group, Index new_index) {
     if((valid_index(new_index) && new_index < new_group.size())
@@ -145,67 +34,7 @@
     }
   }
 
-<<<<<<< HEAD
-  //**********************************************************
-=======
-  //*******************************************************************************************
-
-  void SymOp::set_rep(Index rep_ID, const SymOpRepresentation &op_rep) const {
-    SymGroupRep const *tRep(master_group().representation(rep_ID));
-    if(!tRep) {
-      std::cerr << "CRITICAL ERROR: In SymOp::set_matrix_rep(" << rep_ID << "), representation was not found.\n"
-                << "                Exiting...\n";
-      exit(1);
-    }
-
-    tRep->set_rep(op_index, op_rep);
-
-    return;
-  }
-
-  //*******************************************************************************************
-
-  Eigen::MatrixXd const *SymOp::get_matrix_rep(Index rep_ID) const {
-    SymGroupRep const *tRep(master_group().representation(rep_ID));
-    if(!tRep) return NULL;
-
-    return (tRep->at(op_index))->get_MatrixXd();
-  }
-
-  //**********************************************************
-  SymBasisPermute const *SymOp::get_basis_permute_rep(Index rep_ID) const {
-
-    SymGroupRep const *tRep(master_group().representation(rep_ID));
-    if(!tRep) {
-      std::cerr << "Warning: You have requested information from a nonexistent representation!\n"
-                << "m_master_group pointer is " << m_master_group << '\n';
-      return NULL;
-    }
-
-    return (tRep->at(op_index))->get_ucc_permutation();
-  }
-
-  //*******************************************************************************************
-  Permutation const *SymOp::get_permutation_rep(Index rep_ID) const {
-    SymGroupRep const *tRep(master_group().representation(rep_ID));
-    if(!tRep) return NULL;
-
-    return (tRep->at(op_index))->get_permutation();
-  }
-
-  //*******************************************************************************************
-
-  Array<Eigen::MatrixXd const * > SymOp::get_matrix_reps(Array<Index> rep_IDs) const {
-    Array<Eigen::MatrixXd const * > tmat;
-    for(Index i = 0; i < rep_IDs.size(); i++) {
-      tmat.push_back(get_matrix_rep(rep_IDs[i]));
-
-    }
-    return tmat;
-  }
-
-  //*******************************************************************************************
->>>>>>> 4e5b6720
+  //*******************************************************************************************
 
   SymOp SymOp::operator*(const SymOp &RHS) const {
     SymOp t_op(matrix() * RHS.matrix(),
@@ -267,653 +96,18 @@
 
   SymOp SymOp::no_trans() const {
 
-<<<<<<< HEAD
     return SymOp(matrix(), map_error());
-=======
-    SymOp t_op(*this);
-
-    t_op.tau_vec(CART) = Vector3<double>(0, 0, 0);
-
-    return t_op;
-  }
-
-  //*******************************************************************************************
-
-  void SymOp::within() {
-    tau_vec.within();
-  }
-
-  //*******************************************************************************************
-
-  bool SymOp::compare(const SymOp &RHS, double eq_tol) const {
-    return calc(CART) &&
-           RHS.calc(CART) &&
-           get_matrix(CART).is_equal(RHS.get_matrix(CART), eq_tol) &&
-           tau_vec.min_dist(RHS.tau_vec) < eq_tol;
->>>>>>> 4e5b6720
   }
 
   //*******************************************************************************************
 
   bool SymOp::operator==(const SymOp &RHS) const {
-<<<<<<< HEAD
     return
       almost_equal(matrix(), RHS.matrix()) &&
       almost_equal(tau(), RHS.tau());
   };
 
-  //******************************************************
-=======
-    return calc(CART) &&
-           RHS.calc(CART) &&
-           get_matrix(CART).is_equal(RHS.get_matrix(CART)) &&
-           tau(CART).is_equal(RHS.tau(CART));
-  }
-
-  //*******************************************************************************************
-  //
-  // Functions to check symmetry type:
-  //
-  //*******************************************************************************************
-
-  bool SymOp::is_identity() const {
-    if(symmetry == invalid_op)
-      get_sym_type();
-    return symmetry == identity_op;
-  }
-
-  //*******************************************************************************************
-  /**
-   * Find the invariant point after applying symmetry
-
-   *	- General equation
-
-   * P is the invariant point
-   * P(CART) = Sym_op*P(CART) + tau(CART)
-   * P(CART) = (I-Sym_op).inverse()*tau(CART)
-
-   *	- The General equation is only valid for point sysmetry
-
-   *	- Plane symmetry ( Mirror or Glide)
-   *  SP = -P (always sture at the origin)
-   *  P(CART) = -P(CART) + tau_per (perpendicular to eigenvec)
-   *  P = tau_per/2
-
-   *	- aixes sysmmetry ( Rotation or Screw)
-   *   change the coordinate system having eigen vector as a z coordinate,
-   *	 so, it makes 3D rotation to 2D roation
-   *   find M coordinate transfer matrix
-   *   M = ( tau_pp ; eigen x tau_pp ; eigen)
-   *	 define Inew = (1 0 0; 0 1 0; 0 0 0)
-   *   Pnew = (Inew-Snew)^-1*tau_pp(new)
-   *   P  = (MInewM.inverse() - S).inverse*tau_pp
-   */
-
-  void SymOp::find_location() const {
-
-    location(CART) = Vector3<double>(0, 0, 0);
-    Matrix3<double> tMat, inv_tMat;
-    Vector3<double> tau_pp, tau_ll;
-
-    if(type() == invalid_op) {
-      get_sym_type();
-    }
-
-
-    if(type() == identity_op) {
-      //std::cout<<"all points are high symmetry  points \n";
-      return;
-    }
-
-
-    if((type() == rotoinversion_op) || (type() == inversion_op)) {
-      //  std::cout << "eigenvec norm is " << eigenvec(CART).norm() << '\n';
-
-      tMat = Matrix3<double>::identity() - symmetry_mat[CART];
-      inv_tMat = tMat.inverse();
-      location(CART) = inv_tMat * tau(CART);
-      //std:: cout<<location(FRAC) <<"\n";
-
-      return;
-    }
-    if((type() == mirror_op) || (type() == glide_op)) {
-      //component of tau parallel to eigenvector:
-      tau_ll = (eigenvec(CART).dot(tau(CART)) / eigenvec(CART).dot(eigenvec(CART))) * eigenvec(CART);
-
-      location(CART) = tau_ll / 2.0;
-      //std:: cout<<Tau_prim(FRAC)<<"\n";
-      //std:: cout<<tau_ll<<"\n";
-      //std:: cout << location(FRAC) << " \n";
-      return;
-    }
-    if(((type() == rotation_op) || (type() == screw_op))) {
-
-
-      // std::cout << "eigenvec norm is " << eigenvec(CART).norm() << '\n';
-
-      //component of tau parallel to rotation axis
-      tau_ll = (eigenvec(CART).dot(tau(CART)) / eigenvec(CART).dot(eigenvec(CART))) * eigenvec(CART);
-
-      //component in the plane of rotation
-      tau_pp = tau(CART) - tau_ll;
-
-      if(tau_pp.is_zero()) {
-        //rotation axis passes through origin
-        //std::cout << location() << "\n";
-        return;
-      }
-
-
-      Vector3<double> X, Y, Z, tY;
-      Matrix3<double> M, I_new(Matrix3<double>::identity());
-
-      tY = eigenvec(CART).cross(tau_pp);
-      Y = tY / tY.norm();
-      X = tau_pp / tau_pp.norm();
-      Z = eigenvec(CART) / eigenvec(CART).norm();
-      M(0, 0) = X.at(0);
-      M(1, 0) = X.at(1);
-      M(2, 0) = X.at(2);
-      M(0, 1) = Y.at(0);
-      M(1, 1) = Y.at(1);
-      M(2, 1) = Y.at(2);
-      M(0, 2) = Z.at(0);
-      M(1, 2) = Z.at(1);
-      M(2, 2) = Z.at(2);
-
-      I_new(2, 2) = 0;
-
-      inv_tMat = M * I_new * M.inverse() - symmetry_mat[CART];
-
-      location(CART) = inv_tMat.inverse() * tau_pp;
-
-      // std:: cout << location(FRAC) << " \n";
-      return;
-    }
-
-    std::cerr << "DISASTER in SymOp::find_location!!\n Attempted to find symmetr location, but symmetry type is invalid!\n";
-  }
-
-
-  //*******************************************************************************************
-  /**
-   * To find mirror plane H(x,y,z) which contains a point P(x,y,z) and perpendicular to eigenvec(l,m,n)
-   *  [CART]
-   *
-   *	eigen * ( H - P) = 0
-   *
-   *	lx+my+nz+D = 0 ( D = -(l*px + m*py+n*pz))
-   *
-   * @param eigenvec(CART)
-   * @param location(CART)
-   *
-   *  From plane equation in Cartesian coordinate, we can obtain plane equation in Fractional Coordinate.
-   *
-   *		eigen * L * L.inverse()*(H-P) = 0 ( L is coord_trans(FRAC))
-   *		[eigen(CART) * coord_trans(FRAC)][coord_trans(CART)*H(CART)-coord_trans(CART)*P(CART)] = 0
-   *		[eigen(CART) * coord_trans(FRAC)][f(a,b,c) - P(FRAC)] = 0
-   *
-   *		( f(a,b,c) is a point on mirro plane in fracation coordnate system)
-   *		[eigen(CART) * coord_trans(FRAC)] = rec_eigenvec(l' m' n')
-   *
-   *		So, The equation for mirror plane in fracational coordinate
-   *		 l'a+m'b+n'c+d' = 0
-   *		d' = -(l'*Px(FRAC) + m'*Py(FRAC) + n'*Pz(FRAC))
-   *
-   *
-   *  Rotation axis,vector, Q(x,y,z) which go through a point P(x,y,z) and parallel to eigenvec(l,m,n)
-   *
-   *	Q(x,y,z) = P(x,y,z) + t*eigenvec(l,m,n) ( t is the real number)
-   *		Qx = Px + t*l
-   *		Qy = Py + t*m
-   *		Qz = Pz + t*n
-   *
-   *   Also, from a vector eqution Q, we can obtain a vector eqution in fractional coordinate system
-   *
-   *		(Q-P(CART)) = t*eigenvec(CART)
-   *		coord_trans(CART)*(Q-P(CART)) = coord_trans(CART)*t*eigenvec(CART)
-   *		f(a,b,c) - P(FRAC) = t*eigenvec(FRAC)
-   *		fa = Px(FRAC) + t*l'
-   *		fb = Py(FRAC) + t*m'
-   *		fc = Pz(FRAC) + t*n'
-   */
-
-  void SymOp::get_plane_axis(COORD_TYPE coord_mode) const {
-
-
-    if((type() == mirror_op) || (type() == glide_op)) {
-
-      Vector3<double> rec_eigenvec;
-      Matrix3<double> rec_trans;
-      rec_trans = get_home().coord_trans(FRAC);
-
-      for(int i = 0; i < 3; i++) {
-        rec_eigenvec.at(i) = eigenvec(CART).at(0) * rec_trans(0, i) +
-                             eigenvec(CART).at(1) * rec_trans(1, i) + eigenvec(CART).at(2) * rec_trans(2, i);
-
-      }
-
-      if(coord_mode == CART) {
-        double D;
-        D = -1 * (location(CART).at(0) * eigenvec(CART).at(0) + location(CART).at(1) * eigenvec(CART).at(1)
-                  + location(CART).at(2) * eigenvec(CART).at(2));
-        plane_XYZ_equ[0] = eigenvec(CART).at(0);
-        plane_XYZ_equ[1] = eigenvec(CART).at(1);
-        plane_XYZ_equ[2] = eigenvec(CART).at(2);
-        plane_XYZ_equ[3] = D;
-
-        return;
-      }
-      else if(coord_mode == FRAC) {
-        double d_frac;
-        d_frac = -1 * (location(FRAC).at(0) * rec_eigenvec.at(0) +
-                       location(FRAC).at(1) * rec_eigenvec.at(1) +
-                       location(FRAC).at(2) * rec_eigenvec.at(2));
-        plane_XYZ_equ[0] = rec_eigenvec.at(0);
-        plane_XYZ_equ[1] = rec_eigenvec.at(1);
-        plane_XYZ_equ[2] = rec_eigenvec.at(2);
-        plane_XYZ_equ[3] = d_frac;
-
-        return;
-
-      }
-      return;
-
-    }
-
-    if((type() == rotation_op) || (type() == screw_op)) {
-      COORD_TYPE tmode = coord_mode;
-      axis_XYZ_equ[0] = location(tmode).at(0);
-      axis_XYZ_equ[1] = eigenvec(tmode).at(0);
-      axis_XYZ_equ[2] = location(tmode).at(1);
-      axis_XYZ_equ[3] = eigenvec(tmode).at(1);
-      axis_XYZ_equ[4] = location(tmode).at(2);
-      axis_XYZ_equ[5] = eigenvec(tmode).at(2);
-
-      return;
-
-
-
-    }
-    return;
-  }
-  //*******************************************************************************************
-
-  void SymOp::print_plane_axis(std::ostream &stream, COORD_TYPE mode) const {
-    double	tol = 0.000001;
-    if(type() == identity_op || type() == inversion_op || type() == rotoinversion_op) {
-      stream << " \n Point Symmetry \n";
-    }
-    else {
-      get_plane_axis(mode);
-      if(type() == mirror_op || type() == glide_op) {
-        if(mode == FRAC) {
-          std::cout << "Mirror or glid plane in Fractional coordinate is \n";
-        }
-        if(mode == CART) {
-          std::cout << "Mirror or glid plane in Cartesian coordinate is \n";
-        }
-
-
-        char coord_Array [] = {'x', 'y', 'z', '\0'};
-        for(int i = 0; i < 4; i++) {
-          if(plane_XYZ_equ[i] != 0 && (std::abs(plane_XYZ_equ[i] - 0) > tol)) {
-            char PlusSign = '\0';
-            for(int k = i; k < 3; k++) {
-              if(std::abs(plane_XYZ_equ[k + 1] - 0) < tol)
-                continue;
-              else {
-                if(plane_XYZ_equ[k + 1] > tol) {
-                  PlusSign = '+';
-                }
-                break;
-              }
-            }
-            if(std::abs(plane_XYZ_equ[i] - 1) < tol || std::abs(plane_XYZ_equ[i] + 1) < tol) {
-              if(plane_XYZ_equ[i] == -1) {
-                stream << "-" << coord_Array[i] ;
-              }
-              else {
-                stream << coord_Array[i] ;
-              }
-
-            }
-            else {
-              //if (plane_XYZ_equ[i]==-1 || plane_XYZ_equ[i]==1)
-              //							{
-              //							}
-              //							else
-              //							{
-              stream << plane_XYZ_equ[i] << coord_Array[i] << " " ;
-              //}
-
-            }
-            stream << PlusSign;
-          }
-        }
-
-        stream << " = 0 \n\n";
-      }
-      if(type() == rotation_op || type() == screw_op) {
-        if(mode == FRAC) {
-          std::cout << "Mirror or glid plane in Fractional coordinate is \n";
-        }
-        if(mode == CART) {
-          std::cout << "Mirror or glid plane in Cartesian coordinate is \n";
-        }
-
-        stream << "\n x = ";
-        for(int i = 1; i < 6; i += 2) {
-          if(std::abs(axis_XYZ_equ[i] - 0) > tol) {
-            if(std::abs(axis_XYZ_equ[i - 1] - 0) < tol) {
-              if(axis_XYZ_equ[i] > 0) stream << " t" << axis_XYZ_equ[i] << "\n";
-              else stream << " -t" << std::abs(axis_XYZ_equ[i]) << "\n";
-            }
-            else {
-              if(axis_XYZ_equ[i] > 0)stream << axis_XYZ_equ[i - 1] << " +t" << axis_XYZ_equ[i] << "\n";
-              else stream << axis_XYZ_equ[i - 1] << " -t" << std::abs(axis_XYZ_equ[i]) << "\n";
-            }
-          }
-          else stream << axis_XYZ_equ[i - 1] << "\n";
-          if(i == 1) {
-            stream << "\n y = ";
-          }
-          if(i == 3) {
-            stream << "\n z = ";
-          }
-        }
-
-      }
-    }
-    return;
-  }
-
-  //*******************************************************************************************
-  void SymOp::printII_plane_axis(std::ostream &stream, COORD_TYPE mode) const {
-    double	tol = 0.000001;
-    if(type() == identity_op || type() == inversion_op || type() == rotoinversion_op) {
-      stream << " \n Point Symmetry \n";
-    }
-    else {
-      stream << " \n***** VERSION II ******\n" ;
-      get_plane_axis(mode);
-      double XYZ_equ[3][4];
-      if(type() == mirror_op || type() == glide_op) {
-        if(mode == FRAC) {
-          std::cout << "Mirror or glid plane in Fractional coordinat is \n";
-        }
-        if(mode == CART) {
-          std::cout << "Mirror or glid plane in Cartesian coordinat is \n";
-        }
-
-
-        if(std::abs(plane_XYZ_equ[2] - 0) > tol) {
-          XYZ_equ[0][0] = 1;
-          XYZ_equ[0][1] = 0;
-          XYZ_equ[0][2] = 0;
-          XYZ_equ[1][0] = 0;
-          XYZ_equ[1][1] = 1;
-          XYZ_equ[1][2] = 0;
-          XYZ_equ[2][0] = -1 * (plane_XYZ_equ[0] / plane_XYZ_equ[2]);
-          XYZ_equ[2][1] = -1 * (plane_XYZ_equ[1] / plane_XYZ_equ[2]);
-          XYZ_equ[2][2] = 0;
-          if(type() == glide_op) {
-            XYZ_equ[0][3] = get_screw_glide_shift(mode).at(0);
-            XYZ_equ[1][3] = get_screw_glide_shift(mode).at(1);
-            XYZ_equ[2][3] = get_screw_glide_shift(mode).at(2)
-                            - (plane_XYZ_equ[3] / plane_XYZ_equ[2]);
-          }
-          else {
-            XYZ_equ[0][3] = 0;
-            XYZ_equ[1][3] = 0;
-            XYZ_equ[2][3] = -1 * (plane_XYZ_equ[3] / plane_XYZ_equ[2]);
-          }
-
-        }
-        else if(std::abs(plane_XYZ_equ[2] - 0) < tol && std::abs(plane_XYZ_equ[1] - 0) > tol) {
-          XYZ_equ[0][0] = 1;
-          XYZ_equ[0][1] = 0;
-          XYZ_equ[0][2] = 0;
-          XYZ_equ[1][0] = -1 * (plane_XYZ_equ[0] / plane_XYZ_equ[1]);
-          XYZ_equ[1][1] = 0;
-          XYZ_equ[1][2] = 0;
-          XYZ_equ[2][0] = 0;
-          XYZ_equ[2][1] = 0;
-          XYZ_equ[2][2] = 1;
-          if(type() == glide_op) {
-            XYZ_equ[0][3] = get_screw_glide_shift(mode).at(0);
-            XYZ_equ[1][3] = get_screw_glide_shift(mode).at(1) - (plane_XYZ_equ[3] / plane_XYZ_equ[1]);
-            XYZ_equ[2][3] = get_screw_glide_shift(mode).at(2);
-          }
-          else {
-            XYZ_equ[0][3] = 0;
-            XYZ_equ[1][3] = -1 * (plane_XYZ_equ[3] / plane_XYZ_equ[1]);
-            XYZ_equ[2][3] = 0;
-          }
-
-
-        }
-        else {
-          XYZ_equ[0][0] = 0;
-          XYZ_equ[0][1] = 0;
-          XYZ_equ[0][2] = 0;
-          XYZ_equ[1][0] = 0;
-          XYZ_equ[1][1] = 1;
-          XYZ_equ[1][2] = 0;
-          XYZ_equ[2][0] = 0;
-          XYZ_equ[2][1] = 0;
-          XYZ_equ[2][2] = 1;
-          if(type() == glide_op) {
-            XYZ_equ[0][3] = get_screw_glide_shift(mode).at(0) - (plane_XYZ_equ[3] / plane_XYZ_equ[0]);
-            XYZ_equ[1][3] = get_screw_glide_shift(mode).at(1);
-            XYZ_equ[2][3] = get_screw_glide_shift(mode).at(2);
-          }
-          else {
-            XYZ_equ[0][3] = -1 * (plane_XYZ_equ[3] / plane_XYZ_equ[0]);
-            XYZ_equ[1][3] = 0;
-            XYZ_equ[2][3] = 0;
-          }
-
-
-        }
-
-
-
-      }
-      if(type() == rotation_op || type() == screw_op) {
-        if(mode == FRAC) {
-          std::cout << "Rotation or glide axis in Fractional coordinat is \n";
-        }
-        if(mode == CART) {
-          std::cout << "Rotation or glide axis in Cartesian coordinat is \n";
-        }
-
-        if(std::abs(axis_XYZ_equ[1] - 0) > tol) {
-
-          XYZ_equ[0][0] = 1;
-          XYZ_equ[0][1] = 0;
-          XYZ_equ[0][2] = 0;
-          XYZ_equ[1][0] = axis_XYZ_equ[3] / axis_XYZ_equ[1];
-          XYZ_equ[1][1] = 0;
-          XYZ_equ[1][2] = 0;
-          XYZ_equ[2][0] = axis_XYZ_equ[5] / axis_XYZ_equ[1];
-          XYZ_equ[2][1] = 0;
-          XYZ_equ[2][2] = 0;
-          if(type() == screw_op) {
-            XYZ_equ[0][3] = get_screw_glide_shift(mode).at(0);
-            XYZ_equ[1][3] = get_screw_glide_shift(mode).at(1)
-                            - (axis_XYZ_equ[3] / axis_XYZ_equ[1]) * (axis_XYZ_equ[0]) + axis_XYZ_equ[2];
-            XYZ_equ[2][3] = get_screw_glide_shift(mode).at(2)
-                            - (axis_XYZ_equ[5] / axis_XYZ_equ[1]) * (axis_XYZ_equ[0]) + axis_XYZ_equ[4];
-
-          }
-          else {
-            XYZ_equ[0][3] = 0;
-            XYZ_equ[1][3] = -(axis_XYZ_equ[3] / axis_XYZ_equ[1]) * (axis_XYZ_equ[0]) + axis_XYZ_equ[2];
-            XYZ_equ[2][3] = -(axis_XYZ_equ[5] / axis_XYZ_equ[1]) * (axis_XYZ_equ[0]) + axis_XYZ_equ[4];
-          }
-
-        }
-        else if(std::abs(axis_XYZ_equ[1] - 0) < tol && std::abs(axis_XYZ_equ[3] - 0) > tol) {
-          XYZ_equ[0][0] = 0;
-          XYZ_equ[0][1] = 0;
-          XYZ_equ[0][2] = 0;
-          XYZ_equ[1][0] = 0;
-          XYZ_equ[1][1] = 1;
-          XYZ_equ[1][2] = 0;
-          XYZ_equ[2][0] = 0;
-          XYZ_equ[2][1] = axis_XYZ_equ[5] / axis_XYZ_equ[3];
-          XYZ_equ[2][2] = 0;
-          if(type() == screw_op) {
-            XYZ_equ[0][3] = get_screw_glide_shift(mode).at(0) + axis_XYZ_equ[0];
-            XYZ_equ[1][3] = get_screw_glide_shift(mode).at(1);
-            XYZ_equ[2][3] = get_screw_glide_shift(mode).at(2)
-                            - (axis_XYZ_equ[2] / axis_XYZ_equ[3]) * (axis_XYZ_equ[5]) + axis_XYZ_equ[4];
-
-          }
-          else {
-            XYZ_equ[0][3] = axis_XYZ_equ[0];
-            XYZ_equ[1][3] = 0;
-            XYZ_equ[2][3] = -(axis_XYZ_equ[2] / axis_XYZ_equ[3]) * (axis_XYZ_equ[5]) + axis_XYZ_equ[4];
-          }
-
-        }
-        else {
-          for(int i = 0; i < 2; i++) {
-            for(int j = 0; j < 3; j++) {
-              XYZ_equ[i][j] = 0;
-            }
-          }
-          XYZ_equ[2][0] = 0;
-          XYZ_equ[2][1] = 0;
-          XYZ_equ[2][2] = 1;
-          if(type() == screw_op) {
-            XYZ_equ[0][3] = get_screw_glide_shift(mode).at(0) + axis_XYZ_equ[0];
-            XYZ_equ[1][3] = get_screw_glide_shift(mode).at(1) + axis_XYZ_equ[2];
-            XYZ_equ[2][3] = get_screw_glide_shift(mode).at(2);
-          }
-          else {
-            XYZ_equ[0][3] = axis_XYZ_equ[0];
-            XYZ_equ[1][3] = axis_XYZ_equ[2];
-            XYZ_equ[2][3] = 0;
-          }
-
-        }
-      }
-
-      stream << "\n ( " ;
-      char charArray [] = {'X', 'Y', 'Z', '\0'};
-      for(int i = 0; i < 3; i++) {
-        for(int j = 0; j < 4; j++) {
-          if(std::abs(XYZ_equ[i][j] - 0) > tol) {
-            char PlusSign = '\0';
-            for(int k = j; k < 3; k++) {
-              if(std::abs(XYZ_equ[i][k + 1] - 0) < tol)
-                continue;
-              else {
-                if(XYZ_equ[i][k + 1] > 0) {
-                  PlusSign = '+';
-                }
-                break;
-              }
-            }
-            if(std::abs(XYZ_equ[i][j] - 1) < tol || std::abs(XYZ_equ[i][j] + 1) < tol) {
-              if(std::abs(XYZ_equ[i][j] + 1) < tol) {
-                stream << "-" << charArray[j] ;
-                if(j == 3) stream << "1";
-              }
-              else {
-                stream << charArray[j] ;
-                if(j == 3) stream << "1";
-              }
-
-            }
-            else {
-              if(std::abs(XYZ_equ[i][j] - 1) < tol) {
-              }
-              else {
-                stream << XYZ_equ[i][j] << charArray[j] ;
-              }
-            }
-            stream << PlusSign;
-          }
-        }
-        if(std::abs(XYZ_equ[i][0] - 0) < tol && std::abs(XYZ_equ[i][1] - 0) < tol && std::abs(XYZ_equ[i][2] - 0) < tol
-           && std::abs(XYZ_equ[i][3] - 0) < tol) {
-          stream << " 0 " ;
-        }
-
-
-        if(i < 2) {
-          stream << " , ";
-        }
-
-      }
-      stream << " )\n";
-
-    }
-    return;
-  }
-  //*******************************************************************************************
-
-  bool SymOp::is_mirror() const {
-    if(symmetry == invalid_op)
-      get_sym_type();
-    return symmetry == mirror_op;
-  }
-
-  //*******************************************************************************************
-
-  bool SymOp::is_glide() const {
-    if(symmetry == invalid_op)
-      get_sym_type();
-    return symmetry == glide_op;
-  }
-
-  //*******************************************************************************************
-
-  bool SymOp::is_rotation() const {
-    if(symmetry == invalid_op)
-      get_sym_type();
-    return symmetry == rotation_op;
-  }
-
-  //*******************************************************************************************
-
-  bool SymOp::is_screw() const {
-    if(symmetry == invalid_op)
-      get_sym_type();
-    return symmetry == screw_op;
-  }
-
-  //*******************************************************************************************
-
-  bool SymOp::is_inversion() const {
-    if(symmetry == invalid_op)
-      get_sym_type();
-    return symmetry == inversion_op;
-  }
-
-  //*******************************************************************************************
-
-  bool SymOp::is_rotoinversion() const {
-    if(symmetry == invalid_op)
-      get_sym_type();
-    return symmetry == rotoinversion_op;
-  }
-
-  //*******************************************************************************************
-
-  bool SymOp::is_invalid() const {
-    if(symmetry == invalid_op)
-      get_sym_type();
-    return symmetry == invalid_op;
-  }
-
-
-
-  //*******************************************************************************************
->>>>>>> 4e5b6720
+  //*******************************************************************************************
 
   SymOp &SymOp::apply_sym(const SymOp &op) {
     (*this) = op * (*this) * (op.inverse());
@@ -922,95 +116,7 @@
 
   //*******************************************************************************************
   /**
-   * Calculates the rotation angle.
    *
-<<<<<<< HEAD
-=======
-   * The function checks for (in this order) identity, inversion
-   * mirror, glide, rotoinversion, rotation, and screw.
-   */
-  //*******************************************************************************************
-  void SymOp::get_sym_type() const {
-
-    double det = 0.0;
-    double trace = 0.0;
-
-    // temporary matrix
-    Matrix3<double> tmat;
-
-    //Check to see if symmetry_mat exists
-    // if does not exist, update
-    if(!calc(CART)) {
-      std::cerr << "WARNING: Inside SymOp::get_sym_type(), can't get symmetry type because Cartesian transformation does not exist.\n";
-      return;
-    }
-
-
-    det = symmetry_mat[CART].determinant();
-    trace = symmetry_mat[CART].trace();
-
-    //Check for IDENTITY
-    //Trace = 3
-    if(std::abs(trace - 3.0) < TOL) {
-      symmetry = identity_op;
-      return;
-    }
-
-
-    //Check for INVERSION
-    //Trace = -3
-    if(std::abs(trace + 3.0) < TOL) {
-      symmetry = inversion_op;
-      return;
-    }
-
-    //Check for MIRROR
-    //Trace = 1; det = -1
-    if((det < (-TOL)) && (std::abs(trace - 1) < TOL)) {
-      mirror_check();
-      return;
-    }
-
-    //Check for ROTATION
-    //Check for ROTOINVERSION
-    //Rotation symmetry matrix det = 1 (does not change the orientation)
-    //Rotation has trace 1+2cos(theta)
-    //Rotoinversion det = -1
-    //Extract just rotation matrix
-    else {
-      tmat = symmetry_mat[CART];
-
-      if(det < (-TOL)) {  //then rotoinversion
-        symmetry = rotoinversion_op;
-
-        //"undo" the inversion part of the trace and det
-        //to obtain trace, determinant of rotation matrix
-        // and rotation matrix itself.
-        trace = -trace;
-        det = -det;
-        tmat *= -1;
-        calc_rotation_angle(tmat, det, trace);
-
-      }
-      else { //rotation
-        symmetry = rotation_op;
-        calc_rotation_angle(tmat, det, trace);
-
-        screw_check();
-        return;
-      }
-
-
-    }//end of rotation/rotoinversion check
-
-    //If the symmetry matrix passes none of the tests
-    //symmetry remains as invalid_op
-  }
-
-  //*******************************************************************************************
-  /**
-   * Checks for glide symmetry operation
->>>>>>> 4e5b6720
    *
    */
   //*******************************************************************************************
@@ -1026,61 +132,12 @@
       return result;
     }
 
-<<<<<<< HEAD
     // second simplest case is inversion: has no axis and location is tau()/2
     if(almost_equal(matrix().trace(), -3.)) {
       result.op_type = inversion_op;
       result.axis = vector_type::Zero();
       result.location = tau() / 2.;
       return result;
-=======
-    //subtract off component of translation that is parallel
-    //to eigenvector to obtain purely translational component
-    tcoord(CART) = tau_vec(CART) - eigenvec(CART) * tnorm;
-
-    // If tcoord is not a lattice translation
-    if(!tcoord.is_lattice_shift()) {
-      screw_glide_shift(CART) = tcoord(CART);
-      symmetry = glide_op;
-    } // But if it is a lattice shift and the coord is not zero
-    //     else if(!tcoord(CART).is_zero(TOL)) { //Added by Ivy 01/24/13
-    //       //std::cout << "LATTICE_GLIDE \n";
-    //       screw_glide_shift(CART) = tcoord(CART);
-    //       symmetry = lattice_glide_op;
-    //     }
-
-    // otherwise, symmetry remains a mirror_op
-    // when exiting this routine
-    return;
-
-  }
-
-
-
-  //*******************************************************************************************
-  /**
-   * Checks for screw symmetry operation
-   *
-   * Function requires that a rotation symmetry operation
-   * was found first before checking for the eigenvector
-   * of the screw symmetry operation.
-   */
-  //*******************************************************************************************
-  void SymOp::screw_check() const {
-
-    Coordinate tcoord(get_home());
-
-    //Rotation + Translation parallel to rotation axis
-    if(symmetry != rotation_op) return;
-
-    //Find magnitude of translation parallel to sym_op eigenvector (rotation axis)
-    //i.e. dot product of the two vectors, normalized
-    double tnorm = tau_vec(CART).dot(eigenvec(CART));
-
-    if(std::abs(tnorm) < TOL) {
-      // vector tau and eigenvector perpendicular -- therefore not screw
-      return;
->>>>>>> 4e5b6720
     }
 
     // det is -1 if improper and +1 if proper
@@ -1089,7 +146,6 @@
     // Find eigen decomposition of proper operation (by multiplying by determinant)
     Eigen::EigenSolver<matrix_type> t_eig(det * matrix());
 
-<<<<<<< HEAD
     // 'axis' is eigenvector whose eigenvalue is +1
     for(Index i = 0; i < 3; i++) {
       if(almost_equal(t_eig.eigenvalues()(i), std::complex<double>(1, 0))) {
@@ -1103,151 +159,6 @@
       if(!almost_zero(result.axis[i])) {
         result.axis *= sgn(result.axis[i]);
         break;
-=======
-  //*******************************************************************************************
-  /**
-   * Checks for mirror symmetry operation.
-   */
-  //*******************************************************************************************
-  void SymOp::mirror_check() const {
-    int i;
-
-    //Mirror = 180 degree rotation + inversion
-    //Check for 1) det < 0 (inversion) and 2) trace = 1 (180 rotation)
-    //Get normal vector of mirror plane
-
-    //Turn CART form of symmetry matrix into Eigen class Matrix
-    //Eigen::Matrix<double, 3, 3> tmat = (get_matrix(CART));
-    Vector3< Vector3<std::complex<double> > > all_eigenvectors;
-    Vector3< std::complex<double> > all_eigenvalues;
-    all_eigenvalues = get_matrix(CART).eigen(all_eigenvectors);
-
-
-    //Want the eigenvector that is perpendicular to the mirror plane.
-    //i.e. the eigenvector corresponding to the -1 eigenvalue.
-    //A mirror symmetry operation has 3 eigenvalues: 1, 1, -1
-    for(i = 0; i < 3; i++) {
-      if(all_eigenvalues.at(i).real() < TOL) {
-        //check that the imaginary parts of eigenvector are 0
-        if((all_eigenvectors.at(i)[0].imag() < TOL) &&
-           (all_eigenvectors.at(i)[1].imag() < TOL) &&
-           (all_eigenvectors.at(i)[2].imag() < TOL)) {
-          //eigenvec(CART) is a Vector3<double> whereas all_eigenvalues.at(i)
-          //is a Vector3<std::complex<double>>
-          eigenvec(CART).at(0) = all_eigenvectors.at(i)[0].real();
-          eigenvec(CART).at(1) = all_eigenvectors.at(i)[1].real();
-          eigenvec(CART).at(2) = all_eigenvectors.at(i)[2].real();
-
-          symmetry = mirror_op;
-
-          glide_check();
-
-          return;
-        }
-      }
-    }
-  }//end of MIRROR check
-
-  //*******************************************************************************************
-  /**
-   * Calculates the rotation angle.
-   *
-   *
-   */
-  //*******************************************************************************************
-
-  double SymOp::get_rotation_angle() const {
-    return rotation_angle;
-  }
-
-  //*******************************************************************************************
-
-  const Coordinate &SymOp::get_location() const {
-    return location;
-  }
-
-  //*******************************************************************************************
-
-  const Vector3<double> &SymOp::get_location(COORD_TYPE mode) const {
-    return location(mode);
-  }
-  //*******************************************************************************************
-  const Coordinate &SymOp::get_screw_glide_shift() const {
-    return screw_glide_shift;
-  }
-  //*******************************************************************************************
-  const Vector3<double> &SymOp::get_screw_glide_shift(COORD_TYPE mode) const {
-    return screw_glide_shift(mode);
-  }
-
-  //*******************************************************************************************
-  /**
-   * Calculates the rotation angle.
-   *
-   *
-   */
-  //*******************************************************************************************
-
-  void SymOp::calc_rotation_angle(Matrix3<double> mat, double det, double trace) const {
-    int i, j;
-
-    double vec_sum, vec_mag;
-    //If rotation is 180 degrees
-    //Rotation matrix becomes symmetric; 180 rotation can be
-    //decomposed into 2 orthogonal mirror planes
-    //handled the same way as in mirror_check
-    if(std::abs(trace + 1) < TOL) {
-      Vector3<double> test_vec(0, 0, 0), w_vec;
-
-      rotation_angle = 180;
-
-      Vector3< Vector3<std::complex<double> > > all_eigenvectors;
-      Vector3< std::complex<double> > all_eigenvalues;
-      all_eigenvalues = get_matrix(CART).eigen(all_eigenvectors);
-
-      //Eigenvalues of 180 rotation are 1, -1, -1
-      for(j = 0; j < 3; j++) {
-        if(std::abs(all_eigenvalues.at(j).real() - 1) < TOL) {
-          if((all_eigenvectors.at(j)[0].imag() < TOL) &&
-             (all_eigenvectors.at(j)[1].imag() < TOL) &&
-             (all_eigenvectors.at(j)[2].imag() < TOL)) {
-            eigenvec(CART).at(0) = all_eigenvectors.at(j)[0].real();
-            eigenvec(CART).at(1) = all_eigenvectors.at(j)[1].real();
-            eigenvec(CART).at(2) = all_eigenvectors.at(j)[2].real();
-
-            return;
-          }
-        }
-      } //End loop over eigenvectors
-    }
-
-    //Extract rotation angle
-
-    // Use this method because arccos is only defined for 0 to pi.
-    // Using this axis-angle method produces unique angle of rotation.
-
-    // Following only evaluates if we have non-180 proper rotation
-    // Method uses inversion of axis-angle interpretation of a rotation matrix R
-    // With axis v=(x,y,z) and angle TH, with ||v||=1
-    //  c = cos(TH); s = sin(TH); C = 1-c
-    //      [ x*xC+c   xyC-zs   zxC+ys ]
-    //  R = [ xyC+zs   y*yC+c   yzC-xs ]
-    //      [ zxC-ys   yzC+xs   z*zC+c ]
-
-    vec_sum = 0.0;
-    vec_mag = 0.0;
-
-    for(i = 0; i < 3; i++) {
-      eigenvec.at(i, CART) = mat((i + 2) % 3, (i + 1) % 3) - mat((i + 1) % 3, (i + 2) % 3);
-
-      //right side of above expression evaluates to
-      //2xsin(TH) for i = 0, 2ysin(TH) for i = 1, 2zsin(TH) for i = 2
-
-      //if TH = 0 or 180, second condition won't ever be fulfilled
-      if((std::abs(vec_sum) < TOL) && (std::abs(eigenvec.at(i, CART)) > TOL)) {
-        //extract sign of eigenvec(i,CART)
-        vec_sum = eigenvec.at(i, CART);
->>>>>>> 4e5b6720
       }
     }
 
@@ -1286,23 +197,9 @@
     return result;
   }
 
-<<<<<<< HEAD
-  //*****************************************************
+
+  //*******************************************************************************************
   void SymOp::print_short(std::ostream &stream, const Eigen::Ref<const SymOp::matrix_type> &c2f_mat) const {
-=======
-  //*******************************************************************************************
-  void SymOp::print_short(std::ostream &stream, COORD_TYPE mode) const {
-    Matrix3 <double> tsym_mat;
-
-    get_sym_type();
-
-    if(mode == COORD_DEFAULT)
-      mode = COORD_MODE::CHECK();
-
-
-    if(!calc(mode))
-      std::cerr << "Trying to print out symmetry matrix, but it is not available in " << COORD_MODE::NAME(mode) << " mode\n";
->>>>>>> 4e5b6720
 
     stream.precision(3);
     SymInfo t_info = info();
