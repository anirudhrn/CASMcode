#include "casm/symmetry/SymOp.hh"

#include "casm/crystallography/Lattice.hh"
#include "casm/symmetry/SymGroup.hh"
#include "casm/symmetry/SymGroupRep.hh"

namespace CASM {

  //SymOpRepresentation::~SymOpRepresentation() {}

  const Matrix3<double> &SymOp::get_matrix(COORD_TYPE mode) const {
    if(!calc(mode)) {
      std::cerr << "Warning: Could not access symmetry matrix in " << COORD_MODE::NAME(mode) << " mode." << std::endl;
      assert(0);
    }
    return symmetry_mat[mode];
  }

  //*******************************************************************************************

  const Matrix3<double> &SymOp::get_matrix() const {
    if(!calc(COORD_MODE::CHECK())) {
      std::cerr << "Warning: Could not access symmetry matrix in " << COORD_MODE::NAME() << " mode." << std::endl;
      assert(0);
    }
    return symmetry_mat[mode_ind()];
  }

  //*******************************************************************************************
  const Vector3<double> &SymOp::get_eigenvec(COORD_TYPE mode) const {
    return eigenvec(mode);
  }

  //*******************************************************************************************

  const Vector3<double> &SymOp::get_eigenvec() const {
    return eigenvec(COORD_MODE::CHECK());
  }


  //*******************************************************************************************

  const double &SymOp::get_map_error() const {
    return map_error;
  }

  //*******************************************************************************************

  void SymOp::set_map_error(const double &value) {
    map_error = value;
    return;
  }


  //*******************************************************************************************
  double SymOp::operator()(int i, int j, COORD_TYPE mode) const {
    if(calc(mode))
      return symmetry_mat[mode](i, j);

    std::cerr << "WARNING: Attempting to access elements from improperly initialized symmetry matrix!\n";
    return NAN;
  }
  //*******************************************************************************************

  const Vector3<double> &SymOp::tau(COORD_TYPE mode) const {
    return tau_vec(mode);
  }

  //*******************************************************************************************

  const Coordinate &SymOp::tau() const {
    return tau_vec;
  }

  //*******************************************************************************************

  double SymOp::tau(int i, COORD_TYPE mode) const {
    if(mode == COORD_DEFAULT)
      mode = COORD_MODE::CHECK();

    return tau(mode)[i];
  }

  //*******************************************************************************************

  bool SymOp::calc(COORD_TYPE mode) const {
    COORD_TYPE tmode = mode;
    if(mode == COORD_DEFAULT) {
      tmode = COORD_MODE::CHECK();
    }
    if(!is_current[tmode] && is_current[!tmode] && home) {
      symmetry_mat[tmode] = (home->coord_trans(!tmode)) * symmetry_mat[!tmode] * (home->coord_trans(tmode));
      is_current[tmode] = true;

    }

    return is_current[tmode];

  }

  //*******************************************************************************************

  void SymOp::set_lattice(const Lattice &new_lat, COORD_TYPE mode) {
    COORD_TYPE not_mode(FRAC);
    if(mode == FRAC)
      not_mode = CART;
    if(&new_lat == home) return;
    calc(mode);
    home = &new_lat;
    is_current[not_mode] = false;
    tau_vec.set_lattice(new_lat, mode);
    eigenvec.set_lattice(new_lat, mode);
    screw_glide_shift.set_lattice(new_lat, mode);
    return;
  }

  //*******************************************************************************************

  const Lattice &SymOp::get_home() const {
    return *home;
  }

  //*******************************************************************************************

  void SymOp::set_index(const MasterSymGroup &new_group, Index new_index) {
    if((valid_index(new_index) && new_index < new_group.size())
       && (this == &(new_group[new_index]) ||
           get_matrix(CART).is_equal(new_group[new_index].get_matrix(CART)))) {
      m_master_group = &new_group;
      op_index = new_index;
    }
    else {
      m_master_group = &new_group;
      //m_master_group = NULL;
      op_index = -1;
    }
  }

  //*******************************************************************************************
  
  void SymOp::set_rep(Index rep_ID, const SymOpRepresentation &op_rep) const {
    SymGroupRep const *tRep(master_group().representation(rep_ID));
    if(!tRep) {
      std::cerr << "CRITICAL ERROR: In SymOp::set_matrix_rep(" << rep_ID << "), representation was not found.\n"
                << "                Exiting...\n";
      exit(1);
    }
   
    tRep->set_rep(op_index, op_rep);
   
    return;
  }
 
  //*******************************************************************************************
  
  Eigen::MatrixXd const *SymOp::get_matrix_rep(Index rep_ID) const {
    SymGroupRep const *tRep(master_group().representation(rep_ID));
    if(!tRep) return NULL;
   
    return (tRep->at(op_index))->get_MatrixXd();
  }
<<<<<<< HEAD
 
  //*******************************************************************************************
  
  Array<UnitCellCoord> const *SymOp::get_basis_permute_rep(Index rep_ID) const {
   
=======

  //**********************************************************
  SymBasisPermute const *SymOp::get_basis_permute_rep(Index rep_ID) const {

>>>>>>> 35eb37e6
    SymGroupRep const *tRep(master_group().representation(rep_ID));
    if(!tRep) {
      std::cerr << "Warning: You have requested information from a nonexistent representation!\n"
                << "m_master_group pointer is " << m_master_group << '\n';
      return NULL;
    }
  
    return (tRep->at(op_index))->get_ucc_permutation();
  }
  
  //*******************************************************************************************
  Permutation const *SymOp::get_permutation_rep(Index rep_ID) const {
    SymGroupRep const *tRep(master_group().representation(rep_ID));
    if(!tRep) return NULL;
  
    return (tRep->at(op_index))->get_permutation();
  }
  
  //*******************************************************************************************
  
  Array<Eigen::MatrixXd const * > SymOp::get_matrix_reps(Array<Index> rep_IDs) const {
    Array<Eigen::MatrixXd const * > tmat;
    for(Index i = 0; i < rep_IDs.size(); i++) {
      tmat.push_back(get_matrix_rep(rep_IDs[i]));
           
    }
    return tmat;
  }
 
  //*******************************************************************************************

  SymOp SymOp::operator*(const SymOp &RHS) const {
    SymOp t_op(get_matrix(CART) * RHS.get_matrix(CART),
               tau(CART) + get_matrix(CART) * RHS.tau(CART),
               *home,
               CART);
    if(m_master_group && (m_master_group == RHS.m_master_group)) {
      t_op.set_index(master_group(), master_group().ind_prod(index(), RHS.index()));
    }
    else if(RHS.m_master_group && !m_master_group && symmetry == identity_op) {
      t_op.set_index(*RHS.m_master_group, RHS.index());
    }
    else if(m_master_group && !RHS.m_master_group && RHS.symmetry == identity_op) {
      t_op.set_index(master_group(), index());
    }
    else if(symmetry == identity_op && RHS.symmetry == identity_op) {
      t_op.symmetry = identity_op;
      //t_op.op_index = 0;
    }
    //else{
    //std::cout << "This symmetry is " << symmetry << " with head " << m_master_group << " and RHS symmetry is " << RHS.symmetry << " with head " << RHS.m_master_group << "\n";
    //}

    return t_op;

  }

  //*******************************************************************************************

  SymOp &SymOp::operator+=(const Coordinate &RHS) {
    tau_vec(CART) += RHS(CART) - get_matrix(CART) * RHS(CART);
    location(CART) += RHS(CART);
    return (*this);
  }

  //*******************************************************************************************

  SymOp &SymOp::operator-=(const Coordinate &RHS) {
    tau_vec(CART) -= RHS(CART) - get_matrix(CART) * RHS(CART);
    location(CART) -= RHS(CART);
    return (*this);
  }

  //*******************************************************************************************
  // SymOp matrix is unitary, so inverse is equivalent to transpose.
  // To do inverse of translation, you must perform
  // inverse matrix operaton on translation and subtract
  SymOp SymOp::inverse() const {
    SymOp t_op(get_matrix(CART).transpose(),
               -(get_matrix(CART).transpose() * tau(CART)),
               *home,
               CART);
    if(m_master_group) {
      t_op.set_index(master_group(), master_group().ind_inverse(index()));
    }
    else if(is_identity()) {
      t_op.op_index = 0;
    }

    return t_op;
  }

  //*******************************************************************************************

  SymOp SymOp::no_trans() const {

    SymOp t_op(*this);

    t_op.tau_vec(CART) = Vector3<double>(0, 0, 0);

    return t_op;
  }

  //*******************************************************************************************

  void SymOp::within() {
    tau_vec.within();
  }

  //*******************************************************************************************

  bool SymOp::compare(const SymOp &RHS, double eq_tol) const {
    return calc(CART) &&
      RHS.calc(CART) &&
      get_matrix(CART).is_equal(RHS.get_matrix(CART), eq_tol) &&
      tau_vec.min_dist(RHS.tau_vec) < eq_tol;
  }

  //*******************************************************************************************

  bool SymOp::operator==(const SymOp &RHS) const {
    return calc(CART) &&
      RHS.calc(CART) &&
      get_matrix(CART).is_equal(RHS.get_matrix(CART)) &&
      tau(CART).is_equal(RHS.tau(CART));
  }

  //*******************************************************************************************
  //
  // Functions to check symmetry type:
  //
  //*******************************************************************************************

  bool SymOp::is_identity() const {
    if(symmetry == invalid_op)
      get_sym_type();
    return symmetry == identity_op;
  }

  //*******************************************************************************************
  /**
   * Find the invariant point after applying symmetry

   *	- General equation

   * P is the invariant point
   * P(CART) = Sym_op*P(CART) + tau(CART)
   * P(CART) = (I-Sym_op).inverse()*tau(CART)

   *	- The General equation is only valid for point sysmetry

   *	- Plane symmetry ( Mirror or Glide)
   *  SP = -P (always sture at the origin)
   *  P(CART) = -P(CART) + tau_per (perpendicular to eigenvec)
   *  P = tau_per/2

   *	- aixes sysmmetry ( Rotation or Screw)
   *   change the coordinate system having eigen vector as a z coordinate,
   *	 so, it makes 3D rotation to 2D roation
   *   find M coordinate transfer matrix
   *   M = ( tau_pp ; eigen x tau_pp ; eigen)
   *	 define Inew = (1 0 0; 0 1 0; 0 0 0)
   *   Pnew = (Inew-Snew)^-1*tau_pp(new)
   *   P  = (MInewM.inverse() - S).inverse*tau_pp
   */

  void SymOp::find_location() const {

    location(CART) = Vector3<double>(0, 0, 0);
    Matrix3<double> tMat, inv_tMat;
    Vector3<double> tau_pp, tau_ll;

    if(type() == invalid_op) {
      get_sym_type();
    }


    if(type() == identity_op) {
      //std::cout<<"all points are high symmetry  points \n";
      return;
    }


    if((type() == rotoinversion_op) || (type() == inversion_op)) {
      //  std::cout << "eigenvec norm is " << eigenvec(CART).norm() << '\n';

      tMat = Matrix3<double>::identity() - symmetry_mat[CART];
      inv_tMat = tMat.inverse();
      location(CART) = inv_tMat * tau(CART);
      //std:: cout<<location(FRAC) <<"\n";

      return;
    }
    if((type() == mirror_op) || (type() == glide_op)) {
      //component of tau parallel to eigenvector:
      tau_ll = (eigenvec(CART).dot(tau(CART)) / eigenvec(CART).dot(eigenvec(CART))) * eigenvec(CART);

      location(CART) = tau_ll / 2.0;
      //std:: cout<<Tau_prim(FRAC)<<"\n";
      //std:: cout<<tau_ll<<"\n";
      //std:: cout << location(FRAC) << " \n";
      return;
    }
    if(((type() == rotation_op) || (type() == screw_op))) {


      // std::cout << "eigenvec norm is " << eigenvec(CART).norm() << '\n';

      //component of tau parallel to rotation axis
      tau_ll = (eigenvec(CART).dot(tau(CART)) / eigenvec(CART).dot(eigenvec(CART))) * eigenvec(CART);

      //component in the plane of rotation
      tau_pp = tau(CART) - tau_ll;

      if(tau_pp.is_zero()) {
        //rotation axis passes through origin
        //std::cout << location() << "\n";
        return;
      }


      Vector3<double> X, Y, Z, tY;
      Matrix3<double> M, I_new(Matrix3<double>::identity());

      tY = eigenvec(CART).cross(tau_pp);
      Y = tY / tY.norm();
      X = tau_pp / tau_pp.norm();
      Z = eigenvec(CART) / eigenvec(CART).norm();
      M(0, 0) = X.at(0);
      M(1, 0) = X.at(1);
      M(2, 0) = X.at(2);
      M(0, 1) = Y.at(0);
      M(1, 1) = Y.at(1);
      M(2, 1) = Y.at(2);
      M(0, 2) = Z.at(0);
      M(1, 2) = Z.at(1);
      M(2, 2) = Z.at(2);

      I_new(2, 2) = 0;

      inv_tMat = M * I_new * M.inverse() - symmetry_mat[CART];

      location(CART) = inv_tMat.inverse() * tau_pp;

      // std:: cout << location(FRAC) << " \n";
      return;
    }

    std::cerr << "DISASTER in SymOp::find_location!!\n Attempted to find symmetr location, but symmetry type is invalid!\n";
  }


  //*******************************************************************************************
  /**
   * To find mirror plane H(x,y,z) which contains a point P(x,y,z) and perpendicular to eigenvec(l,m,n)
   *  [CART]
   *
   *	eigen * ( H - P) = 0
   *
   *	lx+my+nz+D = 0 ( D = -(l*px + m*py+n*pz))
   *
   * @param eigenvec(CART)
   * @param location(CART)
   *
   *  From plane equation in Cartesian coordinate, we can obtain plane equation in Fractional Coordinate.
   *
   *		eigen * L * L.inverse()*(H-P) = 0 ( L is coord_trans(FRAC))
   *		[eigen(CART) * coord_trans(FRAC)][coord_trans(CART)*H(CART)-coord_trans(CART)*P(CART)] = 0
   *		[eigen(CART) * coord_trans(FRAC)][f(a,b,c) - P(FRAC)] = 0
   *
   *		( f(a,b,c) is a point on mirro plane in fracation coordnate system)
   *		[eigen(CART) * coord_trans(FRAC)] = rec_eigenvec(l' m' n')
   *
   *		So, The equation for mirror plane in fracational coordinate
   *		 l'a+m'b+n'c+d' = 0
   *		d' = -(l'*Px(FRAC) + m'*Py(FRAC) + n'*Pz(FRAC))
   *
   *
   *  Rotation axis,vector, Q(x,y,z) which go through a point P(x,y,z) and parallel to eigenvec(l,m,n)
   *
   *	Q(x,y,z) = P(x,y,z) + t*eigenvec(l,m,n) ( t is the real number)
   *		Qx = Px + t*l
   *		Qy = Py + t*m
   *		Qz = Pz + t*n
   *
   *   Also, from a vector eqution Q, we can obtain a vector eqution in fractional coordinate system
   *
   *		(Q-P(CART)) = t*eigenvec(CART)
   *		coord_trans(CART)*(Q-P(CART)) = coord_trans(CART)*t*eigenvec(CART)
   *		f(a,b,c) - P(FRAC) = t*eigenvec(FRAC)
   *		fa = Px(FRAC) + t*l'
   *		fb = Py(FRAC) + t*m'
   *		fc = Pz(FRAC) + t*n'
   */

  void SymOp::get_plane_axis(COORD_TYPE coord_mode) const {


    if((type() == mirror_op) || (type() == glide_op)) {

      Vector3<double> rec_eigenvec;
      Matrix3<double> rec_trans;
      rec_trans = get_home().coord_trans(FRAC);

      for(int i = 0; i < 3; i++) {
        rec_eigenvec.at(i) = eigenvec(CART).at(0) * rec_trans(0, i) +
          eigenvec(CART).at(1) * rec_trans(1, i) + eigenvec(CART).at(2) * rec_trans(2, i);

      }

      if(coord_mode == CART) {
        double D;
        D = -1 * (location(CART).at(0) * eigenvec(CART).at(0) + location(CART).at(1) * eigenvec(CART).at(1)
                  + location(CART).at(2) * eigenvec(CART).at(2));
        plane_XYZ_equ[0] = eigenvec(CART).at(0);
        plane_XYZ_equ[1] = eigenvec(CART).at(1);
        plane_XYZ_equ[2] = eigenvec(CART).at(2);
        plane_XYZ_equ[3] = D;

        return;
      }
      else if(coord_mode == FRAC) {
        double d_frac;
        d_frac = -1 * (location(FRAC).at(0) * rec_eigenvec.at(0) +
                       location(FRAC).at(1) * rec_eigenvec.at(1) +
                       location(FRAC).at(2) * rec_eigenvec.at(2));
        plane_XYZ_equ[0] = rec_eigenvec.at(0);
        plane_XYZ_equ[1] = rec_eigenvec.at(1);
        plane_XYZ_equ[2] = rec_eigenvec.at(2);
        plane_XYZ_equ[3] = d_frac;

        return;

      }
      return;

    }

    if((type() == rotation_op) || (type() == screw_op)) {
      COORD_TYPE tmode = coord_mode;
      axis_XYZ_equ[0] = location(tmode).at(0);
      axis_XYZ_equ[1] = eigenvec(tmode).at(0);
      axis_XYZ_equ[2] = location(tmode).at(1);
      axis_XYZ_equ[3] = eigenvec(tmode).at(1);
      axis_XYZ_equ[4] = location(tmode).at(2);
      axis_XYZ_equ[5] = eigenvec(tmode).at(2);

      return;



    }
    return;
  }
  //*******************************************************************************************

  void SymOp::print_plane_axis(std::ostream &stream, COORD_TYPE mode) const {
    double	tol = 0.000001;
    if(type() == identity_op || type() == inversion_op || type() == rotoinversion_op) {
      stream << " \n Point Symmetry \n";
    }
    else {
      get_plane_axis(mode);
      if(type() == mirror_op || type() == glide_op) {
        if(mode == FRAC) {
          std::cout << "Mirror or glid plane in Fractional coordinate is \n";
        }
        if(mode == CART) {
          std::cout << "Mirror or glid plane in Cartesian coordinate is \n";
        }


        char coord_Array [] = {'x', 'y', 'z', '\0'};
        for(int i = 0; i < 4; i++) {
          if(plane_XYZ_equ[i] != 0 && (std::abs(plane_XYZ_equ[i] - 0) > tol)) {
            char PlusSign = '\0';
            for(int k = i; k < 3; k++) {
              if(std::abs(plane_XYZ_equ[k + 1] - 0) < tol)
                continue;
              else {
                if(plane_XYZ_equ[k + 1] > tol) {
                  PlusSign = '+';
                }
                break;
              }
            }
            if(std::abs(plane_XYZ_equ[i] - 1) < tol || std::abs(plane_XYZ_equ[i] + 1) < tol) {
              if(plane_XYZ_equ[i] == -1) {
                stream << "-" << coord_Array[i] ;
              }
              else {
                stream << coord_Array[i] ;
              }

            }
            else {
              //if (plane_XYZ_equ[i]==-1 || plane_XYZ_equ[i]==1)
              //							{
              //							}
              //							else
              //							{
              stream << plane_XYZ_equ[i] << coord_Array[i] << " " ;
              //}

            }
            stream << PlusSign;
          }
        }

        stream << " = 0 \n\n";
      }
      if(type() == rotation_op || type() == screw_op) {
        if(mode == FRAC) {
          std::cout << "Mirror or glid plane in Fractional coordinate is \n";
        }
        if(mode == CART) {
          std::cout << "Mirror or glid plane in Cartesian coordinate is \n";
        }

        stream << "\n x = ";
        for(int i = 1; i < 6; i += 2) {
          if(std::abs(axis_XYZ_equ[i] - 0) > tol) {
            if(std::abs(axis_XYZ_equ[i - 1] - 0) < tol) {
              if(axis_XYZ_equ[i] > 0) stream << " t" << axis_XYZ_equ[i] << "\n";
              else stream << " -t" << std::abs(axis_XYZ_equ[i]) << "\n";
            }
            else {
              if(axis_XYZ_equ[i] > 0)stream << axis_XYZ_equ[i - 1] << " +t" << axis_XYZ_equ[i] << "\n";
              else stream << axis_XYZ_equ[i - 1] << " -t" << std::abs(axis_XYZ_equ[i]) << "\n";
            }
          }
          else stream << axis_XYZ_equ[i - 1] << "\n";
          if(i == 1) {
            stream << "\n y = ";
          }
          if(i == 3) {
            stream << "\n z = ";
          }
        }

      }
    }
    return;
  }

  //*******************************************************************************************
  void SymOp::printII_plane_axis(std::ostream &stream, COORD_TYPE mode) const {
    double	tol = 0.000001;
    if(type() == identity_op || type() == inversion_op || type() == rotoinversion_op) {
      stream << " \n Point Symmetry \n";
    }
    else {
      stream << " \n***** VERSION II ******\n" ;
      get_plane_axis(mode);
      double XYZ_equ[3][4];
      if(type() == mirror_op || type() == glide_op) {
        if(mode == FRAC) {
          std::cout << "Mirror or glid plane in Fractional coordinat is \n";
        }
        if(mode == CART) {
          std::cout << "Mirror or glid plane in Cartesian coordinat is \n";
        }


        if(std::abs(plane_XYZ_equ[2] - 0) > tol) {
          XYZ_equ[0][0] = 1;
          XYZ_equ[0][1] = 0;
          XYZ_equ[0][2] = 0;
          XYZ_equ[1][0] = 0;
          XYZ_equ[1][1] = 1;
          XYZ_equ[1][2] = 0;
          XYZ_equ[2][0] = -1 * (plane_XYZ_equ[0] / plane_XYZ_equ[2]);
          XYZ_equ[2][1] = -1 * (plane_XYZ_equ[1] / plane_XYZ_equ[2]);
          XYZ_equ[2][2] = 0;
          if(type() == glide_op) {
            XYZ_equ[0][3] = get_screw_glide_shift(mode).at(0);
            XYZ_equ[1][3] = get_screw_glide_shift(mode).at(1);
            XYZ_equ[2][3] = get_screw_glide_shift(mode).at(2)
              - (plane_XYZ_equ[3] / plane_XYZ_equ[2]);
          }
          else {
            XYZ_equ[0][3] = 0;
            XYZ_equ[1][3] = 0;
            XYZ_equ[2][3] = -1 * (plane_XYZ_equ[3] / plane_XYZ_equ[2]);
          }

        }
        else if(std::abs(plane_XYZ_equ[2] - 0) < tol && std::abs(plane_XYZ_equ[1] - 0) > tol) {
          XYZ_equ[0][0] = 1;
          XYZ_equ[0][1] = 0;
          XYZ_equ[0][2] = 0;
          XYZ_equ[1][0] = -1 * (plane_XYZ_equ[0] / plane_XYZ_equ[1]);
          XYZ_equ[1][1] = 0;
          XYZ_equ[1][2] = 0;
          XYZ_equ[2][0] = 0;
          XYZ_equ[2][1] = 0;
          XYZ_equ[2][2] = 1;
          if(type() == glide_op) {
            XYZ_equ[0][3] = get_screw_glide_shift(mode).at(0);
            XYZ_equ[1][3] = get_screw_glide_shift(mode).at(1) - (plane_XYZ_equ[3] / plane_XYZ_equ[1]);
            XYZ_equ[2][3] = get_screw_glide_shift(mode).at(2);
          }
          else {
            XYZ_equ[0][3] = 0;
            XYZ_equ[1][3] = -1 * (plane_XYZ_equ[3] / plane_XYZ_equ[1]);
            XYZ_equ[2][3] = 0;
          }


        }
        else {
          XYZ_equ[0][0] = 0;
          XYZ_equ[0][1] = 0;
          XYZ_equ[0][2] = 0;
          XYZ_equ[1][0] = 0;
          XYZ_equ[1][1] = 1;
          XYZ_equ[1][2] = 0;
          XYZ_equ[2][0] = 0;
          XYZ_equ[2][1] = 0;
          XYZ_equ[2][2] = 1;
          if(type() == glide_op) {
            XYZ_equ[0][3] = get_screw_glide_shift(mode).at(0) - (plane_XYZ_equ[3] / plane_XYZ_equ[0]);
            XYZ_equ[1][3] = get_screw_glide_shift(mode).at(1);
            XYZ_equ[2][3] = get_screw_glide_shift(mode).at(2);
          }
          else {
            XYZ_equ[0][3] = -1 * (plane_XYZ_equ[3] / plane_XYZ_equ[0]);
            XYZ_equ[1][3] = 0;
            XYZ_equ[2][3] = 0;
          }


        }



      }
      if(type() == rotation_op || type() == screw_op) {
        if(mode == FRAC) {
          std::cout << "Rotation or glide axis in Fractional coordinat is \n";
        }
        if(mode == CART) {
          std::cout << "Rotation or glide axis in Cartesian coordinat is \n";
        }

        if(std::abs(axis_XYZ_equ[1] - 0) > tol) {

          XYZ_equ[0][0] = 1;
          XYZ_equ[0][1] = 0;
          XYZ_equ[0][2] = 0;
          XYZ_equ[1][0] = axis_XYZ_equ[3] / axis_XYZ_equ[1];
          XYZ_equ[1][1] = 0;
          XYZ_equ[1][2] = 0;
          XYZ_equ[2][0] = axis_XYZ_equ[5] / axis_XYZ_equ[1];
          XYZ_equ[2][1] = 0;
          XYZ_equ[2][2] = 0;
          if(type() == screw_op) {
            XYZ_equ[0][3] = get_screw_glide_shift(mode).at(0);
            XYZ_equ[1][3] = get_screw_glide_shift(mode).at(1)
              - (axis_XYZ_equ[3] / axis_XYZ_equ[1]) * (axis_XYZ_equ[0]) + axis_XYZ_equ[2];
            XYZ_equ[2][3] = get_screw_glide_shift(mode).at(2)
              - (axis_XYZ_equ[5] / axis_XYZ_equ[1]) * (axis_XYZ_equ[0]) + axis_XYZ_equ[4];

          }
          else {
            XYZ_equ[0][3] = 0;
            XYZ_equ[1][3] = -(axis_XYZ_equ[3] / axis_XYZ_equ[1]) * (axis_XYZ_equ[0]) + axis_XYZ_equ[2];
            XYZ_equ[2][3] = -(axis_XYZ_equ[5] / axis_XYZ_equ[1]) * (axis_XYZ_equ[0]) + axis_XYZ_equ[4];
          }

        }
        else if(std::abs(axis_XYZ_equ[1] - 0) < tol && std::abs(axis_XYZ_equ[3] - 0) > tol) {
          XYZ_equ[0][0] = 0;
          XYZ_equ[0][1] = 0;
          XYZ_equ[0][2] = 0;
          XYZ_equ[1][0] = 0;
          XYZ_equ[1][1] = 1;
          XYZ_equ[1][2] = 0;
          XYZ_equ[2][0] = 0;
          XYZ_equ[2][1] = axis_XYZ_equ[5] / axis_XYZ_equ[3];
          XYZ_equ[2][2] = 0;
          if(type() == screw_op) {
            XYZ_equ[0][3] = get_screw_glide_shift(mode).at(0) + axis_XYZ_equ[0];
            XYZ_equ[1][3] = get_screw_glide_shift(mode).at(1);
            XYZ_equ[2][3] = get_screw_glide_shift(mode).at(2)
              - (axis_XYZ_equ[2] / axis_XYZ_equ[3]) * (axis_XYZ_equ[5]) + axis_XYZ_equ[4];

          }
          else {
            XYZ_equ[0][3] = axis_XYZ_equ[0];
            XYZ_equ[1][3] = 0;
            XYZ_equ[2][3] = -(axis_XYZ_equ[2] / axis_XYZ_equ[3]) * (axis_XYZ_equ[5]) + axis_XYZ_equ[4];
          }

        }
        else {
          for(int i = 0; i < 2; i++) {
            for(int j = 0; j < 3; j++) {
              XYZ_equ[i][j] = 0;
            }
          }
          XYZ_equ[2][0] = 0;
          XYZ_equ[2][1] = 0;
          XYZ_equ[2][2] = 1;
          if(type() == screw_op) {
            XYZ_equ[0][3] = get_screw_glide_shift(mode).at(0) + axis_XYZ_equ[0];
            XYZ_equ[1][3] = get_screw_glide_shift(mode).at(1) + axis_XYZ_equ[2];
            XYZ_equ[2][3] = get_screw_glide_shift(mode).at(2);
          }
          else {
            XYZ_equ[0][3] = axis_XYZ_equ[0];
            XYZ_equ[1][3] = axis_XYZ_equ[2];
            XYZ_equ[2][3] = 0;
          }

        }
      }

      stream << "\n ( " ;
      char charArray [] = {'X', 'Y', 'Z', '\0'};
      for(int i = 0; i < 3; i++) {
        for(int j = 0; j < 4; j++) {
          if(std::abs(XYZ_equ[i][j] - 0) > tol) {
            char PlusSign = '\0';
            for(int k = j; k < 3; k++) {
              if(std::abs(XYZ_equ[i][k + 1] - 0) < tol)
                continue;
              else {
                if(XYZ_equ[i][k + 1] > 0) {
                  PlusSign = '+';
                }
                break;
              }
            }
            if(std::abs(XYZ_equ[i][j] - 1) < tol || std::abs(XYZ_equ[i][j] + 1) < tol) {
              if(std::abs(XYZ_equ[i][j] + 1) < tol) {
                stream << "-" << charArray[j] ;
                if(j == 3) stream << "1";
              }
              else {
                stream << charArray[j] ;
                if(j == 3) stream << "1";
              }

            }
            else {
              if(std::abs(XYZ_equ[i][j] - 1) < tol) {
              }
              else {
                stream << XYZ_equ[i][j] << charArray[j] ;
              }
            }
            stream << PlusSign;
          }
        }
        if(std::abs(XYZ_equ[i][0] - 0) < tol && std::abs(XYZ_equ[i][1] - 0) < tol && std::abs(XYZ_equ[i][2] - 0) < tol
           && std::abs(XYZ_equ[i][3] - 0) < tol) {
          stream << " 0 " ;
        }


        if(i < 2) {
          stream << " , ";
        }

      }
      stream << " )\n";

    }
    return;
  }
  //*******************************************************************************************

  bool SymOp::is_mirror() const {
    if(symmetry == invalid_op)
      get_sym_type();
    return symmetry == mirror_op;
  }

  //*******************************************************************************************

  bool SymOp::is_glide() const {
    if(symmetry == invalid_op)
      get_sym_type();
    return symmetry == glide_op;
  }

  //*******************************************************************************************

  bool SymOp::is_rotation() const {
    if(symmetry == invalid_op)
      get_sym_type();
    return symmetry == rotation_op;
  }

  //*******************************************************************************************

  bool SymOp::is_screw() const {
    if(symmetry == invalid_op)
      get_sym_type();
    return symmetry == screw_op;
  }

  //*******************************************************************************************

  bool SymOp::is_inversion() const {
    if(symmetry == invalid_op)
      get_sym_type();
    return symmetry == inversion_op;
  }

  //*******************************************************************************************

  bool SymOp::is_rotoinversion() const {
    if(symmetry == invalid_op)
      get_sym_type();
    return symmetry == rotoinversion_op;
  }

  //*******************************************************************************************

  bool SymOp::is_invalid() const {
    if(symmetry == invalid_op)
      get_sym_type();
    return symmetry == invalid_op;
  }



  //*******************************************************************************************

  SymOp &SymOp::apply_sym(const SymOp &op) {
    (*this) = op * (*this) * (op.inverse());
    //get_sym_type(); // why would we do this?
    return *this;
  }

  //*******************************************************************************************
  /**
   * Function tests a symmetry matrix and assigns symmetry type
   * to variable symmetry.
   *
   * The function checks for (in this order) identity, inversion
   * mirror, glide, rotoinversion, rotation, and screw.
   */
  //*******************************************************************************************
  void SymOp::get_sym_type() const {

    double det = 0.0;
    double trace = 0.0;

    // temporary matrix
    Matrix3<double> tmat;

    //Check to see if symmetry_mat exists
    // if does not exist, update
    if(!calc(CART)) {
      std::cerr << "WARNING: Inside SymOp::get_sym_type(), can't get symmetry type because Cartesian transformation does not exist.\n";
      return;
    }


    det = symmetry_mat[CART].determinant();
    trace = symmetry_mat[CART].trace();

    //Check for IDENTITY
    //Trace = 3
    if(std::abs(trace - 3.0) < TOL) {
      symmetry = identity_op;
      return;
    }


    //Check for INVERSION
    //Trace = -3
    if(std::abs(trace + 3.0) < TOL) {
      symmetry = inversion_op;
      return;
    }

    //Check for MIRROR
    //Trace = 1; det = -1
    if((det < (-TOL)) && (std::abs(trace - 1) < TOL)) {
      mirror_check();
      return;
    }

    //Check for ROTATION
    //Check for ROTOINVERSION
    //Rotation symmetry matrix det = 1 (does not change the orientation)
    //Rotation has trace 1+2cos(theta)
    //Rotoinversion det = -1
    //Extract just rotation matrix
    else {
      tmat = symmetry_mat[CART];

      if(det < (-TOL)) {  //then rotoinversion
        symmetry = rotoinversion_op;

        //"undo" the inversion part of the trace and det
        //to obtain trace, determinant of rotation matrix
        // and rotation matrix itself.
        trace = -trace;
        det = -det;
        tmat *= -1;
        calc_rotation_angle(tmat, det, trace);

      }
      else { //rotation
        symmetry = rotation_op;
        calc_rotation_angle(tmat, det, trace);

        screw_check();
        return;
      }


    }//end of rotation/rotoinversion check

    //If the symmetry matrix passes none of the tests
    //symmetry remains as invalid_op
  }

  //*******************************************************************************************
  /**
   * Checks for glide symmetry operation
   *
   * Function requires that a mirror symmetry operation
   * was found first before calculating the translational
   * component (screw_glide_shift) of the glide. It takes
   * tau_vec, subtracts off the component perpendicular
   * to the mirror plane (parallel to eigenvector), leaving
   * just the component parallel to the mirror plane.
   */
  //*******************************************************************************************


  void SymOp::glide_check() const {

    Coordinate tcoord(get_home());

    // Check for GLIDE
    // Mirror + Translation over half lattice vector // to mirror plane
    if(symmetry != mirror_op) return;

    //Find magnitude of translation parallel to sym_op eigenvector (normal to mirror plane)
    double tnorm = tau_vec(CART).dot(eigenvec(CART));

    if(std::abs(tnorm - tau_vec(CART).length()) < TOL) {
      // vector tau and eigenvector parallel -- therefore not glide
      return;
    }

    //subtract off component of translation that is parallel
    //to eigenvector to obtain purely translational component
    tcoord(CART) = tau_vec(CART) - eigenvec(CART) * tnorm;

    // If tcoord is not a lattice translation
    if(!tcoord.is_lattice_shift()) {
      screw_glide_shift(CART) = tcoord(CART);
      symmetry = glide_op;
    } // But if it is a lattice shift and the coord is not zero
    //     else if(!tcoord(CART).is_zero(TOL)) { //Added by Ivy 01/24/13
    //       //std::cout << "LATTICE_GLIDE \n";
    //       screw_glide_shift(CART) = tcoord(CART);
    //       symmetry = lattice_glide_op;
    //     }

    // otherwise, symmetry remains a mirror_op
    // when exiting this routine
    return;

  }



  //*******************************************************************************************
  /**
   * Checks for screw symmetry operation
   *
   * Function requires that a rotation symmetry operation
   * was found first before checking for the eigenvector
   * of the screw symmetry operation.
   */
  //*******************************************************************************************
  void SymOp::screw_check() const {

    Coordinate tcoord(get_home());

    //Rotation + Translation parallel to rotation axis
    if(symmetry != rotation_op) return;

    //Find magnitude of translation parallel to sym_op eigenvector (rotation axis)
    //i.e. dot product of the two vectors, normalized
    double tnorm = tau_vec(CART).dot(eigenvec(CART));

    if(std::abs(tnorm) < TOL) {
      // vector tau and eigenvector perpendicular -- therefore not screw
      return;
    }

    //Get component of translation parallel to eigenvector
    //i.e. dotproduct(tau, eigenvec)*eigenvec
    tcoord(CART) = eigenvec(CART) * tnorm;

    // If tcoord is not a lattice translation
    if(!tcoord.is_lattice_shift()) {
      screw_glide_shift(CART) = tcoord(CART);
      symmetry = screw_op;
    }// But if it is a lattice shift and the coord is not zero
    //     else if(!tcoord(CART).is_zero(TOL)) { //Added by Ivy 01/24/13
    //       //std::cout << "LATTICE_SCREW \n";
    //       screw_glide_shift(CART) = tcoord(CART);
    //       symmetry = lattice_screw_op;
    //     }

    // otherwise symmetry remains rotation_op
    // when exiting this routine
    return;

  }

  //*******************************************************************************************
  /**
   * Checks for mirror symmetry operation.
   */
  //*******************************************************************************************
  void SymOp::mirror_check() const {
    int i;

    //Mirror = 180 degree rotation + inversion
    //Check for 1) det < 0 (inversion) and 2) trace = 1 (180 rotation)
    //Get normal vector of mirror plane

    //Turn CART form of symmetry matrix into Eigen class Matrix
    //Eigen::Matrix<double, 3, 3> tmat = (get_matrix(CART));
    Vector3< Vector3<std::complex<double> > > all_eigenvectors;
    Vector3< std::complex<double> > all_eigenvalues;
    all_eigenvalues = get_matrix(CART).eigen(all_eigenvectors);


    //Want the eigenvector that is perpendicular to the mirror plane.
    //i.e. the eigenvector corresponding to the -1 eigenvalue.
    //A mirror symmetry operation has 3 eigenvalues: 1, 1, -1
    for(i = 0; i < 3; i++) {
      if(all_eigenvalues.at(i).real() < TOL) {
        //check that the imaginary parts of eigenvector are 0
        if((all_eigenvectors.at(i)[0].imag() < TOL) &&
           (all_eigenvectors.at(i)[1].imag() < TOL) &&
           (all_eigenvectors.at(i)[2].imag() < TOL)) {
          //eigenvec(CART) is a Vector3<double> whereas all_eigenvalues.at(i)
          //is a Vector3<std::complex<double>>
          eigenvec(CART).at(0) = all_eigenvectors.at(i)[0].real();
          eigenvec(CART).at(1) = all_eigenvectors.at(i)[1].real();
          eigenvec(CART).at(2) = all_eigenvectors.at(i)[2].real();

          symmetry = mirror_op;

          glide_check();

          return;
        }
      }
    }
  }//end of MIRROR check

  //*******************************************************************************************
  /**
   * Calculates the rotation angle.
   *
   *
   */
  //*******************************************************************************************

  double SymOp::get_rotation_angle() const {
    return rotation_angle;
  }

  //*******************************************************************************************

  const Coordinate &SymOp::get_location() const {
    return location;
  }

  //*******************************************************************************************

  const Vector3<double> &SymOp::get_location(COORD_TYPE mode) const {
    return location(mode);
  }
  //*******************************************************************************************
  const Coordinate &SymOp::get_screw_glide_shift() const {
    return screw_glide_shift;
  }
  //*******************************************************************************************
  const Vector3<double> &SymOp::get_screw_glide_shift(COORD_TYPE mode) const {
    return screw_glide_shift(mode);
  }

  //*******************************************************************************************
  /**
   * Calculates the rotation angle.
   *
   *
   */
  //*******************************************************************************************

  void SymOp::calc_rotation_angle(Matrix3<double> mat, double det, double trace) const {
    int i, j;

    double vec_sum, vec_mag;
    //If rotation is 180 degrees
    //Rotation matrix becomes symmetric; 180 rotation can be
    //decomposed into 2 orthogonal mirror planes
    //handled the same way as in mirror_check
    if(std::abs(trace + 1) < TOL) {
      Vector3<double> test_vec(0, 0, 0), w_vec;

      rotation_angle = 180;

      Vector3< Vector3<std::complex<double> > > all_eigenvectors;
      Vector3< std::complex<double> > all_eigenvalues;
      all_eigenvalues = get_matrix(CART).eigen(all_eigenvectors);

      //Eigenvalues of 180 rotation are 1, -1, -1
      for(j = 0; j < 3; j++) {
        if(std::abs(all_eigenvalues.at(j).real() - 1) < TOL) {
          if((all_eigenvectors.at(j)[0].imag() < TOL) &&
             (all_eigenvectors.at(j)[1].imag() < TOL) &&
             (all_eigenvectors.at(j)[2].imag() < TOL)) {
            eigenvec(CART).at(0) = all_eigenvectors.at(j)[0].real();
            eigenvec(CART).at(1) = all_eigenvectors.at(j)[1].real();
            eigenvec(CART).at(2) = all_eigenvectors.at(j)[2].real();

            return;
          }
        }
      } //End loop over eigenvectors
    }

    //Extract rotation angle

    // Use this method because arccos is only defined for 0 to pi.
    // Using this axis-angle method produces unique angle of rotation.

    // Following only evaluates if we have non-180 proper rotation
    // Method uses inversion of axis-angle interpretation of a rotation matrix R
    // With axis v=(x,y,z) and angle TH, with ||v||=1
    //  c = cos(TH); s = sin(TH); C = 1-c
    //      [ x*xC+c   xyC-zs   zxC+ys ]
    //  R = [ xyC+zs   y*yC+c   yzC-xs ]
    //      [ zxC-ys   yzC+xs   z*zC+c ]

    vec_sum = 0.0;
    vec_mag = 0.0;

    for(i = 0; i < 3; i++) {
      eigenvec.at(i, CART) = mat((i + 2) % 3, (i + 1) % 3) - mat((i + 1) % 3, (i + 2) % 3);

      //right side of above expression evaluates to
      //2xsin(TH) for i = 0, 2ysin(TH) for i = 1, 2zsin(TH) for i = 2

      //if TH = 0 or 180, second condition won't ever be fulfilled
      if((std::abs(vec_sum) < TOL) && (std::abs(eigenvec.at(i, CART)) > TOL)) {
        //extract sign of eigenvec(i,CART)
        vec_sum = eigenvec.at(i, CART);
      }
    }

    vec_mag = eigenvec(CART).length();

    if(vec_sum < -TOL) {
      //vec_mag = 2sin(TH) and trace - 1 = 2cos(TH)
      //negative vec_mag used to preserve the sign of sin since above,
      //the sign was lost when vec_mag = eigenvec(CART).length()
      rotation_angle = int(round((180.0 / M_PI) * atan2(-vec_mag, (trace - 1)))) + 360;
      eigenvec(CART).normalize();
      eigenvec(CART) *= -1;
    }
    else {
      //vec_mag = 2sin(TH) and trace - 1 = 2cos(TH)
      rotation_angle = int(round((180.0 / M_PI) * atan2(vec_mag, (trace - 1))));
      eigenvec(CART).normalize();
    }

    /*
      eigenvec(CART).normalize();

      if (vec_sum < -TOL)
      {
      rotation_angle = 360 - rotation_angle;
      eigenvec(CART) *= -1;
      }
    */
    return;
  }

  //*******************************************************************************************
  void SymOp::print_short(std::ostream &stream, COORD_TYPE mode) const {
    Matrix3 <double> tsym_mat;

    get_sym_type();

    if(mode == COORD_DEFAULT)
      mode = COORD_MODE::CHECK();


    if(!calc(mode))
      std::cerr << "Trying to print out symmetry matrix, but it is not available in " << COORD_MODE::NAME(mode) << " mode\n";

    stream.precision(3);

    switch(symmetry) {
    case identity_op:
      stream << "Identity Operation \n";
      break;

    case mirror_op:
      stream.setf(std::ios::showpoint);
      stream << "Mirror Operation with plane Normal = " << std::setw(7) << eigenvec(mode) << '\n';
      break;

    case glide_op:
      stream.setf(std::ios::showpoint);
      stream << "Glide Operation with plane Normal = " << std::setw(7) << eigenvec(mode) << '\n'
             << "Glide Vector:" << std::setw(7) << screw_glide_shift(mode) << '\n';
      break;

    case rotation_op:
      stream.unsetf(std::ios::showpoint);
      stream << std::setprecision(3) << rotation_angle << "-degree Rotation Operation about axis";
      stream.setf(std::ios::showpoint);
      stream << std::setw(7) << eigenvec(mode)  << '\n';
      break;

    case screw_op:
      stream.unsetf(std::ios::showpoint);
      stream << std::setprecision(3) << rotation_angle << "-degree Screw Operation along axis";
      stream.setf(std::ios::showpoint);
      stream << std::setw(7) << eigenvec(mode) << "\n Screw Vector:" << std::setw(7) << screw_glide_shift(mode) << '\n';
      break;

    case inversion_op:
      stream << "Inversion Operation\n";
      break;

    case rotoinversion_op:
      stream.unsetf(std::ios::showpoint);
      stream << std::setprecision(3) << rotation_angle << "-degree Rotoinversion Operation about axis";
      stream.setf(std::ios::showpoint);
      stream << std::setw(7) << eigenvec(mode) << "\n";
      break;

    case invalid_op:
      stream << "Invalid Operation !!! \n";
      break;

    }

  }

  //*******************************************************************************************

  void SymOp::print(std::ostream &stream, COORD_TYPE mode) const {
    Matrix3 <double> tsym_mat;

    get_sym_type();

    int tprec = stream.precision();
    std::ios::fmtflags tflags = stream.flags();

    if(mode == COORD_DEFAULT)
      mode = COORD_MODE::CHECK();


    if(!calc(mode))
      std::cerr << "Trying to print out symmetry matrix, but it is not available in " << COORD_MODE::NAME(mode) << " mode\n";

    stream.precision(3);

    switch(symmetry) {
    case identity_op:
      stream << "Identity Operation \n";
      break;

    case mirror_op:
      stream.setf(std::ios::showpoint);
      stream << "Mirror Operation with plane Normal = " << std::setw(7) << eigenvec(mode) << '\n';
      break;

    case glide_op:
      stream.setf(std::ios::showpoint);
      stream << "Glide Operation with plane Normal = " << std::setw(7) << eigenvec(mode) << '\n'
             << "Glide Vector:" << std::setw(7) << screw_glide_shift(mode) << '\n';
      break;

    case rotation_op:
      stream.unsetf(std::ios::showpoint);
      stream << std::setprecision(3) << rotation_angle << "-degree Rotation Operation about axis";
      stream.setf(std::ios::showpoint);
      stream << std::setw(7) << eigenvec(mode)  << '\n';
      break;

    case screw_op:
      stream.unsetf(std::ios::showpoint);
      stream << std::setprecision(3) << rotation_angle << "-degree Screw Operation along axis";
      stream.setf(std::ios::showpoint);
      stream << std::setw(7) << eigenvec(mode) << "\n Screw Vector:" << std::setw(7) << screw_glide_shift(mode) << '\n';
      break;

    case inversion_op:
      stream << "Inversion Operation\n";
      break;

    case rotoinversion_op:
      stream.unsetf(std::ios::showpoint);
      stream << std::setprecision(3) << rotation_angle << "-degree Rotoinversion Operation about axis";
      stream.setf(std::ios::showpoint);
      stream << std::setw(7) << eigenvec(mode) << "\n";
      break;

    case invalid_op:
      stream << "Invalid Operation !!! \n";
      break;

    }

    stream.flags(std::ios::left);
    stream << std::setw(53) << "Symmetry Operation Matrix" << "Shift \n"; //SOM has 25 chars, width of those 3 columns are 14 each, so 42 width.  Shift width is 22, so spacing of 9-11 extra characters, so add 5 more to get in the middle

    stream.flags(std::ios::showpoint | std::ios::fixed | std::ios::right);
    stream.precision(9);

    for(int i = 0; i < 3; i++) {
      //Print each row of the symmetry matrix separately
      for(int j = 0; j < 3; j++) {
        stream << std::setw(14) << symmetry_mat[mode].at(i, j);
      }

      stream << std::setw(22) << tau(i, mode) << "\n";
    }

    stream.precision(tprec);
    stream.flags(tflags);
    return;
  }

  //*******************************************************************************************

  jsonParser &SymOp::to_json(jsonParser &json) const {
    json.put_obj();

    // Members not included:
    //
    // From SymOpRepresentation:
    //   MasterSymGroup const master_group();
    //
    // From SymOp:
    //   Lattice const *home;
    //   Array<SymOpRepresentation *> representation;

    json["SymOpRep_type"] = "SymOp";

    ///type of symmetry, given by one of the allowed values of symmetry_type
    json["symmetry"] = symmetry;
    json["op_index"] = op_index;
    json["rep_ID"] = rep_ID;

    // mutable Matrix3<double> symmetry_mat[2];
    json["symmetry_mat"] = jsonParser::object();
    json["symmetry_mat"]["FRAC"] = symmetry_mat[FRAC];
    json["symmetry_mat"]["CART"] = symmetry_mat[CART];

    // mutable bool is_current[2];
    json["is_current"] = jsonParser::object();
    json["is_current"]["FRAC"] = is_current[FRAC];
    json["is_current"]["CART"] = is_current[CART];

    // mutable Coordinate tau_vec;
    if(tau_vec.calc())
      json["tau_vec"] = tau_vec;

    // mutable Coordinate location;
    find_location();
    location.within();
    if(location.calc())
      json["location"] = location;

    // mutable Coordinate eigenvec;
    if(eigenvec.calc())
      json["eigenvec"] = eigenvec;

    // mutable double rotation_angle;
    json["rotation_angle"] = rotation_angle;

    // mutable Coordinate screw_glide_shift;
    if(screw_glide_shift.calc())
      json["screw_glide_shift"] = screw_glide_shift;

    // double map_error;
    json["map_error"] = map_error;

    return json;
  }

  //*******************************************************************************************

  void SymOp::from_json(const jsonParser &json) {
    try {
      //std::cout<<"Inside of SymOp::from_json"<<std::endl;
      //std::cout<<"Reading in symmetry"<<std::endl;
      CASM::from_json(symmetry, json["symmetry"]);
      //std::cout<<"Reading in op_index"<<std::endl;
      CASM::from_json(op_index, json["op_index"]);
      //std::cout<<"Reading in rep_id"<<std::endl;
      CASM::from_json(rep_ID, json["rep_ID"]);

      // mutable Matrix3<double> symmetry_mat[2];
      //std::cout<<"Reading in symmetry_mat"<<std::endl;
      CASM::from_json(symmetry_mat[FRAC], json["symmetry_mat"]["FRAC"]);
      CASM::from_json(symmetry_mat[CART], json["symmetry_mat"]["CART"]);

      // mutable bool is_current[2];
      //std::cout<<"Reading in is_current"<<std::endl;
      CASM::from_json(is_current[FRAC], json["is_current"]["FRAC"]);
      CASM::from_json(is_current[CART], json["is_current"]["CART"]);

      // mutable Coordinate tau_vec;
      //std::cout<<"Reading in tau_vec"<<std::endl;
      if(json.contains("tau_vec"))
        CASM::from_json(tau_vec, json["tau_vec"]);

      //std::cout<<"Reading in location"<<std::endl;
      // mutable Coordinate location;
      if(json.contains("location"))
        CASM::from_json(location, json["location"]);

      //std::cout<<"Reading in eigenvec"<<std::endl;
      // mutable Coordinate eigenvec;
      if(json.contains("eigenvec"))
        CASM::from_json(eigenvec, json["eigenvec"]);

      //std::cout<<"Reading in rotation_angle"<<std::endl;
      // mutable double rotation_angle;
      CASM::from_json(rotation_angle, json["rotation_angle"]);

      //std::cout<<"Reading in screw_glide_shift"<<std::endl;
      // mutable Coordinate screw_glide_shift;
      if(json.contains("screw_glide_shift"))
        CASM::from_json(screw_glide_shift, json["screw_glide_shift"]);

      //std::cout<<"Reading in map_error"<<std::endl;
      // double map_error;
      CASM::from_json(map_error, json["map_error"]);
      //std::cout<<"Done Reading in the SymOp"<<std::endl;
    }
    catch(...) {
      /// re-throw exceptions
      throw;
    }
  }

  //*******************************************************************************************

  jsonParser &to_json(const SymOp &sym, jsonParser &json) {
    return sym.to_json(json);
  }

  //*******************************************************************************************
  void from_json(SymOp &sym, const jsonParser &json) {
    try {
      sym.from_json(json);
    }
    catch(...) {
      /// re-throw exceptions
      throw;
    }
  }


}<|MERGE_RESOLUTION|>--- conflicted
+++ resolved
@@ -137,7 +137,7 @@
   }
 
   //*******************************************************************************************
-  
+
   void SymOp::set_rep(Index rep_ID, const SymOpRepresentation &op_rep) const {
     SymGroupRep const *tRep(master_group().representation(rep_ID));
     if(!tRep) {
@@ -145,61 +145,53 @@
                 << "                Exiting...\n";
       exit(1);
     }
-   
+
     tRep->set_rep(op_index, op_rep);
-   
+
     return;
   }
- 
-  //*******************************************************************************************
-  
+
+  //*******************************************************************************************
+
   Eigen::MatrixXd const *SymOp::get_matrix_rep(Index rep_ID) const {
     SymGroupRep const *tRep(master_group().representation(rep_ID));
     if(!tRep) return NULL;
-   
+
     return (tRep->at(op_index))->get_MatrixXd();
   }
-<<<<<<< HEAD
- 
-  //*******************************************************************************************
-  
-  Array<UnitCellCoord> const *SymOp::get_basis_permute_rep(Index rep_ID) const {
-   
-=======
 
   //**********************************************************
   SymBasisPermute const *SymOp::get_basis_permute_rep(Index rep_ID) const {
 
->>>>>>> 35eb37e6
     SymGroupRep const *tRep(master_group().representation(rep_ID));
     if(!tRep) {
       std::cerr << "Warning: You have requested information from a nonexistent representation!\n"
                 << "m_master_group pointer is " << m_master_group << '\n';
       return NULL;
     }
-  
+
     return (tRep->at(op_index))->get_ucc_permutation();
   }
-  
+
   //*******************************************************************************************
   Permutation const *SymOp::get_permutation_rep(Index rep_ID) const {
     SymGroupRep const *tRep(master_group().representation(rep_ID));
     if(!tRep) return NULL;
-  
+
     return (tRep->at(op_index))->get_permutation();
   }
-  
-  //*******************************************************************************************
-  
+
+  //*******************************************************************************************
+
   Array<Eigen::MatrixXd const * > SymOp::get_matrix_reps(Array<Index> rep_IDs) const {
     Array<Eigen::MatrixXd const * > tmat;
     for(Index i = 0; i < rep_IDs.size(); i++) {
       tmat.push_back(get_matrix_rep(rep_IDs[i]));
-           
+
     }
     return tmat;
   }
- 
+
   //*******************************************************************************************
 
   SymOp SymOp::operator*(const SymOp &RHS) const {
@@ -284,18 +276,18 @@
 
   bool SymOp::compare(const SymOp &RHS, double eq_tol) const {
     return calc(CART) &&
-      RHS.calc(CART) &&
-      get_matrix(CART).is_equal(RHS.get_matrix(CART), eq_tol) &&
-      tau_vec.min_dist(RHS.tau_vec) < eq_tol;
+           RHS.calc(CART) &&
+           get_matrix(CART).is_equal(RHS.get_matrix(CART), eq_tol) &&
+           tau_vec.min_dist(RHS.tau_vec) < eq_tol;
   }
 
   //*******************************************************************************************
 
   bool SymOp::operator==(const SymOp &RHS) const {
     return calc(CART) &&
-      RHS.calc(CART) &&
-      get_matrix(CART).is_equal(RHS.get_matrix(CART)) &&
-      tau(CART).is_equal(RHS.tau(CART));
+           RHS.calc(CART) &&
+           get_matrix(CART).is_equal(RHS.get_matrix(CART)) &&
+           tau(CART).is_equal(RHS.tau(CART));
   }
 
   //*******************************************************************************************
@@ -477,7 +469,7 @@
 
       for(int i = 0; i < 3; i++) {
         rec_eigenvec.at(i) = eigenvec(CART).at(0) * rec_trans(0, i) +
-          eigenvec(CART).at(1) * rec_trans(1, i) + eigenvec(CART).at(2) * rec_trans(2, i);
+                             eigenvec(CART).at(1) * rec_trans(1, i) + eigenvec(CART).at(2) * rec_trans(2, i);
 
       }
 
@@ -649,7 +641,7 @@
             XYZ_equ[0][3] = get_screw_glide_shift(mode).at(0);
             XYZ_equ[1][3] = get_screw_glide_shift(mode).at(1);
             XYZ_equ[2][3] = get_screw_glide_shift(mode).at(2)
-              - (plane_XYZ_equ[3] / plane_XYZ_equ[2]);
+                            - (plane_XYZ_equ[3] / plane_XYZ_equ[2]);
           }
           else {
             XYZ_equ[0][3] = 0;
@@ -730,9 +722,9 @@
           if(type() == screw_op) {
             XYZ_equ[0][3] = get_screw_glide_shift(mode).at(0);
             XYZ_equ[1][3] = get_screw_glide_shift(mode).at(1)
-              - (axis_XYZ_equ[3] / axis_XYZ_equ[1]) * (axis_XYZ_equ[0]) + axis_XYZ_equ[2];
+                            - (axis_XYZ_equ[3] / axis_XYZ_equ[1]) * (axis_XYZ_equ[0]) + axis_XYZ_equ[2];
             XYZ_equ[2][3] = get_screw_glide_shift(mode).at(2)
-              - (axis_XYZ_equ[5] / axis_XYZ_equ[1]) * (axis_XYZ_equ[0]) + axis_XYZ_equ[4];
+                            - (axis_XYZ_equ[5] / axis_XYZ_equ[1]) * (axis_XYZ_equ[0]) + axis_XYZ_equ[4];
 
           }
           else {
@@ -756,7 +748,7 @@
             XYZ_equ[0][3] = get_screw_glide_shift(mode).at(0) + axis_XYZ_equ[0];
             XYZ_equ[1][3] = get_screw_glide_shift(mode).at(1);
             XYZ_equ[2][3] = get_screw_glide_shift(mode).at(2)
-              - (axis_XYZ_equ[2] / axis_XYZ_equ[3]) * (axis_XYZ_equ[5]) + axis_XYZ_equ[4];
+                            - (axis_XYZ_equ[2] / axis_XYZ_equ[3]) * (axis_XYZ_equ[5]) + axis_XYZ_equ[4];
 
           }
           else {
