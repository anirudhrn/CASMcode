#include "casm/app/casm_functions.hh"
#include "casm/clex/PrimClex.hh"
#include "casm/clex/Configuration.hh"
#include "casm/database/Import.hh"
#include "casm/database/Selection.hh"

#include "casm/completer/Handlers.hh"

namespace CASM {
  namespace Completer {
    UpdateOption::UpdateOption(): OptionHandlerBase("update") {}

    void UpdateOption::initialize() {
      add_help_suboption();

      fs::path _default = "ALL";
      add_configlist_suboption(_default);

      add_configtype_suboption(
        QueryTraits<Configuration>::short_name, config_types_short());

      bool required = false;
      add_settings_suboption(required);
      add_input_suboption(required);

      return;
    }

  }

  void print_names(std::ostream &sout, const UpdaterMap &updaters) {
    sout << "The update type options are:\n\n";

    for(const auto &f : updaters) {
      sout << "  " << f.name() << std::endl;
    }
  }

  // ///////////////////////////////////////
  // 'update' function for casm
  //    (add an 'if-else' statement in casm.cpp to call this)

  /// Update proceeds in two steps.
  ///   1) For each selected configuration for which properties.calc.json exists:
  ///       - read properties.calc.json file
  ///       - map it onto a Configuration of the PrimClex
  ///       - record relaxation data (lattice & basis deformation cost)
  ///       - clear existing properties from database
  ///
  ///   2) Iterate over each update record and do the following:
  ///       - Store all initial configuration -> relaxed configuration mappings,
  ///         with both the initial and relaxed configuration
  ///       - For all relaxed configurations, determine which properties to use:
  ///         - if self mapped (initial config == relaxed config) and calculated,
  ///         use those calculation results;
  ///         - else determine which configuration is the best mapping to the
  ///         relaxed configuration (if any) and use those calculation results
  ///
  int update_command(const CommandArgs &args) {

    Completer::UpdateOption update_opt;
    po::variables_map &vm = update_opt.vm();

    try {
      po::store(po::parse_command_line(args.argc, args.argv, update_opt.desc()), vm);


      /** --help option
       */
      if(vm.count("help")) {
        args.log << std::endl;
        args.log << update_opt.desc() << std::endl;

        return 0;
      }

      if(vm.count("desc")) {
<<<<<<< HEAD
        std::cout << "\n";
        std::cout << update_opt.desc() << std::endl;
        std::cout << "DESCRIPTION" << std::endl;
        std::cout << "    Updates all configuration properties from training data/\n";
        std::cout << "\n";
=======
        args.log << "\n";
        args.log << update_opt.desc() << std::endl;
        args.log << "DESCRIPTION" << std::endl;
        args.log << "    Updates all values and files after manual changes or configuration \n";
        args.log << "    calculations.\n";
        args.log << "\n";
>>>>>>> 4e43324e

        return 0;
      }

      po::notify(vm);
    }
    catch(po::error &e) {
      args.err_log << update_opt.desc() << std::endl;
      args.err_log << "ERROR: " << e.what() << std::endl << std::endl;
      return 1;
    }

    catch(std::exception &e) {
      args.err_log << update_opt.desc() << std::endl;
      args.err_log << "ERROR: " << e.what() << std::endl << std::endl;
      return 1;
    }

    const fs::path &root = args.root;
    if(root.empty()) {
      args.err_log.error("No casm project found");
      args.err_log << std::endl;
      return ERR_NO_PROJ;
    }

    // If 'args.primclex', use that, else construct PrimClex in 'uniq_primclex'
    // Then whichever exists, store reference in 'primclex'
    std::unique_ptr<PrimClex> uniq_primclex;
    PrimClex &primclex = make_primclex_if_not(args, uniq_primclex);

<<<<<<< HEAD
    jsonParser input;
    if(vm.count("settings")) {
      input = jsonParser {update_opt.settings_path()};
    }
    else if(vm.count("input")) {
      input = jsonParser::parse(update_opt.input_str());
=======
    ConfigMapper configmapper(primclex, lattice_weight, vol_tol, ConfigMapper::rotate | ConfigMapper::robust | (vm.count("strict") ? ConfigMapper::strict : 0), tol);
    configmapper.set_min_va_frac(update_opt.min_va_frac());
    configmapper.set_max_va_frac(update_opt.max_va_frac());
    args.log << "Reading calculation data... " << std::endl << std::endl;
    std::vector<std::string> bad_config_report;
    std::vector<std::string> prop_names = primclex.settings().properties();

    Index num_updated(0);

    std::map<Configuration *, std::map<Configuration *, Update_impl::Data> > update_map;

    // Get configuration selection
    ConfigSelection<false> selection(primclex, update_opt.selection_path());

    auto it =  selection.selected_config_begin();
    auto end = selection.selected_config_end();

    for(; it != end; ++it) {
      /// Read properties.calc.json file containing externally calculated properties
      ///   location: casmroot/supercells/SCEL_NAME/CONFIG_ID/CURR_CALCTYPE/properties.calc.json
      ///
      ///   Will read as many curr_property as found in properties.calc.json


      //args.log << "begin Configuration::read_calculated()" << std::endl;

      /// properties.calc.json: contains calculated properties
      ///   Currently only loading those properties that have references
      fs::path filepath = it->calc_properties_path();
      // determine if there is fresh data to read and put it in 'calc_properties'
      jsonParser parsed_props;
      if(!fs::exists(filepath)) {
        if(it->calc_properties().size() > 0 && !(it->calc_properties().is_null())) {
          //clear the calculated properties if the data file is missing -- this probably means that the user has deleted it
          it->set_calc_properties(jsonParser());
        }
      }
      else {
        time_t datatime(0), filetime(fs::last_write_time(filepath));
        // Compare 'datatime', from config_list database to 'filetime', from filesystem timestamp
        it->calc_properties().get_if(datatime, "data_timestamp");

        if(!vm.count("force") && filetime == datatime) {
          continue;
        }
        it->set_calc_properties(jsonParser());
        num_updated++;
        args.log << std::endl << "***************************" << std::endl << std::endl;
        args.log << "Working on " << filepath.string() << "\n";

        bool new_config_flag;
        std::string imported_name;
        try {
          //json relax_data;
          it->read_calc_properties(parsed_props);
        }
        catch(std::exception &e) {
          args.err_log << "\nError: Unable to read properties.calc.json" << std::endl;
          args.err_log << e.what() << std::endl;
          return ERR_INVALID_INPUT_FILE;
        }

        {
          //Convert relaxed structure into a configuration, merge calculation data
          BasicStructure<Site> relaxed_struc;
          jsonParser json(filepath);
          from_json(simple_json(relaxed_struc, "relaxed_"), json);
          std::vector<Index> best_assignment;
          Eigen::Matrix3d cart_op;
          //NOTE: reusing jsonParser to collect relaxation data
          json.put_obj();
          try {
            if(vm.count("strict")) {
              new_config_flag = configmapper.import_structure(relaxed_struc,
                                                              imported_name,
                                                              json,
                                                              best_assignment,
                                                              cart_op);
            }
            else {
              new_config_flag = configmapper.import_structure_occupation(relaxed_struc,
                                                                         &(*it),
                                                                         imported_name,
                                                                         json,
                                                                         best_assignment,
                                                                         cart_op);
            }
          }
          catch(std::exception &e) {
            args.err_log << "\nError: Unable to map relaxed structure data contained in " << filepath << " onto PRIM.\n"
                         << "       " << e.what() << std::endl;
            //throw std::runtime_error(std::string("Unable to map relaxed structure data contained in ") + filepath.string() + " onto PRIM.\n");
            return 1;
          }

          //copy data over
          if(imported_name != it->name() && json.contains("suggested_mapping")) {
            auto j_it(json["suggested_mapping"].cbegin()), j_end(json["suggested_mapping"].cend());
            for(; j_it != j_end; ++j_it) {
              parsed_props[j_it.name()] = *j_it;
            }
            update_map[&(*it)][&(*it)] = Update_impl::Data(parsed_props, false, new_config_flag);
          }

          Configuration &imported_config = primclex.configuration(imported_name);
          auto j_it(json["best_mapping"].cbegin()), j_end(json["best_mapping"].cend());
          for(; j_it != j_end; ++j_it) {
            parsed_props[j_it.name()] = *j_it;
          }

          update_map[&imported_config][&(*it)] = Update_impl::Data(parsed_props, it->name() == imported_name, new_config_flag);
        }


      }

>>>>>>> 4e43324e
    }

    std::unique_ptr<UpdaterMap> updaters = make_interface_map<Completer::UpdateOption>();
    updaters->insert(DB::UpdateInterface<Configuration>());

    auto it = updaters->find(update_opt.configtype());
    if(it != updaters->end()) {
      return it->run(primclex, input, update_opt);
    }
<<<<<<< HEAD
    else {
      args.err_log << "No match found for --type " << update_opt.configtype() << std::endl;
      print_names(args.log, *updaters);
      return ERR_INVALID_ARG;
=======

    args.log << std::endl << "***************************" << std::endl << std::endl;
    args.log << "  DONE: ";
    if(num_updated == 0)
      args.log <<  "No new data were detected." << std::endl << std::endl;
    else {
      args.log << "Analyzed new data for " << num_updated << " configurations." << std::endl << std::endl;

      if(relax_log.str().size() > 0) {
        args.log << "WARNING: Abnormal relaxations were detected:\n" << std::endl
                 << "           *** Final Relaxation Report ***" << std::endl
                 << relax_log.str()
                 << std::endl << std::endl;
        args.log << "\nIt is recommended that you review these configurations more carefully.\n" << std::endl;
      }

      args.log << "Writing to SCEL database..." << std::endl << std::endl;
      primclex.print_supercells();

      args.log << "Writing to configuration database..." << std::endl << std::endl;
      primclex.write_config_list();
>>>>>>> 4e43324e
    }
  }
}
<|MERGE_RESOLUTION|>--- conflicted
+++ resolved
@@ -75,20 +75,11 @@
       }
 
       if(vm.count("desc")) {
-<<<<<<< HEAD
-        std::cout << "\n";
-        std::cout << update_opt.desc() << std::endl;
-        std::cout << "DESCRIPTION" << std::endl;
-        std::cout << "    Updates all configuration properties from training data/\n";
-        std::cout << "\n";
-=======
         args.log << "\n";
         args.log << update_opt.desc() << std::endl;
         args.log << "DESCRIPTION" << std::endl;
-        args.log << "    Updates all values and files after manual changes or configuration \n";
-        args.log << "    calculations.\n";
+        args.log << "    Updates all configuration properties from training data\n";
         args.log << "\n";
->>>>>>> 4e43324e
 
         return 0;
       }
@@ -119,131 +110,12 @@
     std::unique_ptr<PrimClex> uniq_primclex;
     PrimClex &primclex = make_primclex_if_not(args, uniq_primclex);
 
-<<<<<<< HEAD
     jsonParser input;
     if(vm.count("settings")) {
       input = jsonParser {update_opt.settings_path()};
     }
     else if(vm.count("input")) {
       input = jsonParser::parse(update_opt.input_str());
-=======
-    ConfigMapper configmapper(primclex, lattice_weight, vol_tol, ConfigMapper::rotate | ConfigMapper::robust | (vm.count("strict") ? ConfigMapper::strict : 0), tol);
-    configmapper.set_min_va_frac(update_opt.min_va_frac());
-    configmapper.set_max_va_frac(update_opt.max_va_frac());
-    args.log << "Reading calculation data... " << std::endl << std::endl;
-    std::vector<std::string> bad_config_report;
-    std::vector<std::string> prop_names = primclex.settings().properties();
-
-    Index num_updated(0);
-
-    std::map<Configuration *, std::map<Configuration *, Update_impl::Data> > update_map;
-
-    // Get configuration selection
-    ConfigSelection<false> selection(primclex, update_opt.selection_path());
-
-    auto it =  selection.selected_config_begin();
-    auto end = selection.selected_config_end();
-
-    for(; it != end; ++it) {
-      /// Read properties.calc.json file containing externally calculated properties
-      ///   location: casmroot/supercells/SCEL_NAME/CONFIG_ID/CURR_CALCTYPE/properties.calc.json
-      ///
-      ///   Will read as many curr_property as found in properties.calc.json
-
-
-      //args.log << "begin Configuration::read_calculated()" << std::endl;
-
-      /// properties.calc.json: contains calculated properties
-      ///   Currently only loading those properties that have references
-      fs::path filepath = it->calc_properties_path();
-      // determine if there is fresh data to read and put it in 'calc_properties'
-      jsonParser parsed_props;
-      if(!fs::exists(filepath)) {
-        if(it->calc_properties().size() > 0 && !(it->calc_properties().is_null())) {
-          //clear the calculated properties if the data file is missing -- this probably means that the user has deleted it
-          it->set_calc_properties(jsonParser());
-        }
-      }
-      else {
-        time_t datatime(0), filetime(fs::last_write_time(filepath));
-        // Compare 'datatime', from config_list database to 'filetime', from filesystem timestamp
-        it->calc_properties().get_if(datatime, "data_timestamp");
-
-        if(!vm.count("force") && filetime == datatime) {
-          continue;
-        }
-        it->set_calc_properties(jsonParser());
-        num_updated++;
-        args.log << std::endl << "***************************" << std::endl << std::endl;
-        args.log << "Working on " << filepath.string() << "\n";
-
-        bool new_config_flag;
-        std::string imported_name;
-        try {
-          //json relax_data;
-          it->read_calc_properties(parsed_props);
-        }
-        catch(std::exception &e) {
-          args.err_log << "\nError: Unable to read properties.calc.json" << std::endl;
-          args.err_log << e.what() << std::endl;
-          return ERR_INVALID_INPUT_FILE;
-        }
-
-        {
-          //Convert relaxed structure into a configuration, merge calculation data
-          BasicStructure<Site> relaxed_struc;
-          jsonParser json(filepath);
-          from_json(simple_json(relaxed_struc, "relaxed_"), json);
-          std::vector<Index> best_assignment;
-          Eigen::Matrix3d cart_op;
-          //NOTE: reusing jsonParser to collect relaxation data
-          json.put_obj();
-          try {
-            if(vm.count("strict")) {
-              new_config_flag = configmapper.import_structure(relaxed_struc,
-                                                              imported_name,
-                                                              json,
-                                                              best_assignment,
-                                                              cart_op);
-            }
-            else {
-              new_config_flag = configmapper.import_structure_occupation(relaxed_struc,
-                                                                         &(*it),
-                                                                         imported_name,
-                                                                         json,
-                                                                         best_assignment,
-                                                                         cart_op);
-            }
-          }
-          catch(std::exception &e) {
-            args.err_log << "\nError: Unable to map relaxed structure data contained in " << filepath << " onto PRIM.\n"
-                         << "       " << e.what() << std::endl;
-            //throw std::runtime_error(std::string("Unable to map relaxed structure data contained in ") + filepath.string() + " onto PRIM.\n");
-            return 1;
-          }
-
-          //copy data over
-          if(imported_name != it->name() && json.contains("suggested_mapping")) {
-            auto j_it(json["suggested_mapping"].cbegin()), j_end(json["suggested_mapping"].cend());
-            for(; j_it != j_end; ++j_it) {
-              parsed_props[j_it.name()] = *j_it;
-            }
-            update_map[&(*it)][&(*it)] = Update_impl::Data(parsed_props, false, new_config_flag);
-          }
-
-          Configuration &imported_config = primclex.configuration(imported_name);
-          auto j_it(json["best_mapping"].cbegin()), j_end(json["best_mapping"].cend());
-          for(; j_it != j_end; ++j_it) {
-            parsed_props[j_it.name()] = *j_it;
-          }
-
-          update_map[&imported_config][&(*it)] = Update_impl::Data(parsed_props, it->name() == imported_name, new_config_flag);
-        }
-
-
-      }
-
->>>>>>> 4e43324e
     }
 
     std::unique_ptr<UpdaterMap> updaters = make_interface_map<Completer::UpdateOption>();
@@ -253,34 +125,10 @@
     if(it != updaters->end()) {
       return it->run(primclex, input, update_opt);
     }
-<<<<<<< HEAD
     else {
       args.err_log << "No match found for --type " << update_opt.configtype() << std::endl;
       print_names(args.log, *updaters);
       return ERR_INVALID_ARG;
-=======
-
-    args.log << std::endl << "***************************" << std::endl << std::endl;
-    args.log << "  DONE: ";
-    if(num_updated == 0)
-      args.log <<  "No new data were detected." << std::endl << std::endl;
-    else {
-      args.log << "Analyzed new data for " << num_updated << " configurations." << std::endl << std::endl;
-
-      if(relax_log.str().size() > 0) {
-        args.log << "WARNING: Abnormal relaxations were detected:\n" << std::endl
-                 << "           *** Final Relaxation Report ***" << std::endl
-                 << relax_log.str()
-                 << std::endl << std::endl;
-        args.log << "\nIt is recommended that you review these configurations more carefully.\n" << std::endl;
-      }
-
-      args.log << "Writing to SCEL database..." << std::endl << std::endl;
-      primclex.print_supercells();
-
-      args.log << "Writing to configuration database..." << std::endl << std::endl;
-      primclex.write_config_list();
->>>>>>> 4e43324e
     }
   }
 }
