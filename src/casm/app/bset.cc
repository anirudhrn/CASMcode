--- conflicted
+++ resolved
@@ -1,26 +1,12 @@
 #include <cstring>
 #include "casm/app/casm_functions.hh"
-<<<<<<< HEAD
-
-=======
->>>>>>> cc54ea64
+
 #include "casm/app/AppIO.hh"
 #include "casm/clusterography/ClusterOrbits.hh"
 #include "casm/clusterography/IntegralCluster.hh"
 #include "casm/clex/PrimClex.hh"
 #include "casm/clex/ClexBasis.hh"
-<<<<<<< HEAD
-
-//#include "casm/app/DirectoryStructure.hh"
-//#include "casm/app/ProjectSettings.hh"
-//#include "casm/crystallography/Structure.hh"
-//#include "casm/app/AppIO.hh"
-//#include "casm/clex/PrimClex.hh"
-//#include "casm/clusterography/jsonClust.hh"
-
-=======
 #include "casm/completer/Handlers.hh"
->>>>>>> cc54ea64
 
 namespace CASM {
 
@@ -178,29 +164,11 @@
       std::unique_ptr<ClexBasis> clex_basis;
 
       try {
-<<<<<<< HEAD
-
-        bspecs_json.read(dir.bspecs(set.bset()));
-=======
         jsonParser bspecs_json(dir.bspecs(bset));
->>>>>>> cc54ea64
 
         args.log.construct("Orbitree");
         args.log << std::endl;
 
-<<<<<<< HEAD
-        make_orbits(prim,
-                    prim.factor_group(),
-                    bspecs_json,
-                    set.crystallography_tol(),
-                    alloy_sites_filter,
-                    PrimPeriodicIntegralClusterSymCompare(set.crystallography_tol()),
-                    std::back_inserter(orbits),
-                    args.log);
-
-        clex_basis.reset(new ClexBasis(prim));
-        clex_basis->generate(orbits.begin(), orbits.end(), bspecs_json);
-=======
         make_prim_periodic_orbits(
           prim,
           bspecs_json,
@@ -211,7 +179,6 @@
 
         clex_basis.reset(new ClexBasis(prim));
         clex_basis->generate(orbits.begin(), orbits.end(), bspecs_json, dof_keys);
->>>>>>> cc54ea64
 
       }
       catch(std::exception &e) {
@@ -223,17 +190,9 @@
       {
         jsonParser clust_json;
         write_clust(orbits.begin(), orbits.end(), clust_json, ProtoSitesPrinter(), bspecs_json);
-<<<<<<< HEAD
-        clust_json.write(dir.clust(set.bset()));
-=======
         clust_json.write(dir.clust(bset));
 
         args.log.write(dir.clust(bset).string());
-        args.log << std::endl;
-      }
->>>>>>> cc54ea64
-
-        args.log.write(dir.clust(set.bset()).string());
         args.log << std::endl;
       }
 
@@ -241,15 +200,9 @@
       {
         jsonParser basis_json;
         write_clust(orbits.begin(), orbits.end(), basis_json, ProtoFuncsPrinter(*clex_basis), bspecs_json);
-<<<<<<< HEAD
-        basis_json.write(dir.basis(set.bset()));
-
-        args.log.write(dir.basis(set.bset()).string());
-=======
         basis_json.write(dir.basis(bset));
 
         args.log.write(dir.basis(bset).string());
->>>>>>> cc54ea64
         args.log << std::endl;
       }
 
@@ -270,17 +223,6 @@
 
         // write source code
         fs::ofstream outfile;
-<<<<<<< HEAD
-        outfile.open(dir.clexulator_src(set.name(), set.bset()));
-        throw std::runtime_error("Error: print_clexulator is being re-implemented");
-        //print_clexulator(*clex_basis, nlist, set.global_clexulator(), outfile, set.crystallography_tol());
-        outfile.close();
-
-        args.log.write(dir.clexulator_src(set.name(), set.bset()).string());
-        args.log << std::endl;
-      }
-
-=======
         outfile.open(dir.clexulator_src(set.name(), bset));
         throw std::runtime_error("Error: print_clexulator is being re-implemented");
         //print_clexulator(...);
@@ -292,7 +234,6 @@
 
       // compile clexulator
       //primclex.clexulator(set.default_clex());
->>>>>>> cc54ea64
     }
     else if(vm.count("orbits") || vm.count("clusters") || vm.count("functions")) {
 
@@ -302,26 +243,12 @@
         return ERR_MISSING_DEPENDS;
       }
 
-<<<<<<< HEAD
-      PrimClex primclex(root, args.log);
-      jsonParser clust_json(dir.clust(set.bset()));
-
-      std::vector<PrimPeriodicIntegralClusterOrbit> orbits;
-      read_clust(
-        std::back_inserter(orbits),
-        clust_json,
-        primclex.prim(),
-        primclex.prim().factor_group(),
-        PrimPeriodicIntegralClusterSymCompare(set.crystallography_tol())
-      );
-=======
       typedef PrimPeriodicIntegralClusterOrbit orbit_type;
       std::vector<orbit_type> orbits;
       primclex.orbits(
         clex_desc,
         std::back_inserter(orbits),
         orbit_type::SymCompareType(set.crystallography_tol()));
->>>>>>> cc54ea64
 
       if(vm.count("orbits")) {
         print_clust(orbits.begin(), orbits.end(), args.log, ProtoSitesPrinter());
@@ -330,21 +257,11 @@
         print_clust(orbits.begin(), orbits.end(), args.log, FullSitesPrinter());
       }
       if(vm.count("functions")) {
-<<<<<<< HEAD
-        jsonParser bspecs_json;
-        bspecs_json.read(dir.bspecs(set.bset()));
-
-        ClexBasis clex_basis(primclex.prim());
-        clex_basis.generate(orbits.begin(), orbits.end(), bspecs_json);
-
-        print_clust(orbits.begin(), orbits.end(), args.log, ProtoFuncsPrinter(clex_basis));
-=======
         print_clust(
           orbits.begin(),
           orbits.end(),
           args.log,
           ProtoFuncsPrinter(primclex.clex_basis(clex_desc)));
->>>>>>> cc54ea64
       }
     }
     else {
