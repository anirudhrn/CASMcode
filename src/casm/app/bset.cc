--- conflicted
+++ resolved
@@ -191,13 +191,9 @@
 
           make_local_orbits(
             dtorbit.prototype(),
-<<<<<<< HEAD
-            local_bspecs_json,
-=======
             generating_grp,
             LocalSymCompare<IntegralCluster>(primclex.crystallography_tol()),
-            bspecs_json["local_bspecs"],
->>>>>>> bd36a2d5
+            local_bspecs_json,
             alloy_sites_filter,
             primclex.crystallography_tol(),
             std::back_inserter(local_orbits),
