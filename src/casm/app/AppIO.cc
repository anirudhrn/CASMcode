#include "casm/app/AppIO_impl.hh"

#include "casm/app/HamiltonianModules.hh"
#include "casm/basis_set/DoFTraits.hh"
#include "casm/basis_set/FunctionVisitor.hh"
#include "casm/basis_set/FunctionVisitor.hh"
#include "casm/casm_io/container/json_io.hh"
#include "casm/clex/io/json/ChemicalReference.hh"
#include "casm/clusterography/ClusterOrbits_impl.hh"
#include "casm/clusterography/ClusterSymCompare.hh"
#include "casm/crystallography/BasicStructure.hh"
#include "casm/crystallography/DoFSet.hh"
#include "casm/crystallography/io/DoFSetIO.hh"
#include "casm/global/enum/json_io.hh"
#include "casm/global/enum/stream_io.hh"
#include "casm/kinetics/DiffusionTransformation.hh"
#include "casm/symmetry/Orbit_impl.hh"
#include "casm/symmetry/SymInfo.hh"

namespace CASM {

  using xtal::SpeciesAttribute;

  // --------- PrimIO Definitions --------------------------------------------------

  jsonParser const &from_json(SpeciesAttribute &_attr, jsonParser const &json) {
    _attr.set_value(json["value"].get<Eigen::VectorXd>());
    return json;
  }

  //****************************************************

  jsonParser &to_json(SpeciesAttribute const &_attr, jsonParser &json) {
    json.put_obj();
    to_json_array(_attr.value(), json["value"]);
    return json;
  }

  //****************************************************
  jsonParser &to_json(AtomPosition const &apos, jsonParser &json, Eigen::Ref<const Eigen::Matrix3d> const &c2f_mat) {
    json.put_obj();
    to_json_array(c2f_mat * apos.cart(), json["coordinate"]);
    json["name"] = apos.name();
    if(apos.attributes().size())
      json["attributes"] = apos.attributes();
    return json;
  }

  //****************************************************

  void from_json(AtomPosition &apos, const jsonParser &json,  Eigen::Ref<const Eigen::Matrix3d> const &f2c_mat, HamiltonianModules const &_modules) {
    apos = json.get<AtomPosition>(f2c_mat, _modules);

    return;
  }

  //****************************************************

  AtomPosition jsonConstructor<AtomPosition>::from_json(const jsonParser &json, Eigen::Matrix3d const &f2c_mat, HamiltonianModules const &_modules) {
    std::string _name;
    Eigen::Vector3d _pos(0., 0., 0.);
    std::map<std::string, SpeciesAttribute> attr_map;
    if(json.is_obj()) {
      _name = json["name"].get<std::string>();
      if(json.contains("coordinate")) {
        _pos = f2c_mat * json["coordinate"].get<Eigen::Vector3d>();
        //std::cout << "f2c_mat: \n" << f2c_mat << "\n";
        //std::cout << "_pos: " << _pos.transpose() << "\n";
      }
      if(json.contains("attributes")) {
        auto it = json["attributes"].cbegin(), end_it = json["attributes"].cend();
        for(; it != end_it; ++it) {
          auto result_pair = attr_map.emplace(it.name(), _modules.aniso_val_dict().lookup(it.name()));
          CASM::from_json(result_pair.first->second, *it);
        }
      }

    }
    else if(json.is_string()) {
      _name = json.get<std::string>();
    }
    else
      throw std::runtime_error("Invalid JSON input encountered. Unable to parse AtomPosition object.\n");

    AtomPosition result(_pos, _name);
    result.set_attributes(attr_map);
    return result;
  }

  //****************************************************
  //   Write Molecule to json.
  //****************************************************

  jsonParser &to_json(Molecule const &mol, jsonParser &json, Eigen::Ref<const Eigen::Matrix3d> const &c2f_mat) {
    json.put_obj();
    CASM::to_json(mol.atoms(), json["atoms"], c2f_mat);
    json["name"] = mol.name();
    if(mol.attributes().size())
      json["attributes"] = mol.attributes();

    return json;
  }

  //****************************************************
  //
  //    Read Molecule from json.
  //
  //****************************************************

  void from_json(Molecule &mol, const jsonParser &json, Eigen::Ref<const Eigen::Matrix3d> const &f2c_mat, HamiltonianModules const &_modules) {
    std::vector<AtomPosition> _atoms;
    if(json.contains("atoms")) {
      CASM::from_json(_atoms, json["atoms"], f2c_mat, _modules);
    }
    mol.set_atoms(_atoms);

    std::map<std::string, SpeciesAttribute> attr_map;
    if(json.contains("attributes")) {
      auto it = json["attributes"].cbegin(), end_it = json["attributes"].cend();
      for(; it != end_it; ++it) {
        auto result_pair = attr_map.emplace(it.name(), _modules.aniso_val_dict().lookup(it.name()));
        from_json(result_pair.first->second, *it);
      }
    }
    mol.set_attributes(attr_map);

    //jsonParser tjson;
    //to_json(mol,tjson,f2c_mat.inverse());
    //std::cout << "Read Molecule :\n"<< json << "\n";
  }

  //****************************************************
  //
  //****************************************************

  Molecule jsonConstructor<Molecule>::from_json(const jsonParser &json,  Eigen::Ref<const Eigen::Matrix3d> const &f2c_mat, HamiltonianModules const &_modules) {
    return json.get<Molecule>(f2c_mat, _modules);
  }

  //****************************************************

  Site jsonConstructor<Site>::from_json(const jsonParser &json,
                                        Lattice const &_home,
                                        COORD_TYPE coordtype,
                                        std::map<std::string, Molecule> const &mol_map,
                                        HamiltonianModules const &_modules) {
    Site result(_home);
    CASM::from_json(result, json, _home, coordtype, mol_map, _modules);
    return result;
  }

  //****************************************************

  jsonParser &to_json(const Site &site, jsonParser &json, COORD_TYPE coordtype) {
    json.put_obj();

    // class Site : public Coordinate
    if(coordtype == FRAC)
      to_json_array(site.frac(), json["coordinate"]);
    else
      to_json_array(site.cart(), json["coordinate"]);

    // Occupant_DoF<Molecule> occupant_dof;
    Eigen::Matrix3d c2f = Eigen::Matrix3d::Identity();
    // change this to use FormatFlag
    if(coordtype == FRAC)
      c2f = site.home().inv_lat_column_mat();
    CASM::to_json(site.occupant_dof(), json["occupants"], c2f);

    if(site.dofs().size()) {
      json["dofs"] = site.dofs();
    }

    // Index m_label
    if(valid_index(site.label()))
      json["label"] = site.label();


    return json;

  }

  //****************************************************

  void from_json(Site &site,
                 const jsonParser &json,
                 Lattice const &_home,
                 COORD_TYPE coordtype,
                 std::map<std::string, Molecule> const &mol_map,
                 HamiltonianModules const &_modules) {
    site.set_lattice(_home, coordtype);
    if(coordtype == FRAC)
      site.frac() = json["coordinate"].get<Eigen::Vector3d>();
    else
      site.cart() = json["coordinate"].get<Eigen::Vector3d>();

    // Index m_label -- must be greater than zero
    Index _label = -1;
    if(json.contains("label")) {
      CASM::from_json(_label, json["label"]);
      if(!valid_index(_label))
        throw std::runtime_error("JSON specification of site has {\"label\" : " + std::to_string(_label) + "}, but \"label\" must be greater than 0.\n");
    }
    site.set_label(_label);

    // Local continuous dofs

<<<<<<< HEAD
    std::map<std::string, xtal::SiteDoFSet> _dof_map;
=======
    std::map<DoFKey, DoFSet> _dof_map;
>>>>>>> cce5a036
    if(json.contains("dofs")) {

      auto it = json["dofs"].begin(), end_it = json["dofs"].end();
      for(; it != end_it; ++it) {
        if(_dof_map.count(it.name()))
          throw std::runtime_error("Error parsing global field \"dofs\" from JSON. DoF type " + it.name() + " cannot be repeated.");

        try {
          /* _dof_map.emplace(std::make_pair(it.name(), it->get<xtal::DoFSet>(_modules.aniso_val_dict().lookup(it.name())))); */
          _dof_map.emplace(std::make_pair(it.name(), it->get<xtal::SiteDoFSet>()));
          /* _dof_map.emplace(std::make_pair(it.name(), from_json<xtal::SiteDoFSet>(*it))); */
        }
        catch(std::exception &e) {
          throw std::runtime_error("Error parsing global field \"dofs\" from JSON. Failure for DoF type " + it.name() + ": " + e.what());
        }

      }
    }
    site.set_dofs(_dof_map);

    std::vector<Molecule> t_occ;
    std::string occ_key;
    if(json.contains("occupants"))
      occ_key = "occupants";
    else if(json.contains("occupant_dof"))
      occ_key = "occupant_dof";

    if(!occ_key.empty()) {
      for(std::string const &occ : json[occ_key].get<std::vector<std::string> >()) {
        //std::cout << "CREATING OCCUPANT " << occ << "\n";
        // Have convenience options for attributes like magnetic moment, etc?
        auto it = mol_map.find(occ);
        if(it != mol_map.end())
          t_occ.push_back(it->second);
        else
          t_occ.push_back(Molecule::make_atom(occ));
      }
    }
    //std::cout << "t_occ.size() = " << t_occ.size() << "\n";
    if(t_occ.empty())
      t_occ.push_back(Molecule::make_unknown());
    site.set_allowed_occupants(t_occ);
  }

<<<<<<< HEAD
  BasicStructure read_prim(fs::path filename, double xtal_tol, HamiltonianModules const *_modules) {
=======
  BasicStructure<Site> read_prim(fs::path filename, double xtal_tol, HamiltonianModules const *_modules) {
    jsonParser json;
    std::ifstream f(filename.string());
    if(!f) {
      throw std::invalid_argument("Error reading prim from file '" + filename.string() + "'. Does not contain valid input.");
    }
    while(!f.eof() && std::isspace(f.peek())) {
      f.get();
    }
>>>>>>> cce5a036

    // Check if JSON
    if(f.peek() == '{') {
      try {
        json = jsonParser(f);
      }
      catch(std::exception const &ex) {
        std::stringstream err_msg;
        err_msg
            << "Error reading prim from JSON file '" << filename << "':" << std::endl
            << ex.what();
        throw std::invalid_argument(err_msg.str());
      }
      return read_prim(json, xtal_tol, _modules);
    }
    // else tread as vasp-like file
    BasicStructure<Site> prim;
    try {
      prim.read(f);
    }
    catch(std::exception const &ex) {
      std::stringstream err_msg;
      err_msg
          << "Error reading prim from VASP-formatted file '" << filename << "':" << std::endl
          << ex.what();
      throw std::invalid_argument(err_msg.str());
    }
    return prim;
  }

  /// \brief Read prim.json
  BasicStructure read_prim(const jsonParser &json, double xtal_tol, HamiltonianModules const *_modules) {
    HamiltonianModules default_module;
    if(_modules == nullptr)
      _modules = &default_module;

    try {

      // read lattice
      Eigen::Matrix3d latvec_transpose;

      from_json(latvec_transpose, json["lattice_vectors"]);

      Lattice lat(latvec_transpose.transpose(), xtal_tol);

      // create prim using lat
      BasicStructure prim(lat);

      // read title
      prim.set_title(json["title"].get<std::string>());

      Eigen::Vector3d vec;

      // Global DoFs
      {
<<<<<<< HEAD
        std::map<std::string, xtal::DoFSet> _dof_map;
=======
        std::map<DoFKey, DoFSet> _dof_map;
>>>>>>> cce5a036
        if(json.contains("dofs")) {
          auto it = json["dofs"].begin(), end_it = json["dofs"].end();
          for(; it != end_it; ++it) {
            if(_dof_map.count(it.name()))
              throw std::runtime_error("Error parsing global field \"dofs\" from JSON. DoF type " + it.name() + " cannot be repeated.");

            try {
              //TODO: Am I messing something up here? Why was it constructed so weird before?
              /* _dof_map.emplace(std::make_pair(it.name(), it->get<xtal::DoFSet>(_modules->aniso_val_dict().lookup(it.name())))); */
              _dof_map.emplace(std::make_pair(it.name(), it->get<xtal::DoFSet>()));
            }
            catch(std::exception &e) {
              throw std::runtime_error("Error parsing global field \"dofs\" from JSON. Failure for DoF type " + it.name() + ": " + e.what());
            }

          }
          prim.set_global_dofs(_dof_map);
        }
      }

      // read basis coordinate mode
      COORD_TYPE mode;
      from_json(mode, json["coordinate_mode"]);

      // Molecules
      std::map<std::string, Molecule> mol_map;
      Eigen::Matrix3d f2c;
      if(mode == FRAC)
        f2c = lat.lat_column_mat();
      else
        f2c.setIdentity();

      if(json.contains("species")) {
        auto it = json["species"].begin();
        auto it_end = json["species"].end();
        for(; it != it_end; ++it) {
          std::string chem_name = it.name();
          it->get_if(chem_name, "name");
          //std::cout << "chem_name: " << chem_name << "\n";
          auto mol_it = mol_map.emplace(it.name(), Molecule(chem_name)).first;
          from_json(mol_it->second, *it, f2c, *_modules);
        }
      }


      // read basis sites
      for(jsonParser const &bjson : json["basis"])
        prim.push_back(bjson.get<Site>(prim.lattice(), mode, mol_map, *_modules));

      return prim;
    }
    catch(...) {
      /// re-throw exceptions
      throw;
    }

  }

  /// \brief Write prim.json to file
<<<<<<< HEAD
  void write_prim(const BasicStructure &prim, fs::path filename, COORD_TYPE mode) {
=======
  void write_prim(const BasicStructure<Site> &prim, fs::path filename, COORD_TYPE mode, bool include_va) {
>>>>>>> cce5a036

    SafeOfstream outfile;
    outfile.open(filename);

    jsonParser json;
    write_prim(prim, json, mode, include_va);
    json.print(outfile.ofstream());

    outfile.close();
  }

  /// \brief Write prim.json as JSON
<<<<<<< HEAD
  void write_prim(const BasicStructure &prim, jsonParser &json, COORD_TYPE mode) {
=======
  void write_prim(const BasicStructure<Site> &prim, jsonParser &json, COORD_TYPE mode, bool include_va) {
>>>>>>> cce5a036

    json = jsonParser::object();

    json["title"] = prim.title();

    json["lattice_vectors"] = prim.lattice().lat_column_mat().transpose();

    if(mode == COORD_DEFAULT) {
      mode = COORD_MODE::CHECK();
    }

    Eigen::Matrix3d c2f_mat;
    if(mode == FRAC) {
      c2f_mat = prim.lattice().inv_lat_column_mat();
      json["coordinate_mode"] = "Fractional";
    }
    else if(mode == CART) {
      c2f_mat.setIdentity();
      json["coordinate_mode"] = "Cartesian";
    }

    // Global DoFs
    for(auto const &_dof : prim.global_dofs()) {
      json["dofs"][_dof.first] = _dof.second;
    }
    auto mol_names = allowed_molecule_unique_names(prim);
    jsonParser &bjson = (json["basis"].put_array());
    for(int i = 0; i < prim.basis().size(); i++) {
      if(!include_va && prim.basis()[i].occupant_dof().size() == 1 && prim.basis()[i].occupant_dof()[0].is_vacancy())
        continue;
      bjson.push_back(jsonParser::object());
      jsonParser &sjson = bjson[bjson.size() - 1];
      jsonParser &cjson = sjson["coordinate"].put_array();
      if(mode == FRAC) {
        cjson.push_back(prim.basis()[i].frac(0));
        cjson.push_back(prim.basis()[i].frac(1));
        cjson.push_back(prim.basis()[i].frac(2));
      }
      else if(mode == CART) {
        cjson.push_back(prim.basis()[i].cart(0));
        cjson.push_back(prim.basis()[i].cart(1));
        cjson.push_back(prim.basis()[i].cart(2));
      }

      if(prim.basis()[i].dofs().size()) {
        sjson["dofs"] = prim.basis()[i].dofs();
      }


      jsonParser &ojson = (sjson["occupants"] = jsonParser::array(prim.basis()[i].occupant_dof().size()));

      for(int j = 0; j < prim.basis()[i].occupant_dof().size(); j++) {
        ojson[j] = mol_names[i][j];
        if(prim.basis()[i].occupant_dof()[j].name() != mol_names[i][j]
           || !prim.basis()[i].occupant_dof()[j].is_atomic()) {
          to_json(prim.basis()[i].occupant_dof()[j], json["species"][mol_names[i][j]], c2f_mat);
        }
      }

    }
  }


  // --------- SymmetryIO Declarations --------------------------------------------------

  void write_symop(const SymGroup &grp, Index i, jsonParser &j) {
    j = jsonParser::object();

    const SymOp &op = grp[i];

    to_json(op.matrix(), j["matrix"]["CART"]);
    to_json(grp.lattice().inv_lat_column_mat()*op.matrix()*grp.lattice().lat_column_mat(), j["matrix"]["FRAC"]);

    to_json_array(op.tau(), j["tau"]["CART"]);
    to_json_array(grp.lattice().inv_lat_column_mat()*op.tau(), j["tau"]["FRAC"]);

    to_json(grp.class_of_op(i), j["conjugacy_class"]);
    to_json(grp.ind_inverse(i), j["inverse"]);

    add_sym_info(grp.info(i), j);
  }

  void write_symgroup(const SymGroup &grp, jsonParser &json) {
    json = jsonParser::object();

    json["symop"] = jsonParser::array(grp.size());
    for(int i = 0; i < grp.size(); i++) {
      write_symop(grp, i, json["symop"][i]);
    }

    json["name"] = grp.get_name();
    json["latex_name"] = grp.get_latex_name();
    json["periodicity"] = grp.periodicity();
    if(grp.periodicity() == PERIODIC) {
      json["possible_space_groups"] = grp.possible_space_groups();
    }
    json["conjugacy_class"] = grp.get_conjugacy_classes();
    json["inverse"] = jsonParser::array(grp.size());
    for(int i = 0; i < grp.size(); i++) {
      json["inverse"][i] = grp.ind_inverse(i);
    }
    json["multiplication_table"] = grp.get_multi_table();
    bool has_time_reversal = false;
    for(SymOp const &op : grp) {
      if(op.time_reversal()) {
        has_time_reversal = true;
        break;
      }
    }
    if(!has_time_reversal) {
      // For now, only print character table for nonmagnetic groups (character table routine does not work for magnetic groups)
      json["character_table"] = grp.character_table();
    }
  }


  // --------- ChemicalReference IO Definitions --------------------------------------------------

  /// \brief Read chemical reference states from JSON file
  ///
  /// See documentation in related function for expected form of the JSON
  ChemicalReference read_chemical_reference(fs::path filename,
                                            BasicStructure const &prim,
                                            double tol) {
    try {
      jsonParser json(filename);
      return read_chemical_reference(json, prim, tol);
    }
    catch(...) {
      std::cerr << "Error reading chemical reference states from " << filename << std::endl;
      /// re-throw exceptions
      throw;
    }
  }

  /// \brief Read chemical reference states from JSON
  ///
  /// Example expected form:
  /// \code
  /// {
  ///   "chemical_reference" : {
  ///     "global" : ...,
  ///     "supercell": {
  ///       "SCELX": ...,
  ///       "SCELY": ...
  ///     },
  ///     "config": {
  ///       "SCELX/I": ...,
  ///       "SCELY/J": ...
  ///     }
  ///   }
  /// }
  /// \endcode
  ///
  /// See one_chemical_reference_from_json for documentation of the \code {...} \endcode expected form.
  ChemicalReference read_chemical_reference(jsonParser const &json,
                                            BasicStructure const &prim,
                                            double tol) {

    if(json.find("chemical_reference") == json.end()) {
      throw std::runtime_error("Error reading chemical reference states: Expected \"chemical_reference\" entry");
    }

    return jsonConstructor<ChemicalReference>::from_json(json["chemical_reference"], prim, tol);

  }

  void write_chemical_reference(const ChemicalReference &chem_ref, fs::path filename) {
    SafeOfstream outfile;
    outfile.open(filename);

    jsonParser json;
    write_chemical_reference(chem_ref, json);
    json.print(outfile.ofstream());

    outfile.close();
  }

  void write_chemical_reference(const ChemicalReference &chem_ref, jsonParser &json) {
    json.put_obj();
    to_json(chem_ref, json["chemical_reference"]);
  }


  // --------- CompositionAxes Definitions --------------------------------------------------

  /// \brief Serialize CompositionConverter to JSON
  jsonParser &to_json(const CompositionConverter &f, jsonParser &json) {

    json = jsonParser::object();
    json["components"] = f.components();
    json["independent_compositions"] = f.independent_compositions();
    json["origin"] = f.origin();
    for(int i = 0; i < f.independent_compositions(); i++) {
      json[CompositionConverter::comp_var(i)] = f.end_member(i);
    }
    json["mol_formula"] = f.mol_formula();
    json["param_formula"] = f.param_formula();

    return json;
  }

  /// \brief Deserialize CompositionConverter from JSON
  void from_json(CompositionConverter &f, const jsonParser &json) {

    try {

      std::vector<std::string> components;
      Eigen::VectorXd origin;

      int independent_compositions;

      from_json(components, json["components"]);
      from_json(origin, json["origin"]);

      from_json(independent_compositions, json["independent_compositions"]);
      Eigen::MatrixXd end_members(components.size(), independent_compositions);
      Eigen::VectorXd tvec;
      for(int i = 0; i < independent_compositions; i++) {
        from_json(tvec, json[CompositionConverter::comp_var(i)]);
        end_members.col(i) = tvec;
      }

      f = CompositionConverter(components.begin(), components.end(), origin, end_members);
      return;
    }
    catch(...) {
      /// re-throw exceptions
      throw;
    }
  }

  /// \brief Read CompositionAxes from file
  ///
  /// - Stores err_code and err_message for non-fatal errors
  /// - Catches and throws any exceptions
  CompositionAxes::CompositionAxes(fs::path _filename) {
    read(_filename);
  }

  /// \brief Read CompositionAxes from file
  ///
  /// - Stores err_code and err_message for non-fatal errors
  /// - Catches and throws any exceptions
  CompositionAxes::CompositionAxes(const jsonParser &json) {
    read(json);
  }

  void CompositionAxes::read(fs::path _filename) {

    try {

      read(jsonParser(_filename));

    }
    catch(...) {

      std::cerr << "Error reading composition axes from " << _filename << std::endl;
      throw;
    }
  }

  void CompositionAxes::read(const jsonParser &json) {

    try {

      *this = CompositionAxes();

      json.get_if(all_axes, "possible_axes");

      json.get_if(enumerated, "enumerated");

      //Backward compatibility
      std::map<std::string, CompositionConverter> custom;
      json.get_if(custom, "custom_axes");
      all_axes.insert(custom.begin(), custom.end());

      if(json.contains("standard_axes")) {
        std::map<std::string, CompositionConverter> standard;
        from_json(standard, json["standard_axes"]);
        for(auto const &el : standard)
          enumerated.insert(el.first);
        standard.insert(standard.begin(), standard.end());
      }

      std::string key;
      json.get_if(key, "current_axes");
      if(!key.empty()) {
        select(key);
      }

    }
    catch(...) {
      throw;
    }
  }

  void CompositionAxes::erase_enumerated() {
    for(std::string const &el : enumerated) {
      all_axes.erase(el);
      if(curr_key == el)
        curr_key.clear();
    }
    enumerated.clear();
  }

  /// \brief Write CompositionAxes to file
  void CompositionAxes::write(fs::path _filename) const {

    SafeOfstream outfile;
    outfile.open(_filename);
    jsonParser json;
    write(json);
    json.print(outfile.ofstream());
    outfile.close();
  }

  /// \brief Write CompositionAxes to JSON
  void CompositionAxes::write(jsonParser &json) const {

    json = jsonParser::object();

    if(has_current_axes()) {
      json["current_axes"] = curr_key;
    }

    json["possible_axes"] = all_axes;

    if(enumerated.size())
      json["enumerated"] = enumerated;
  }

  /// \brief Set this->curr using key
  void CompositionAxes::select(std::string key) {
    auto it = all_axes.find(key);
    if(it == all_axes.end()) {
      std::stringstream ss;
      ss << "Warning: The composition axes " << key <<
         " cannot be found among the posible composition axes.\n\n" <<
         "Please use 'casm composition --select' to re-select your composition axes,\n" <<
         "use 'casm composition --calc' to re-calc your standard axes,\n" <<
         "or add custom composition axes manually.";

      err_message = ss.str();

      err_code = 2;
    }
    else {
      curr = it->second;
      curr_key = key;
    }
  }

  // ---------- Orbit<IntegralCluster> & ClexBasis IO ------------------------------------------------------------------

  const std::string traits<ORBIT_PRINT_MODE>::name = "orbit_print_mode";

  const std::multimap<ORBIT_PRINT_MODE, std::vector<std::string> > traits<ORBIT_PRINT_MODE>::strval = {
    {ORBIT_PRINT_MODE::PROTO, {"PROTO", "Proto", "proto"} },
    {ORBIT_PRINT_MODE::FULL, {"FULL", "Full", "full"} }
  };

  ENUM_IO_DEF(ORBIT_PRINT_MODE)
  ENUM_JSON_IO_DEF(ORBIT_PRINT_MODE)

  jsonParser &to_json(const OrbitPrinterOptions &opt, jsonParser &json) {
    json.put_obj();
    json["indent_space"] = opt.indent_space;
    // just keep default delim
    json["prec"] = opt.prec;
    json[traits<COORD_TYPE>::name] = opt.coord_type;
    json[traits<ORBIT_PRINT_MODE>::name] = opt.orbit_print_mode;
    json["print_coordinates"] = opt.print_coordinates;
    json["print_equivalence_map"] = opt.print_equivalence_map;
    json["print_invariant_grp"] = opt.print_invariant_grp;
    json["sym_info_opt"] = opt.sym_info_opt;
    return json;
  }

  /// \brief Read from JSON
  void from_json(OrbitPrinterOptions &opt, const jsonParser &json) {
    json.get_if(opt.indent_space, "indent_space");
    // just keep default delim
    json.get_if(opt.prec, "prec");
    json.get_if(opt.coord_type, traits<COORD_TYPE>::name);
    json.get_if(opt.orbit_print_mode, traits<ORBIT_PRINT_MODE>::name);
    json.get_if(opt.print_coordinates, "print_coordinates");
    json.get_if(opt.print_equivalence_map, "print_equivalence_map");
    json.get_if(opt.print_invariant_grp, "print_invariant_grp");
    json.get_if(opt.sym_info_opt, "sym_info_opt");
  }

  OrbitPrinterOptions jsonConstructor<OrbitPrinterOptions>::from_json(const jsonParser &json) {
    OrbitPrinterOptions res;
    CASM::from_json(res, json);
    return res;
  }


  PrinterBase::PrinterBase(const OrbitPrinterOptions &_opt) :
    opt(_opt) {}

  void PrinterBase::coord_type(Log &out) {
    out << out.indent_str() << "COORD_MODE = " << opt.coord_type << std::endl << std::endl;
  }


  const std::string Printer<IntegralCluster>::element_name = "Clusters";

  void Printer<IntegralCluster>::print(const IntegralCluster &clust, Log &out) const {
    if(!out.print()) {
      return;
    }

    COORD_TYPE _mode = this->opt.coord_type;
    if(_mode == COORD_DEFAULT) {
      _mode = COORD_MODE::CHECK();
    }
    COORD_MODE printer_mode(_mode);
    if(_mode != INTEGRAL) {

      // calculate nice widths
      int prec = this->opt.prec;
      int width = prec;
      Eigen::Vector3d vec;
      out.ostream().precision(prec);
      out.ostream().flags(std::ios::showpoint | std::ios::fixed | std::ios::right);
      for(const auto &coord : clust) {
        if(_mode == CART) vec = coord.coordinate(clust.prim()).cart();
        else if(_mode == FRAC) vec = coord.coordinate(clust.prim()).frac();
        width = print_matrix_width(out, vec.transpose(), width);
      }

      // calculate nice widths
      Eigen::IOFormat format(prec, width + 1);
      for(const auto &coord : clust) {
        out << out.indent_str();
        coord.site(clust.prim()).print(out, format);
        if(this->opt.delim) out << this->opt.delim;
        out << std::flush;
      }
    }
    else {
      // calculate nice widths
      int prec = 1;
      int width = prec;
      out.ostream().flags(std::ios::showpoint | std::ios::fixed | std::ios::right);
      for(const auto &coord : clust) {
        width = print_matrix_width(out, coord.unitcell().transpose(), width);
      }

      // print
      Eigen::IOFormat format(prec, width);
      for(const auto &coord : clust) {
        out << out.indent_str() << coord << " ";
        Site::print_occupant_dof(coord.site(clust.prim()).occupant_dof(), out);

        out << std::flush;
        if(this->opt.delim) out << this->opt.delim;
        out << std::flush;
      }
    }
  }

  ProtoFuncsPrinter::ProtoFuncsPrinter(ClexBasis const &_clex_basis, PrimType_ptr _prim_ptr, OrbitPrinterOptions const &_opt) :
    SitesPrinter(_opt),
    clex_basis(_clex_basis),
    prim_ptr(_prim_ptr) {
    for(auto const &dofset : clex_basis.site_bases()) {
      for(BasisSet const &bset : dofset.second) {
        if(dofset.first != "occ"
           && bset.size()
           && bset[0]->type_name() != "Variable") {
          labelers.push_back(SubExpressionLabeler(bset.name(), "\\phi^{(" + dofset.first + ")}_%n_%l"));
        }
      }
    }
  }

  void print_site_basis_funcs(std::shared_ptr<const Structure> prim_ptr,
                              ClexBasis const &clex_basis,
                              Log &out,
                              Index indent_space,
                              COORD_TYPE mode) {
    std::string indent(indent_space, ' ');

    std::ostream nullstream(0);
    COORD_MODE printer_mode(mode);
    std::vector<Orbit<PrimPeriodicSymCompare<IntegralCluster> > > asym_unit;
    make_prim_periodic_asymmetric_unit(prim_ptr,
                                       CASM_TMP::ConstantFunctor<bool>(true),
                                       TOL,
                                       std::back_inserter(asym_unit),
                                       nullstream);

    const Structure &prim = *prim_ptr;

    for(auto const &dofset : clex_basis.site_bases()) {
      out << indent << indent << "Site basis functions for DoF \"" << dofset.first << "\":\n";
      for(Index no = 0; no < asym_unit.size(); no++) {
        out << indent << indent << "Asymmetric unit " << no + 1 << ":\n";
        for(Index ne = 0; ne < asym_unit[no].size(); ne++) {
          Index b = asym_unit[no][ne][0].sublattice();
          out << indent << indent << "  Basis site " << b << ":\n"
              << "  ";
          if(printer_mode.check() == INTEGRAL) {
            out << indent << indent << asym_unit[no][ne][0] << ' ';
            Site::print_occupant_dof(asym_unit[no][ne][0].site(prim).occupant_dof(), out);
            out << std::flush;
          }
          else
            asym_unit[no][ne][0].site(prim).print(out);

          out << "\n";
          if(dofset.second[b].size() == 0)
            out << "        [No site basis functions]\n\n";
          if(dofset.first == "occ") {
            for(Index f = 0; f < dofset.second[b].size(); f++) {

              BasisSet tbasis(dofset.second[b]);

              int s;
              /* std::vector<DoF::RemoteHandle> remote(1, DoF::RemoteHandle("occ", "s", prim.basis()[b].occupant_dof().ID())); */
              std::vector<DoF::RemoteHandle> remote(1, DoF::RemoteHandle("occ", "s", b));
              remote[0] = s;
              tbasis.register_remotes(remote);

              for(s = 0; s < prim.basis()[b].occupant_dof().size(); s++) {
                if(s == 0)
                  out << "    ";
                out << "    \\phi_" << b << '_' << f << '[' << prim.basis()[b].occupant_dof()[s].name() << "] = "
                    << tbasis[f]->remote_eval();
                if(s + 1 == prim.basis()[b].occupant_dof().size())
                  out << "\n";
                else
                  out << ",   ";
              }
            }
          }
          else {
            //std::string formula;
            //bool relabel=false;
            for(Index f = 0; f < dofset.second[b].size(); f++) {
              if(dofset.second[b][f]) {
                out << "        ";
                if(dofset.second[b][f]->type_name() != "Variable") {
                  out << "\\phi^{" << (dofset.first) << "}_" << b << '_' << f << " = ";
                }
                out << dofset.second[b][f]->tex_formula() << "\n";
              }
            }
          }
        }
      }
    }
    out << "\n\n";


  }

  void write_site_basis_funcs(std::shared_ptr<const Structure> prim_ptr,
                              ClexBasis const &clex_basis,
                              jsonParser &json) {


    //   "site_functions":[
    //     {
    //       "asym_unit": X,
    //       "sublat": 2,
    //       "basis": {
    //         "phi_b_0": {"Va":0.0, "O":1.0},
    //         "phi_b_1": {"Va":0.0, "O":1.0}
    //       }
    //     },
    //     ...
    //   ],

    jsonParser &sitef = json["site_functions"];
    sitef = jsonParser::array(prim_ptr->basis().size(), jsonParser::object());

    std::ostream nullstream(0);
    std::vector<Orbit<PrimPeriodicSymCompare<IntegralCluster> > > asym_unit;
    make_prim_periodic_asymmetric_unit(prim_ptr,
                                       CASM_TMP::ConstantFunctor<bool>(true),
                                       TOL,
                                       std::back_inserter(asym_unit),
                                       nullstream);
    const Structure &prim = *prim_ptr;

    for(auto const &dofset : clex_basis.site_bases()) {
      for(Index no = 0; no < asym_unit.size(); no++) {

        for(Index ne = 0; ne < asym_unit[no].size(); ne++) {
          Index b = asym_unit[no][ne][0].sublattice();
          sitef[b]["sublat"] = b;
          sitef[b]["asym_unit"] = no;

          if(dofset.second[b].size() == 0) {
            sitef[b][dofset.first]["basis"].put_null();
            continue;
          }


          for(Index f = 0; f < dofset.second[b].size(); f++) {
            std::stringstream fname;

            if(dofset.first == "occ") {
              fname << "\\phi_" << b << '_' << f;
              BasisSet tbasis(dofset.second[b]);
              int s;
              /* std::vector<DoF::RemoteHandle> remote(1, DoF::RemoteHandle("occ", "s", prim.basis()[b].occupant_dof().ID())); */
              std::vector<DoF::RemoteHandle> remote(1, DoF::RemoteHandle("occ", "s", b));
              remote[0] = s;
              tbasis.register_remotes(remote);

              for(s = 0; s < prim.basis()[b].occupant_dof().size(); s++) {
                sitef[b][dofset.first]["basis"][fname.str()][prim.basis()[b].occupant_dof()[s].name()] = tbasis[f]->remote_eval();
              }
            }
            else {
              if(dofset.second[b][f]) {
                if(dofset.second[b][f]->type_name() != "Variable") {
                  fname << "\\phi^{" << (dofset.first) << "}_" << b << '_' << f;
                }
                else
                  fname << "var_" << b << '_' << f;
              }
              sitef[b][dofset.first]["basis"][fname.str()] = dofset.second[b][f]->tex_formula();
            }
          }
        }
      }
    }
  }

  // explicit template instantiations

#define PRINT_CLUST_INST(ITERATOR,INSERTER,PRINTER) \
  template void print_clust<ITERATOR,PRINTER>(ITERATOR begin, ITERATOR end, Log &out, PRINTER printer); \
  template jsonParser &write_clust<ITERATOR>(ITERATOR begin, ITERATOR end, jsonParser &json, PRINTER printer); \
  template jsonParser &write_clust<ITERATOR>(ITERATOR begin, ITERATOR end, jsonParser &json, PRINTER printer, const jsonParser &bspecs);

#define ORBIT_CONTAINER_INST(ITERATOR,INSERTER,ORBIT) \
  PRINT_CLUST_INST(ITERATOR,INSERTER,ProtoSitesPrinter) \
  PRINT_CLUST_INST(ITERATOR,INSERTER,FullSitesPrinter) \
  PRINT_CLUST_INST(ITERATOR,INSERTER,ProtoFuncsPrinter) \
  template void print_clust<ITERATOR>(ITERATOR begin, ITERATOR end, Log &out, const OrbitPrinterOptions &opt); \
  template INSERTER read_clust<INSERTER, typename ORBIT::SymCompareType>(\
    INSERTER result,\
    const jsonParser &json,\
    const Structure &prim,\
    const SymGroup& generating_grp,\
    const typename ORBIT::SymCompareType &sym_compare,\
    double xtal_tol);

#define _VECTOR_IT(ORBIT) std::vector<ORBIT>::iterator
#define _VECTOR_INSERTER(ORBIT) std::back_insert_iterator<std::vector<ORBIT> >

#define _SET_IT(ORBIT) std::set<ORBIT>::iterator
#define _SET_INSERTER(ORBIT) std::insert_iterator<std::set<ORBIT> >

#define ORBIT_VECTOR_INST(ORBIT) ORBIT_CONTAINER_INST(_VECTOR_IT(ORBIT),_VECTOR_INSERTER(ORBIT), ORBIT)
#define ORBIT_SET_INST(ORBIT) ORBIT_CONTAINER_INST(_SET_IT(ORBIT),_SET_INSERTER(ORBIT), ORBIT)

  ORBIT_VECTOR_INST(LocalIntegralClusterOrbit)
  ORBIT_VECTOR_INST(PrimPeriodicIntegralClusterOrbit)
  ORBIT_VECTOR_INST(ScelPeriodicIntegralClusterOrbit)
  ORBIT_VECTOR_INST(WithinScelIntegralClusterOrbit)

  ORBIT_SET_INST(LocalIntegralClusterOrbit)
  ORBIT_SET_INST(PrimPeriodicIntegralClusterOrbit)
  ORBIT_SET_INST(ScelPeriodicIntegralClusterOrbit)
  ORBIT_SET_INST(WithinScelIntegralClusterOrbit)


#define DIFFTRANS_VECTOR_INST(ORBIT) \
  PRINT_CLUST_INST(_VECTOR_IT(ORBIT), _VECTOR_INSERTER(ORBIT), PrototypePrinter<Kinetics::DiffusionTransformation>)

  DIFFTRANS_VECTOR_INST(PrimPeriodicDiffTransOrbit)
}<|MERGE_RESOLUTION|>--- conflicted
+++ resolved
@@ -205,11 +205,7 @@
 
     // Local continuous dofs
 
-<<<<<<< HEAD
     std::map<std::string, xtal::SiteDoFSet> _dof_map;
-=======
-    std::map<DoFKey, DoFSet> _dof_map;
->>>>>>> cce5a036
     if(json.contains("dofs")) {
 
       auto it = json["dofs"].begin(), end_it = json["dofs"].end();
@@ -254,10 +250,7 @@
     site.set_allowed_occupants(t_occ);
   }
 
-<<<<<<< HEAD
   BasicStructure read_prim(fs::path filename, double xtal_tol, HamiltonianModules const *_modules) {
-=======
-  BasicStructure<Site> read_prim(fs::path filename, double xtal_tol, HamiltonianModules const *_modules) {
     jsonParser json;
     std::ifstream f(filename.string());
     if(!f) {
@@ -266,8 +259,8 @@
     while(!f.eof() && std::isspace(f.peek())) {
       f.get();
     }
->>>>>>> cce5a036
-
+
+    //TODO: Use functions. One for checking file type, one for reading json, one for reading vasp.
     // Check if JSON
     if(f.peek() == '{') {
       try {
@@ -283,7 +276,7 @@
       return read_prim(json, xtal_tol, _modules);
     }
     // else tread as vasp-like file
-    BasicStructure<Site> prim;
+    BasicStructure prim;
     try {
       prim.read(f);
     }
@@ -322,11 +315,7 @@
 
       // Global DoFs
       {
-<<<<<<< HEAD
         std::map<std::string, xtal::DoFSet> _dof_map;
-=======
-        std::map<DoFKey, DoFSet> _dof_map;
->>>>>>> cce5a036
         if(json.contains("dofs")) {
           auto it = json["dofs"].begin(), end_it = json["dofs"].end();
           for(; it != end_it; ++it) {
@@ -386,11 +375,7 @@
   }
 
   /// \brief Write prim.json to file
-<<<<<<< HEAD
-  void write_prim(const BasicStructure &prim, fs::path filename, COORD_TYPE mode) {
-=======
-  void write_prim(const BasicStructure<Site> &prim, fs::path filename, COORD_TYPE mode, bool include_va) {
->>>>>>> cce5a036
+  void write_prim(const BasicStructure &prim, fs::path filename, COORD_TYPE mode, bool include_va) {
 
     SafeOfstream outfile;
     outfile.open(filename);
@@ -403,11 +388,8 @@
   }
 
   /// \brief Write prim.json as JSON
-<<<<<<< HEAD
-  void write_prim(const BasicStructure &prim, jsonParser &json, COORD_TYPE mode) {
-=======
-  void write_prim(const BasicStructure<Site> &prim, jsonParser &json, COORD_TYPE mode, bool include_va) {
->>>>>>> cce5a036
+  void write_prim(const BasicStructure &prim, jsonParser &json, COORD_TYPE mode, bool include_va) {
+    //TODO: Use functions. One for each type that's getting serialized.
 
     json = jsonParser::object();
 
