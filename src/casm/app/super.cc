#include "casm/crystallography/BasicStructure.hh"
#include "casm/crystallography/CoordinateSystems.hh"
#include "casm/clex/PrimClex.hh"
#include "casm/clex/ConfigMapping.hh"
#include "casm/clex/ConfigSelection.hh"
#include "casm/crystallography/SupercellEnumerator.hh"
#include "casm/casm_io/VaspIO.hh"
#include "casm/app/casm_functions.hh"
#include "casm/crystallography/Niggli.hh"

#include "casm/completer/Handlers.hh"

namespace CASM {

  namespace Completer {
    SuperOption::SuperOption(): OptionHandlerBase("super") {}

    const std::vector<fs::path> &SuperOption::transf_mat_paths() const {
      return m_transf_mat_paths;
    }

    const fs::path &SuperOption::struct_path() const {
      return m_struct_path;
    }

    const std::string &SuperOption::unit_scel_str() const {
      return m_unit_scel_str;
    }

    Index SuperOption::min_vol() const {
      return m_min_vol;
    }

    double SuperOption::tolerance() const {
      return m_tolerance;
    }

    void SuperOption::initialize() {
      add_help_suboption();
      add_confignames_suboption();
      add_scelnames_suboption();
      add_configlists_nodefault_suboption();
      add_coordtype_suboption();

      m_desc.add_options()
      ("transf-mat",
       po::value<std::vector<fs::path> >(&m_transf_mat_paths)->multitoken()->value_name(ArgHandler::path()),
       "1 or more files containing a 3x3 transformation matrix used to create a supercell.")

      ("get-transf-mat",
       "If it exists, find the transformation matrix.")

      ("structure",
       po::value<fs::path>(&m_struct_path)->value_name(ArgHandler::path()),
       "File with structure (POSCAR type) to use.")

      ("unitcell",
       po::value<std::string>(&m_unit_scel_str)->value_name(ArgHandler::supercell()),
       "Name of supercell to use as unit cell. For ex. 'SCEL2_2_1_1_0_0_0'.")

      ("duper",
       "Construct the superdupercell, the minimum supercell of all input supercells "
       "and configurations.")

      ("fixed-orientation",
       "When constructing the superdupercell, do not consider other symmetrically "
       "equivalent orientations.")

      ("min-volume",
       po::value<Index>(&m_min_vol),
       "Transforms the transformation matrix, T -> T', where T' = T*M, such that "
       "(T').determininant() >= V. This has the effect that a supercell has a "
       "particular volume.")

      ("fixed-shape",
       "Used with --min-volume to enforce that T' = T*m*I, where I is the identity "
       "matrix, and m is a scalar. This has the effect of preserving the shape "
       "of the resulting supercell, but increasing the volume.")

      ("verbose",
       "When used with --duper, show how the input lattices are transformed "
       "to tile the superdupercell.")

      ("add-canonical,a", "Will add the generated super configuration in it's "
       "canonical form in the equivalent niggli supercell.")

      ("vasp5",
       "Print using VASP5 style (include atom name line)")

      ("tol",
       po::value<double>(&m_tolerance)->default_value(CASM::TOL),
       "Tolerance used for checking symmetry");

      return;
    }
  }


  // ///////////////////////////////////////
  // 'super' function for casm
  //    (add an 'if-else' statement in casm.cpp to call this)

  int super_command(const CommandArgs &args) {

    //casm enum [—supercell min max] [—config supercell ] [—hopconfigs hop.background]
    //- enumerate supercells and configs and hop local configurations

    std::vector<std::string> scelname, configname;
    std::string unitscelname;
    fs::path structfile;
    std::vector<fs::path> tmatfile, abs_tmatfile, config_path;
    fs::path abs_structfile;
    Index min_vol;
    double tol;
    COORD_TYPE coordtype;
    po::variables_map vm;

    /// Set command line options using boost program_options
    Completer::SuperOption super_opt;

    try {
      po::store(po::parse_command_line(args.argc, args.argv, super_opt.desc()), vm); // can throw

      if(!vm.count("help") && !vm.count("desc")) {
        if(!vm.count("duper")) {
          if(vm.count("transf-mat") + vm.count("get-transf-mat") != 1) {
            std::cerr << "Error in 'casm super'. Only one of --transf-mat or --get-transf-mat may be chosen." << std::endl;
            return ERR_INVALID_ARG;
          }
          if(configname.size() > 1 || scelname.size() > 1 || tmatfile.size() > 1) {
            std::cerr << "ERROR: more than one --confignames, --scelnames, or --transf-mat argument "
                      "is only allowed for option --duper" << std::endl;
            return ERR_INVALID_ARG;
          }
          if(config_path.size() > 0) {
            std::cerr << "ERROR: the --configs option is only allowed with option --duper" << std::endl;
            return ERR_INVALID_ARG;
          }
        }
      }

      /** --help option
      */
      if(vm.count("help")) {
        std::cout << "\n";
        std::cout << super_opt.desc() << std::endl;

        return 0;
      }

      if(vm.count("desc")) {
        std::cout << "\n";
        std::cout << super_opt.desc() << std::endl;
        std::cout << "DESCRIPTION" << std::endl;
        std::cout << "                                                                      \n" <<
                  "  casm super --transf-mat T                                           \n" <<
                  "  - Print super lattice of the PRIM lattice                           \n" <<
                  "                                                                      \n" <<
                  "  casm super --structure POSCAR --transf-mat T                        \n" <<
                  "  - Print superstructure of a POSCAR                                  \n" <<
                  "                                                                      \n" <<
                  "  casm super --confignames configname --transf-mat T                   \n" <<
                  "  - Print superstructure of a configuration                           \n" <<
                  "                                                                      \n" <<
                  "  casm super --structure POSCAR --unitcell scelname --get-transf-mat  \n" <<
                  "  - Check if POSCAR lattice is a supercell of unit cell lattice and   \n" <<
                  "    if so print the transformation matrix                             \n" <<
                  "  - Uses primitive cell for unitcell if none given                    \n" <<
                  "                                                                      \n" <<
                  "  casm super --scelnames scelname --unitcell scelname --get-transf-mat\n" <<
                  "  - Check if configuration lattice is a supercell of unit cell lattice.\n" <<
                  "    and print the transformation matrix                               \n" <<
                  "  - Uses primitive cell for unitcell if none given                    \n\n" <<

                  "  casm super --duper --scelnames scel1 [scel2 ...] --confignames con1 [con2 ...]\n"
                  "    --configs [mylist ...] --transf-mat M1 [M2 ...]                    \n" <<
                  "  - Makes the superdupercell of the lattices of all inputs            \n" <<
                  "  - Using '--configs' with no arguments is equivalent to '--configs MASTER',\n" <<
                  "    which uses the master config list                                 \n" <<
                  "  - Default applies prim point group ops to try to find minimum volume\n" <<
                  "    superdupercell, disable with '--fixed-orientation'                \n\n";

        return 0;
      }

      po::notify(vm); // throws on error, so do after help in case
      // there are any problems

      scelname = super_opt.supercell_strs();
      configname = super_opt.config_strs();
      unitscelname = super_opt.unit_scel_str();
      structfile = super_opt.struct_path();
      tmatfile = super_opt.transf_mat_paths();
      config_path = super_opt.selection_paths();
      min_vol = super_opt.min_vol();
      tol = super_opt.tolerance();
      coordtype = super_opt.coordtype_enum();
    }
    catch(po::error &e) {
      std::cerr << "ERROR: " << e.what() << std::endl << std::endl;
      std::cerr << super_opt.desc() << std::endl;
      return 1;
    }
    catch(std::exception &e) {
      std::cerr << "Unhandled Exception reached the top of main: "
                << e.what() << ", application will now exit" << std::endl;
      return 1;

    }

    COORD_MODE C(coordtype);

    // lambda for printing
    auto print = [&](const BasicStructure<Site> &struc) {
      VaspIO::PrintPOSCAR printer(struc);

      if(vm.count("vasp5")) {
        printer.set_atom_names_on();
      }
      else {
        printer.set_atom_names_off();
      }
      printer.set_coord_mode(coordtype);
      printer.print(std::cout);
    };



    // -- no casm project necessary for super cell of a POSCAR -------

    // want absolute paths
    for(auto && file : tmatfile) {
      abs_tmatfile.push_back(fs::absolute(file));
    }
    abs_structfile = fs::absolute(structfile);

    if(vm.count("structure") && vm.count("transf-mat")) {

      if(!fs::exists(abs_structfile)) {
        std::cout << "ERROR: " << abs_tmatfile[0] << " not found." << std::endl;
        return 1;
      }
      BasicStructure<Site> unitcell(abs_structfile);

      // -- read transf matrix ---
      if(!fs::exists(abs_tmatfile[0])) {
        std::cout << "ERROR: " << abs_tmatfile[0] << " not found." << std::endl;
        return 1;
      }
      Eigen::Matrix3i Tm;
      fs::ifstream file(abs_tmatfile[0]);
      file >> Tm;
      file.close();

      auto super = unitcell.create_superstruc(make_supercell(unitcell.lattice(), Tm));
      super.title = std::string("Supercell of ") + unitcell.title;

      print(super);

      return 0;
    }


    const fs::path &root = args.root;
    if(root.empty()) {
      args.err_log.error("No casm project found");
      args.err_log << std::endl;
      return ERR_NO_PROJ;
    }

    // If 'args.primclex', use that, else construct PrimClex in 'uniq_primclex'
    // Then whichever exists, store reference in 'primclex'
    std::unique_ptr<PrimClex> uniq_primclex;
    PrimClex &primclex = make_primclex_if_not(args, uniq_primclex);

    if(vm.count("duper")) {

      // collect all the Lattice to make the superdupercell of
      std::map<std::string, Lattice> lat;
      std::map<std::string, Lattice> config_lat;

      // collect lattices by constructing from transformation matrices
      if(vm.count("transf-mat")) {
        for(auto it = abs_tmatfile.begin(); it != abs_tmatfile.end(); ++it) {
          Eigen::Matrix<int, 3, 3, Eigen::RowMajor> T;
          fs::ifstream file(*it);
          for(int i = 0; i < 9; i++) {
            file >> T.data()[i];
          }
          file.close();
          lat[it->string()] = make_supercell(primclex.prim().lattice(), T);
        }
      }

      // collect supercells from --scelnames
      if(vm.count("scelnames")) {
        for(auto it = scelname.begin(); it != scelname.end(); ++it) {
          lat[*it] = primclex.supercell(*it).real_super_lattice();
        }
      }

      // collect configs from --confignames
      if(vm.count("confignames")) {
        for(auto it = configname.begin(); it != configname.end(); ++it) {
          config_lat[*it] = lat[*it] = primclex.configuration(*it).supercell().real_super_lattice();
        }
      }

      // collect configs from lists via --configs
      if(vm.count("configs")) {

        // MASTER config list if '--configs' only
        if(config_path.size() == 0) {
          ConstConfigSelection selection(primclex);
          for(auto it = selection.selected_config_begin(); it != selection.selected_config_end(); ++it) {
            config_lat[it.name()] = lat[it.name()] = it->supercell().real_super_lattice();
          }
        }
        // all input config list if '--configs X Y ...'
        else {
          for(auto c_it = config_path.begin(); c_it != config_path.end(); ++c_it) {
            if(c_it->string() == "MASTER") {
              ConstConfigSelection selection(primclex);
              for(auto it = selection.selected_config_begin(); it != selection.selected_config_end(); ++it) {
                config_lat[it.name()] = lat[it.name()] = it->supercell().real_super_lattice();
              }
            }
            else {
              ConstConfigSelection selection(primclex, fs::absolute(*c_it));
              for(auto it = selection.selected_config_begin(); it != selection.selected_config_end(); ++it) {
                config_lat[it.name()] = lat[it.name()] = it->supercell().real_super_lattice();
              }
            }
          }
        }

      }

      std::vector<Lattice> lat_only;
      for(auto it = lat.begin(); it != lat.end(); ++it) {
        lat_only.push_back(it->second);
      }

      // create superdupercell
      auto begin = primclex.prim().point_group().begin();
      auto end = primclex.prim().point_group().end();
      if(vm.count("fixed-orientation")) {
        end = begin;
      }
      Lattice superduper = superdupercell(lat_only.begin(), lat_only.end(), begin, end);

      /// enforce a minimum volume
      if(vm.count("min-volume")) {

        std::cout << "  Enforcing minimum volume: " << min_vol;
        if(vm.count("fixed-shape")) {
          std::cout << " (with fixed shape)";
        }
        std::cout << "\n\n";

        auto prim_lat = primclex.prim().lattice();
        const SymGroup &pg = primclex.prim().point_group();
        auto T = is_supercell(superduper, prim_lat, TOL).second;

        std::cout << "  Superdupercell lattice: \n" << superduper.lat_column_mat() << "\n\n";

        std::cout << "    Initial transformation matrix:\n" << T
                  << "\n    (volume = " << T.cast<double>().determinant() << ")\n\n";

        auto M = enforce_min_volume(prim_lat, T, pg, min_vol, vm.count("fixed-shape"));

        superduper = canonical_equivalent_lattice(make_supercell(superduper, M), pg, TOL);

        auto S = is_supercell(superduper, prim_lat, TOL).second;

        std::cout << "  Superdupercell lattice: \n" << superduper.lat_column_mat() << "\n\n";

        std::cout << "    Transformation matrix, after enforcing mininum volume:\n"
                  << S << "\n    (volume = " << S.cast<double>().determinant() << ")\n\n";

      }

      Index index = primclex.add_supercell(superduper);
      Supercell &superduper_scel = primclex.supercell(index);

      std::cout << "--- Lattices as column vector matrices ---\n\n";

      std::cout << "  Superdupercell: " << primclex.supercell(index).name() << "\n\n";

      std::cout << "  Superdupercell lattice: \n" << superduper.lat_column_mat() << "\n\n";

      std::cout << "  Transformation matrix, relative the primitive cell:\n";
      std::cout << is_supercell(superduper, primclex.prim().lattice(), TOL).second << "\n\n";

      if(vm.count("verbose")) {
        std::cout << "Transformation matrices: \n";
        for(auto it = lat.begin(); it != lat.end(); ++it) {
          std::cout << "--- \n";
          std::cout << "  Unit: " << it->first << ":\n"
                    << it->second.lat_column_mat() << "\n\n";

          auto res = is_supercell(superduper, it->second, begin, end, TOL);
          std::cout << "  Superduper = (op*unit) * T\n\nop:\n";
          std::cout << res.first->matrix() << "\n\n";
          std::cout << "  T:\n";
          std::cout << res.second << "\n\n";

        }
        std::cout << "--- \n";
      }

      std::cout << "  Writing SCEL..." << std::endl;
      primclex.print_supercells();
      std::cout << "  DONE\n";


      if(vm.count("add-canonical")) {
        std::cout << "Add super configurations:\n";
        for(auto it = config_lat.begin(); it != config_lat.end(); ++it) {
          auto res = is_supercell(superduper, it->second, begin, end, TOL);
          FillSupercell f(superduper_scel, *res.first);
          Index config_index;
          Supercell::permute_const_iterator permute_it;
          bool result = superduper_scel.add_config(
                          f(primclex.configuration(it->first)),
                          config_index,
                          permute_it);
          if(result) {
            std::cout << "  " << it->first << "  ->  " << superduper_scel.config(config_index).name() << "\n";
          }
        }
        std::cout << "\n";
        std::cout << "  Writing config_list..." << std::endl << std::endl;
        primclex.write_config_list();
        std::cout << "  DONE\n";
      }

      return 0;

    }
    else if(vm.count("transf-mat")) {

      Eigen::Matrix3i T;
      if(!fs::exists(abs_tmatfile[0])) {
        std::cout << "ERROR: " << abs_tmatfile[0] << " not found." << std::endl;
        return 1;
      }
      fs::ifstream file(abs_tmatfile[0]);
      file >> T;
      file.close();

      std::cout << "Read transformation matrix, T: \n" << T << "\n\n";

      /// enforce a minimum volume
      if(vm.count("min-volume")) {

        if(!vm.count("fixed-shape")) {
          std::cout << "  Enforcing minimum volume: \n";
          std::cout << "    Finding T' = T*M, such that (T').determinant() >= " << min_vol;
        }
        else {
          std::cout << "  Enforcing minimum volume (with fixed shape): \n";
          std::cout << "    Finding T' = T*m*I, such that (T').determinant() >= " << min_vol;
        }
        std::cout << "\n\n";

        auto prim_lat = primclex.prim().lattice();
        const SymGroup &pg = primclex.prim().point_group();

        std::cout << "    Initial transformation matrix:\n" << T
                  << "\n    (volume = " << T.cast<double>().determinant() << ")\n\n";

        auto M = enforce_min_volume(
                   primclex.prim().lattice(),
                   T,
                   pg,
                   min_vol,
                   vm.count("fixed-shape"));

        Lattice niggli_lat = canonical_equivalent_lattice(make_supercell(prim_lat, T * M), pg, TOL);
        T = is_supercell(niggli_lat, prim_lat, TOL).second;

        std::cout << "    Transformation matrix, after enforcing mininum volume:\n"
                  << T << "\n    (volume = " << T.cast<double>().determinant() << ")\n\n";
      }


      // super lattice
      if(vm.count("scelnames")) {

        Supercell &scel = primclex.supercell(scelname[0]);

        std::cout << "  Unit cell: " << scelname[0] << "\n\n";

        std::cout << "  Unit cell lattice: \n" << scel.real_super_lattice().lat_column_mat() << "\n\n";

        Lattice super_lat = make_supercell(scel.real_super_lattice(), T);
        Index index = primclex.add_supercell(super_lat);
        Supercell &super_scel = primclex.supercell(index);

        std::cout << "  Add supercell: " << super_scel.name() << "\n\n";

        std::cout << "  Supercell lattice: \n" << super_scel.real_super_lattice().lat_column_mat() << "\n\n";

        std::cout << "  Transformation matrix: \n" << super_scel.transf_mat() << "\n\n";

        std::cout << "  Writing SCEL..." << std::endl;
        primclex.print_supercells();
        std::cout << "  DONE\n";

      }
      // super structure
      else if(vm.count("confignames")) {

        std::stringstream ss;
        const Configuration &con = primclex.configuration(configname[0]);

        VaspIO::PrintPOSCAR p(con);
        p.sort();
        p.print(ss);

        std::istringstream iss(ss.str());
        BasicStructure<Site> unit;
        unit.read(iss);

        std::cout << "Unit structure:";
        std::cout << "\n------\n";
        print(unit);
        std::cout << "\n------\n";
        std::cout << "\n\n";


        BasicStructure<Site> super = unit.create_superstruc(make_supercell(unit.lattice(), T));
        super.title = std::string("Supercell of ") + con.name();

        std::cout << "Super structure:";
        std::cout << "\n------\n";
        print(super);
        std::cout << "\n------\n";

        if(vm.count("add-canonical")) {

          int map_opt = ConfigMapper::none;
          double tol = TOL;
          double vol_tol = 0.25;
          double lattice_weight = 0.5;
          ConfigMapper configmapper(primclex, lattice_weight, vol_tol, map_opt, tol);

          std::string imported_name;
          Eigen::Matrix3d cart_op;
          std::vector<Index> best_assignment;
          jsonParser fullrelax_data;
          if(configmapper.import_structure_occupation(super,
                                                      imported_name,
                                                      fullrelax_data,
                                                      best_assignment,
                                                      cart_op,
                                                      true)) {
            std::cout << "  The configuration was imported successfully as "
                      << imported_name << std::endl << std::endl;

          }
          else {
            std::cout << "  The configuration was mapped onto pre-existing equivalent structure "
                      << imported_name << std::endl << std::endl;
          }

          jsonParser json_src;
          json_src["supercell_of"] = configname[0];
          primclex.configuration(imported_name).push_back_source(json_src);

          //Update directories
          std::cout << "  Writing SCEL..." << std::endl;
          primclex.print_supercells();
          std::cout << "  Writing config_list..." << std::endl << std::endl;
          primclex.write_config_list();
          std::cout << "  DONE" << std::endl << std::endl;

        }

        return 0;

      }
      // super lattice of prim lattice
      else {

        BasicStructure<Site> unit = primclex.prim();
        SymGroup pg = Structure(unit).point_group();

        Eigen::Matrix3d U = unit.lattice().lat_column_mat();
        Eigen::Matrix3d S = U * T.cast<double>();
        Eigen::Matrix3i H_canon;
        Eigen::Matrix3d op_canon;

        Eigen::Matrix3d S_niggli = canonical_equivalent_lattice(Lattice(S), pg, tol).lat_column_mat();
        Eigen::Matrix3i T_niggli = iround(U.inverse() * S_niggli);
        Eigen::Matrix3i H_niggli = hermite_normal_form(T_niggli).first;

        std::stringstream s_name;
        s_name << "SCEL" << H_niggli(0, 0)*H_niggli(1, 1)*H_niggli(2, 2) << "_"
               << H_niggli(0, 0) << "_" << H_niggli(1, 1) << "_" << H_niggli(2, 2) << "_"
               << H_niggli(1, 2) << "_" << H_niggli(0, 2) << "_" << H_niggli(0, 1);

        // S = U*T;
        // S_canon = op_canon*S = U*T', where H_canon*V = U.inv*op_canon*U*T = T'

        std::cout << "--- Lattices as column vector matrices ---\n\n";

        std::cout << "Prim lattice, U:\n" << U << "\n\n";

        std::cout << "Super lattice, S = U*T:\n" << S << "\n\n";

        std::cout << "This is equivalent to '" << s_name.str() << "', the equivalent super lattice \n" <<
                  "in the standard orientation niggli cell, S_niggli:\n" << S_niggli << "\n\n";

        std::cout << "The transformation matrix (S_niggli = U*T) for '" << s_name.str() << "' is:\n" << T_niggli << "\n\n";


        std::cout << "--- Lattices as row vector matrices ---\n\n";

        std::cout << "Prim lattice:\n" << U.transpose() << "\n\n";

        std::cout << "Super lattice:\n" << S.transpose() << "\n\n";

        std::cout << "This is equivalent to '" << s_name.str() << "', the equivalent super lattice \n" <<
                  "in the standard orientation niggli cell:\n" << S_niggli.transpose() << "\n\n";

        return 0;
      }

    }

    if(vm.count("get-transf-mat")) {

      Lattice unit_lat = primclex.prim().lattice();

      if(vm.count("unitcell")) {
        unit_lat = primclex.supercell(unitscelname).real_super_lattice();
      }

      Lattice super_lat;

      if(vm.count("structure")) {
        super_lat = BasicStructure<Site>(abs_structfile).lattice();
      }
<<<<<<< HEAD
      else if(vm.count("scelname")) {
=======
      else if(vm.count("scelnames")) {
>>>>>>> cc54ea64
        super_lat = primclex.supercell(scelname[0]).real_super_lattice();
      }
      else {
        std::cout << "Error in 'casm super --get-transf-mat'. No --structure or --scelnames given." << std::endl << std::endl;
        return 1;
      }

      std::cout << "--- Lattices as column vector matrices ---\n\n";

      std::cout << "Unit lattice, U:\n" << unit_lat.lat_column_mat() << "\n\n";

      std::cout << "Super lattice, S:\n" << super_lat.lat_column_mat() << "\n\n";

      // see if super_lat is a supercell of unitlat
      // S == U*T
      Eigen::Matrix3d T = unit_lat.lat_column_mat().inverse() * super_lat.lat_column_mat();

      if(is_integer(T, TOL) && !almost_zero(T, TOL)) {
        std::cout << "The super lattice is a supercell of the unit lattice.\n\n";

        std::cout << "The transformation matrix, T, where S = U*T, is: \n" << iround(T) << "\n\n";
      }
      else {
        std::cout << "The super lattice is NOT a supercell of the unit lattice.\n\n";

        std::cout << "The transformation matrix, T, where S = U*T, is: \n" << T << "\n\n";
      }

      return 0;
    }

    return 0;
  };

}

<|MERGE_RESOLUTION|>--- conflicted
+++ resolved
@@ -643,11 +643,7 @@
       if(vm.count("structure")) {
         super_lat = BasicStructure<Site>(abs_structfile).lattice();
       }
-<<<<<<< HEAD
-      else if(vm.count("scelname")) {
-=======
       else if(vm.count("scelnames")) {
->>>>>>> cc54ea64
         super_lat = primclex.supercell(scelname[0]).real_super_lattice();
       }
       else {
