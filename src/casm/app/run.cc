--- conflicted
+++ resolved
@@ -104,11 +104,7 @@
 
           Popen process;
 
-<<<<<<< HEAD
-          process.popen(exec + " " + it->path().string());
-=======
           process.popen(run_opt.exec_str() + " " + it->get_path().string());
->>>>>>> 2162c50a
 
           process.print(std::cout);
         }
@@ -122,11 +118,7 @@
 
           Popen process;
 
-<<<<<<< HEAD
-          process.popen(exec + " " + it->path().string());
-=======
           process.popen(run_opt.exec_str() + " " + it->get_path().string());
->>>>>>> 2162c50a
 
           process.print(std::cout);
         }
