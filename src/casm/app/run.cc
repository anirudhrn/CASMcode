#include<cstring>
#include<unistd.h>

#include "casm/app/casm_functions.hh"
#include "casm/clex/PrimClex.hh"
#include "casm/database/Selection.hh"
#include "casm/completer/Handlers.hh"

namespace CASM {

  namespace Completer {

    RunOption::RunOption(): OptionHandlerBase("run") {}

    void RunOption::initialize() {
      add_help_suboption();
      add_configlist_suboption();

      m_desc.add_options()
      ("exec,e", po::value<std::string>(&m_exec_str)->required()->value_name(ArgHandler::command()), "Command to execute");
      return;
    }

    const std::string &RunOption::exec_str() const {
      return m_exec_str;
    };

  }

  // ///////////////////////////////////////
  // 'run' function for casm
  //    (add an 'if-else' statement in casm.cpp to call this)

  int run_command(const CommandArgs &args) {
    std::string exec;
    fs::path selection;
    po::variables_map vm;

    /// Set command line options using boost program_options
    Completer::RunOption run_opt;

    try {
      po::store(po::parse_command_line(args.argc, args.argv, run_opt.desc()), vm); // can throw

      /** --help option
       */
      if(vm.count("help")) {
        args.log << "\n";
        args.log << run_opt.desc() << std::endl;

        return 0;
      }

      if(vm.count("desc")) {
        args.log << "\n";
        args.log << run_opt.desc() << std::endl;
        args.log << "DESCRIPTION\n"
                 << "    Executes the requested command for each selected configuration,\n"
                 << "    with the path to the configuration as an argument.             \n\n"
                 << "    Example: casm run --exec \"vasp.relax\"\n"
                 << "    - calls:\n"
                 << "        'vasp.relax $ROOT/training_data/$SCELNAME/$CONFIGID'\n"
                 << "      for each config selected in config_list\n\n";

        return 0;
      }

      po::notify(vm); // throws on error, so do after help in case
      // there are any problems

      selection = run_opt.selection_path();
    }
    catch(po::error &e) {
      args.err_log << "ERROR: " << e.what() << std::endl << std::endl;
      args.err_log << run_opt.desc() << std::endl;
      return 1;
    }
    catch(std::exception &e) {
      args.err_log << "ERROR: " << e.what() << ".\n       Exiting..." << std::endl;
      return 1;

    }

    const fs::path &root = args.root;
    if(root.empty()) {
      args.err_log.error("No casm project found");
      args.err_log << std::endl;
      return ERR_NO_PROJ;
    }

    // If 'args.primclex', use that, else construct PrimClex in 'uniq_primclex'
    // Then whichever exists, store reference in 'primclex'
    std::unique_ptr<PrimClex> uniq_primclex;
    PrimClex &primclex = make_primclex_if_not(args, uniq_primclex);
    const auto &dir = primclex.dir();

    try {
      if(!vm.count("config") || (selection == "MASTER")) {
<<<<<<< HEAD
        selection = "MASTER";
      }
      else if(vm.count("config") && !fs::exists(selection)) {
        std::cerr << "ERROR: Invalid input. Option '--config' accepts one argument (either 'MASTER' or a path to a valid configuration selection file)." << std::endl
                  << "       Exiting...\n";
        return 1;
=======
        for(auto it = primclex.selected_config_begin(); it != primclex.selected_config_end(); ++it) {
          if(!fs::exists(dir.POS(it->name()))) {
            it->write_pos();
          }

          Popen process;

          process.popen(run_opt.exec_str() + " " + it->get_path().string());

          process.print(args.log);
        }
>>>>>>> 4e43324e
      }

      DB::Selection<Configuration> config_select(primclex.db<Configuration>(), selection);
      for(const auto &config : config_select.selected()) {
        if(!fs::exists(dir.POS(config.name()))) {
          config.write_pos();
        }

        Popen process;

<<<<<<< HEAD
        process.popen(run_opt.exec_str() + " " + primclex.dir().configuration_dir(config.name()).string());

        process.print(std::cout);
=======
          process.print(args.log);
        }

      }
      else {
        args.err_log << "ERROR: Invalid input. Option '--config' accepts one argument (either 'MASTER' or a path to a valid configuration selection file)." << std::endl
                     << "       Exiting...\n";
        return 1;
>>>>>>> 4e43324e
      }
    }
    catch(std::exception &e) {
      args.err_log << "ERROR: Invalid input. Option '--config' accepts one argument (either 'MASTER' or a path to a valid configuration selection file)." << std::endl
                   << "       Exiting...\n";
      return 1;
    }




    args.log << "\n***************************\n" << std::endl;

    args.log << std::endl;

    return 0;
  };

}

<|MERGE_RESOLUTION|>--- conflicted
+++ resolved
@@ -96,26 +96,12 @@
 
     try {
       if(!vm.count("config") || (selection == "MASTER")) {
-<<<<<<< HEAD
         selection = "MASTER";
       }
       else if(vm.count("config") && !fs::exists(selection)) {
         std::cerr << "ERROR: Invalid input. Option '--config' accepts one argument (either 'MASTER' or a path to a valid configuration selection file)." << std::endl
                   << "       Exiting...\n";
         return 1;
-=======
-        for(auto it = primclex.selected_config_begin(); it != primclex.selected_config_end(); ++it) {
-          if(!fs::exists(dir.POS(it->name()))) {
-            it->write_pos();
-          }
-
-          Popen process;
-
-          process.popen(run_opt.exec_str() + " " + it->get_path().string());
-
-          process.print(args.log);
-        }
->>>>>>> 4e43324e
       }
 
       DB::Selection<Configuration> config_select(primclex.db<Configuration>(), selection);
@@ -126,20 +112,9 @@
 
         Popen process;
 
-<<<<<<< HEAD
         process.popen(run_opt.exec_str() + " " + primclex.dir().configuration_dir(config.name()).string());
 
-        process.print(std::cout);
-=======
-          process.print(args.log);
-        }
-
-      }
-      else {
-        args.err_log << "ERROR: Invalid input. Option '--config' accepts one argument (either 'MASTER' or a path to a valid configuration selection file)." << std::endl
-                     << "       Exiting...\n";
-        return 1;
->>>>>>> 4e43324e
+        process.print(args.log);
       }
     }
     catch(std::exception &e) {
