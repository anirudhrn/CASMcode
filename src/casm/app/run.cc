#include<cstring>
#include<unistd.h>

#include "casm/app/casm_functions.hh"
#include "casm/clex/PrimClex.hh"
#include "casm/clex/ConfigIterator.hh"
#include "casm/clex/ConfigSelection.hh"
#include "casm/completer/Handlers.hh"

namespace CASM {

  namespace Completer {

    RunOption::RunOption(): OptionHandlerBase("run") {}

    void RunOption::initialize() {
      add_help_suboption();
      add_configlist_suboption();

      m_desc.add_options()
      ("exec,e", po::value<std::string>(&m_exec_str)->required()->value_name(ArgHandler::command()), "Command to execute");
      return;
    }

    const std::string &RunOption::exec_str() const {
      return m_exec_str;
    };

  }

  // ///////////////////////////////////////
  // 'run' function for casm
  //    (add an 'if-else' statement in casm.cpp to call this)

  int run_command(const CommandArgs &args) {
    std::string exec;
    fs::path selection;
    po::variables_map vm;

    /// Set command line options using boost program_options
    Completer::RunOption run_opt;

    try {
      po::store(po::parse_command_line(args.argc, args.argv, run_opt.desc()), vm); // can throw

      /** --help option
       */
      if(vm.count("help")) {
        std::cout << "\n";
        std::cout << run_opt.desc() << std::endl;

        return 0;
      }

      if(vm.count("desc")) {
        std::cout << "\n";
        std::cout << run_opt.desc() << std::endl;
        std::cout << "DESCRIPTION\n"
                  << "    Executes the requested command for each selected configuration,\n"
                  << "    with the path to the configuration as an argument.             \n\n"
                  << "    Example: casm run --exec \"vasp.relax\"\n"
                  << "    - calls:\n"
                  << "        'vasp.relax $ROOT/training_data/$SCELNAME/$CONFIGID'\n"
                  << "      for each config selected in config_list\n\n";

        return 0;
      }

      po::notify(vm); // throws on error, so do after help in case
      // there are any problems

      selection = run_opt.selection_path();
    }
    catch(po::error &e) {
      std::cerr << "ERROR: " << e.what() << std::endl << std::endl;
      std::cerr << run_opt.desc() << std::endl;
      return 1;
    }
    catch(std::exception &e) {
      std::cerr << "ERROR: " << e.what() << ".\n       Exiting..." << std::endl;
      return 1;

    }

    const fs::path &root = args.root;
    if(root.empty()) {
      args.err_log.error("No casm project found");
      args.err_log << std::endl;
      return ERR_NO_PROJ;
    }

    // If 'args.primclex', use that, else construct PrimClex in 'uniq_primclex'
    // Then whichever exists, store reference in 'primclex'
    std::unique_ptr<PrimClex> uniq_primclex;
    PrimClex &primclex = make_primclex_if_not(args, uniq_primclex);
    const auto &dir = primclex.dir();

    try {
      if(!vm.count("config") || (selection == "MASTER")) {
        for(auto it = primclex.selected_config_begin(); it != primclex.selected_config_end(); ++it) {
          if(!fs::exists(dir.POS(it->name()))) {
            it->write_pos();
          }

          Popen process;

<<<<<<< HEAD
          process.popen(exec + " " + it->path().string());
=======
          process.popen(run_opt.exec_str() + " " + it->path().string());
>>>>>>> cc54ea64

          process.print(std::cout);
        }
      }
      else if(vm.count("config") && fs::exists(selection)) {
        ConfigSelection<true> config_select(primclex, selection);
        for(auto it = config_select.selected_config_begin(); it != config_select.selected_config_end(); ++it) {
          if(!fs::exists(dir.POS(it->name()))) {
            it->write_pos();
          }

          Popen process;

<<<<<<< HEAD
          process.popen(exec + " " + it->path().string());
=======
          process.popen(run_opt.exec_str() + " " + it->path().string());
>>>>>>> cc54ea64

          process.print(std::cout);
        }

      }
      else {
        std::cerr << "ERROR: Invalid input. Option '--config' accepts one argument (either 'MASTER' or a path to a valid configuration selection file)." << std::endl
                  << "       Exiting...\n";
        return 1;
      }
    }
    catch(std::exception &e) {
      std::cerr << "ERROR: Invalid input. Option '--config' accepts one argument (either 'MASTER' or a path to a valid configuration selection file)." << std::endl
                << "       Exiting...\n";
      return 1;
    }




    std::cout << "\n***************************\n" << std::endl;

    std::cout << std::endl;

    return 0;
  };

}

<|MERGE_RESOLUTION|>--- conflicted
+++ resolved
@@ -104,11 +104,7 @@
 
           Popen process;
 
-<<<<<<< HEAD
-          process.popen(exec + " " + it->path().string());
-=======
           process.popen(run_opt.exec_str() + " " + it->path().string());
->>>>>>> cc54ea64
 
           process.print(std::cout);
         }
@@ -122,11 +118,7 @@
 
           Popen process;
 
-<<<<<<< HEAD
-          process.popen(exec + " " + it->path().string());
-=======
           process.popen(run_opt.exec_str() + " " + it->path().string());
->>>>>>> cc54ea64
 
           process.print(std::cout);
         }
