--- conflicted
+++ resolved
@@ -108,36 +108,32 @@
     return *m_lat[static_cast<int>(PRIM)];
   }
 
-<<<<<<< HEAD
-  //**********************************************************************************************
-=======
+  //**********************************************************************************************
+
+  const Lattice &PrimGrid::scel_lattice() const {
+    return *m_lat[static_cast<int>(SCEL)];
+  }
+
+  //**********************************************************************************************
+
+  const Lattice &PrimGrid::lattice(CELL_TYPE lat_mode) const {
+    return *m_lat[static_cast<int>(lat_mode)];
+  }
+
+
+  //**********************************************************************************************
+
+  const Eigen::DiagonalWrapper<const PrimGrid::vector_type> PrimGrid::matrixS()const {
+    return m_S.asDiagonal();
+  }
+  //**********************************************************************************************
+  Index PrimGrid::find(const Coordinate &_coord) const {
+
     auto lambda = [](double val) {
       return floor(val);
     };
-    UnitCellCoord bijk(-1, ((((m_lat[PRIM]->inv_lat_column_mat())*_coord.cart()).array() + TOL).unaryExpr(lambda)).matrix().cast<long>());
->>>>>>> a10e4edf
-
-  const Lattice &PrimGrid::scel_lattice() const {
-    return *m_lat[static_cast<int>(SCEL)];
-  }
-
-  //**********************************************************************************************
-
-  const Lattice &PrimGrid::lattice(CELL_TYPE lat_mode) const {
-    return *m_lat[static_cast<int>(lat_mode)];
-  }
-
-
-  //**********************************************************************************************
-
-  const Eigen::DiagonalWrapper<const PrimGrid::vector_type> PrimGrid::matrixS()const {
-    return m_S.asDiagonal();
-  }
-  //**********************************************************************************************
-  Index PrimGrid::find(const Coordinate &_coord) const {
-
     auto frac((prim_lattice().inv_lat_column_mat()*_coord.cart()).array() + _coord.lattice().tol());
-    UnitCell ijk(frac.unaryExpr(std::ptr_fun(floor)).matrix().cast<long>());
+    UnitCell ijk(frac.unaryExpr(lambda).matrix().cast<long>());
 
     return find(ijk);
   }
