--- conflicted
+++ resolved
@@ -525,11 +525,7 @@
 
     for(Index nv = 0; nv < voronoi_table.size(); nv++) {
       tproj = pos.dot(voronoi_table[nv]);
-<<<<<<< HEAD
-      if(almost_equal(tproj, 1.0) < TOL) {
-=======
-      if(almost_equal(tproj, 1.0))
->>>>>>> 8025307d
+      if(almost_equal(tproj, 1.0)) {
         tnum++;
       }
       else if(tproj > 1.0) {
@@ -561,18 +557,8 @@
 
     //std::cout << "For angles " << angles[0] << ", " << angles[1] << ", " << angles[2] << ", Voronoi table is: \n";
     //For each linear combination, check to see if it is on a face, edge, or vertex of the voronoi cell
-<<<<<<< HEAD
-    do {
-
-
-      if(!(combo_count[0] || combo_count[1] || combo_count[2])) {
-        continue;
-      }
-
-=======
     for(; combo_count.valid(); ++combo_count) {
       if(combo_count().isZero()) continue;
->>>>>>> 8025307d
       //A linear combination does not fall on the voronoi boundary if the angle between
       //any two of the vectors forming that combination are obtuse
       for(i = 0; i < 3; i++) {
