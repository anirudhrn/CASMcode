--- conflicted
+++ resolved
@@ -803,13 +803,10 @@
     double torthoscore = 0;
 
     tnormal = normal;
-<<<<<<< HEAD
+
     double new_vol = 0;
-
-=======
-    double new_vol;
     bool one_found = false;
->>>>>>> 4a576606
+
     do {
       normal = tnormal * factor;
 
