--- conflicted
+++ resolved
@@ -19,7 +19,6 @@
   //
   //****************************************************
 
-<<<<<<< HEAD
   bool AtomPosition::identical(AtomPosition const &RHS, double _tol) const {
     return species() == RHS.species() && almost_equal(cart(), RHS.cart(), _tol);
   }
@@ -28,8 +27,6 @@
   //
   //****************************************************
 
-=======
->>>>>>> 3f441b79
   void AtomPosition::print(std::ostream &stream,
                            Eigen::Ref<const Eigen::Vector3d> const &translation,
                            Eigen::Ref<const Eigen::Matrix3d> const &cart2frac,
