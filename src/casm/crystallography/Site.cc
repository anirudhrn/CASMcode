--- conflicted
+++ resolved
@@ -15,39 +15,21 @@
   namespace xtal {
 
 
-<<<<<<< HEAD
-  Site::Site(const Lattice &init_home) :
-    Coordinate(init_home),
-    m_label(-1),
-    m_type_ID(-1),
-    m_occupant_dof(OccupantDoF<Molecule>(DoFType::occupation().val_traits(), "s" /*variable name*/, std::vector<Molecule>()).clone()) {
-    //occupant_dof.set_value(0);
-  }
-=======
     Site::Site(const Lattice &init_home) :
       Coordinate(init_home),
       m_label(-1),
       m_type_ID(-1),
-      m_occupant_dof(OccupantDoF<Molecule>(DoFType::occupation(), "s" /*variable name*/, std::vector<Molecule>()).clone()) {
+      m_occupant_dof(OccupantDoF<Molecule>(DoFType::occupation().val_traits(), "s" /*variable name*/, std::vector<Molecule>()).clone()) {
       //occupant_dof.set_value(0);
     }
->>>>>>> e79ab492
-
-    //****************************************************
-
-<<<<<<< HEAD
-  Site::Site(const Coordinate &init_pos, const std::string &occ_name) :
-    Coordinate(init_pos),
-    m_label(-1),
-    m_type_ID(-1),
-    m_occupant_dof(OccupantDoF<Molecule>(DoFType::occupation().val_traits(), "s"/* variable name*/, std::vector<Molecule>()).clone()) {
-=======
+
+    //****************************************************
+
     Site::Site(const Coordinate &init_pos, const std::string &occ_name) :
       Coordinate(init_pos),
       m_label(-1),
       m_type_ID(-1),
-      m_occupant_dof(OccupantDoF<Molecule>(DoFType::occupation(), "s"/* variable name*/, std::vector<Molecule>()).clone()) {
->>>>>>> e79ab492
+      m_occupant_dof(OccupantDoF<Molecule>(DoFType::occupation().val_traits(), "s"/* variable name*/, std::vector<Molecule>()).clone()) {
 
       std::vector<Molecule> tocc;
       tocc.push_back(Molecule::make_atom(occ_name));
@@ -57,21 +39,12 @@
       return;
     }
 
-<<<<<<< HEAD
-  /// \brief Construct site with initial position and the allowed Molecule
-  Site::Site(const Coordinate &init_pos, std::initializer_list<Molecule> site_occ) :
-    Coordinate(init_pos),
-    m_label(-1),
-    m_type_ID(-1),
-    m_occupant_dof(OccupantDoF<Molecule>(DoFType::occupation().val_traits(), "s"/* variable name*/, std::vector<Molecule>(site_occ)).clone()) {
-=======
     /// \brief Construct site with initial position and the allowed Molecule
     Site::Site(const Coordinate &init_pos, std::initializer_list<Molecule> site_occ) :
       Coordinate(init_pos),
       m_label(-1),
       m_type_ID(-1),
-      m_occupant_dof(OccupantDoF<Molecule>(DoFType::occupation(), "s"/* variable name*/, std::vector<Molecule>(site_occ)).clone()) {
->>>>>>> e79ab492
+      m_occupant_dof(OccupantDoF<Molecule>(DoFType::occupation().val_traits(), "s"/* variable name*/, std::vector<Molecule>(site_occ)).clone()) {
 
     }
 
@@ -117,17 +90,10 @@
 
     //****************************************************
 
-<<<<<<< HEAD
-  bool Site::time_reversal_active() const {
-    for(auto const &_dof : m_dof_map)
-      if(_dof.second.traits().time_reversal_active())
-        return true;
-=======
     bool Site::time_reversal_active() const {
       for(auto const &_dof : m_dof_map)
-        if(DoF::traits(_dof.first).time_reversal_active())
+        if(_dof.second.traits().time_reversal_active())
           return true;
->>>>>>> e79ab492
 
       for(auto const &mol : occupant_dof().domain())
         if(mol.time_reversal_active())
