--- conflicted
+++ resolved
@@ -9,16 +9,12 @@
 #include "casm/crystallography/StrucMapCalculatorInterface.hh"
 #include "casm/crystallography/SuperlatticeEnumerator.hh"
 #include "casm/crystallography/SymTools.hh"
-<<<<<<< HEAD
 #include "casm/crystallography/io/VaspIO.hh"
 #include "casm/misc/CASM_Eigen_math.hh"
 #include "submodules/eigen/Eigen/src/Core/Map.h"
 #include "submodules/eigen/Eigen/src/Core/PermutationMatrix.h"
 #include "submodules/eigen/Eigen/src/Core/util/Constants.h"
 #include "submodules/eigen/Eigen/src/Core/util/Meta.h"
-=======
-#include "casm/misc/CASM_Eigen_math.hh"
->>>>>>> 6efcf4d5
 
 namespace CASM {
 namespace xtal {
@@ -66,7 +62,6 @@
           atomic_cost_parent(mapped_result, Nsites)) /
          2.;
 }
-<<<<<<< HEAD
 
 //*******************************************************************************************
 double atomic_cost(
@@ -90,8 +85,6 @@
   return atomic_cost_parent(new_report, Nsites);
 };
 
-=======
->>>>>>> 6efcf4d5
 }  // namespace StrucMapping
 
 //*******************************************************************************************
@@ -101,13 +94,9 @@
 static bool initial_atomic_maps(SimpleStructure child_struc,
                                 MappingNode const &seed,
                                 StrucMapCalculatorInterface const &calculator,
-<<<<<<< HEAD
                                 double max_cost,
                                 bool const &symmetrize_atomic_cost,
                                 OutputIterator it) {
-=======
-                                double max_cost, OutputIterator it) {
->>>>>>> 6efcf4d5
   // derotate first
   child_struc.rotate_coords(seed.isometry());
 
@@ -139,20 +128,13 @@
       return false;
     }
     // Now we are filling up displacements
-<<<<<<< HEAD
     calculator.finalize(node, child_struc, symmetrize_atomic_cost);
-=======
-    calculator.finalize(node, child_struc);
->>>>>>> 6efcf4d5
 
     if (node.cost < max_cost) {
       *it = node;
     }
   }
-<<<<<<< HEAD
-=======
-
->>>>>>> 6efcf4d5
+
   return true;
 }
 
@@ -161,13 +143,9 @@
 template <typename OutputIterator>
 static void partition_node(MappingNode const &_node,
                            StrucMapCalculatorInterface const &_calculator,
-<<<<<<< HEAD
                            SimpleStructure child_struc,
                            bool const &symmetrize_atomic_cost,
                            OutputIterator it) {
-=======
-                           SimpleStructure child_struc, OutputIterator it) {
->>>>>>> 6efcf4d5
   // derotate first
   child_struc.rotate_coords(_node.isometry());
 
@@ -257,11 +235,7 @@
     p1->calc();
     if (p1->is_viable) {
       // even if p1 is unviable, p2 may still be viable, so we continue
-<<<<<<< HEAD
       _calculator.finalize(*p1, child_struc, symmetrize_atomic_cost);
-=======
-      _calculator.finalize(*p1, child_struc);
->>>>>>> 6efcf4d5
       it = *p1;
     }
     std::swap(p1, p2);
@@ -292,17 +266,10 @@
   // child_scel = F * parent_scel = isometry.transpose() * stretch.inverse() *
   // parent_scel OR: parent_scel = stretch * isometry * child_scel
   stretch = strain::right_stretch_tensor(F).inverse();
-<<<<<<< HEAD
 
   // isometry is from child to strained parent
   isometry = (F * stretch).transpose();
 
-=======
-
-  // isometry is from child to strained parent
-  isometry = (F * stretch).transpose();
-
->>>>>>> 6efcf4d5
   if (StrucMapping::is_inf(cost))
     cost = StrainCostCalculator::isotropic_strain_cost(stretch);
 }
@@ -433,11 +400,7 @@
     StrucMapCalculatorInterface const &calculator,
     double _lattice_weight /*= 0.5*/, double _max_volume_change /*= 0.5*/,
     int _options /*= robust*/,  // this should actually be a bitwise-OR of
-<<<<<<< HEAD
-    // StrucMapper::Options
-=======
                                 // StrucMapper::Options
->>>>>>> 6efcf4d5
     double _cost_tol /*= TOL*/, double _min_va_frac /*= 0.*/,
     double _max_va_frac /*= 1.*/)
     : m_calc_ptr(calculator.clone()),
@@ -446,31 +409,19 @@
       m_cost_tol(max(1e-10, _cost_tol)),
       m_xtal_tol(TOL),
       m_lattice_transformation_range(1),
-<<<<<<< HEAD
       m_filtered(false),
       m_symmetrize_lattice_cost(false),
       m_symmetrize_atomic_cost(false) {
-=======
-      m_filtered(false) {
->>>>>>> 6efcf4d5
   set_min_va_frac(_min_va_frac);
   set_max_va_frac(_max_va_frac);
 
   // squeeze lattice_weight into (0,1] if necessary
   set_lattice_weight(_lattice_weight);
-<<<<<<< HEAD
 
   // Make sure that max_volume_change is positive
   m_max_volume_change = max(3 * xtal_tol(), _max_volume_change);
 }
 
-=======
-
-  // Make sure that max_volume_change is positive
-  m_max_volume_change = max(3 * xtal_tol(), _max_volume_change);
-}
-
->>>>>>> 6efcf4d5
 //*******************************************************************************************
 
 Index StrucMapper::_n_species(SimpleStructure const &sstruc) const {
@@ -807,29 +758,19 @@
     bool no_partition /*= false*/) const {
   int nfound = 0;
   // Track pairs of supercell volumes that are chemically incompatible
-<<<<<<< HEAD
   std::set<std::pair<Index, Index>> vol_mismatch;
-=======
-  std::set<std::pair<Index, Index> > vol_mismatch;
->>>>>>> 6efcf4d5
 
   if (k == 0) {
     // If k==0, then we only keep values less than min_cost
     // However, max_cost controls search loop, so we set max_cost to min_cost
     max_cost = min_cost;
   }
-<<<<<<< HEAD
-=======
-
->>>>>>> 6efcf4d5
+
   auto it = queue.begin();
   while (it != queue.end()) {
     bool erase = true;
     auto current = it;
-<<<<<<< HEAD
-=======
-
->>>>>>> 6efcf4d5
+
     if (it->cost <= (max_cost + this->cost_tol())) {
       // If supercell volumes have already been determined incompatible, we do
       // nothing; current node is deleted
@@ -844,11 +785,7 @@
           //         node, so will
           //          appear later in the queue)
           if (!Local::initial_atomic_maps(child_struc, *current, calculator(),
-<<<<<<< HEAD
                                           max_cost, symmetrize_atomic_cost(),
-=======
-                                          max_cost,
->>>>>>> 6efcf4d5
                                           std::inserter(queue, current))) {
             // If no basis maps are viable, it indicates volume mismatch; add to
             // vol_mismatch
@@ -881,10 +818,7 @@
           if (nfound < k || current->cost <= min_cost) {
             if (!(no_partition || current->is_partitioned)) {
               Local::partition_node(*current, calculator(), child_struc,
-<<<<<<< HEAD
                                     symmetrize_atomic_cost(),
-=======
->>>>>>> 6efcf4d5
                                     std::inserter(queue, current));
             }
 
@@ -898,10 +832,6 @@
     } else {
       erase = !keep_tail;
     }
-<<<<<<< HEAD
-    // std::cout << "Finished map logic, incrementing iterator" << std::endl;
-=======
->>>>>>> 6efcf4d5
     // Safe to increment here:
     //  1) No continue/break statements
     //  2) Nothing has been deleted yet
@@ -945,17 +875,10 @@
     for (Lattice const &p_lat : _parent_scels) {
       int n_child_atom = round(std::abs(volume(c_lat) / volume(c_prim_lat))) *
                          _n_species(child_struc);
-<<<<<<< HEAD
       LatticeMap lattice_map(
           p_lat, c_lat, n_child_atom, this->lattice_transformation_range(),
           calculator().point_group(), c_lat_factor_group, m_strain_gram_mat,
           max_lattice_cost, symmetrize_lattice_cost());
-=======
-      LatticeMap lattice_map(p_lat, c_lat, n_child_atom,
-                             this->lattice_transformation_range(),
-                             calculator().point_group(), c_lat_factor_group,
-                             m_strain_gram_mat, max_lattice_cost);
->>>>>>> 6efcf4d5
 
       // lattice_map is initialized to first mapping better than
       // 'max_lattice_cost', if such a mapping exists We will continue checking
