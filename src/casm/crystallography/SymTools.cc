#include "casm/crystallography/SymTools.hh"
#include "casm/misc/CASM_Eigen_math.hh"
#include "casm/misc/algorithm.hh"

namespace {
  using CASM::xtal::Lattice;

  // TODO
  // I removed this from the library, because it seems like something that exists solely for generating the point group
  // If you need this routine somewhere else, go right ahead and put it back in the xtal namespace, and uncomment its
  // declaration in SymTools.hh
  /// Relax the vectors of the given lattice such that it obeys the symmetry of the given group,
  /// where the symmetry operations are given in fractional representations
  Lattice symmetrized_with_fractional(const Lattice &lattice, const std::vector<Eigen::Matrix3i> &fractional_point_group) {
    Eigen::Matrix3d symmetrized_lat_matrix_squared(Eigen::Matrix3d::Zero());

    //This loop performs the Reynolds operator on the input lattice
    for(const auto &frac_mat : fractional_point_group) {
      symmetrized_lat_matrix_squared += frac_mat.cast<double>().transpose() * lattice.lat_column_mat().transpose() * lattice.lat_column_mat() *
                                        frac_mat.cast<double>();
    }
    symmetrized_lat_matrix_squared /= double(fractional_point_group.size());

    // symmetrized_lat_matrix_squared has the symmetrized lengths and angles -- it is equal to symmetrized_L.transpose()*symmetrized_L
    // we will find the sqrt of symmetrized_lat_matrix_squared and then reorient it so that it matches the original lattice
    Eigen::Matrix3d symmetrized_lat_matrix_misoriented;
    //This decomposition does the following transformation:
    // symmetrized_lat_matrix_squared = U * S * V.transpose()
    Eigen::JacobiSVD<Eigen::Matrix3d> singular_value_decomposition(symmetrized_lat_matrix_squared, Eigen::ComputeFullU | Eigen::ComputeFullV);

    // symmetrized_lat_matrix_misoriented is sqrt of symlat.transpose()*symlat
    // symmetrized_lat_matrix_misoriented = U * sqrt(S) * V.transpose() = R * symmetrized_L = R * X * input_L
    // R * X * input_L = symmetrized_lat_matrix_misoriented
    // R * X = symmetrized_lat_matrix_misoriented * input_L.inverse()
    symmetrized_lat_matrix_misoriented = singular_value_decomposition.matrixU() * singular_value_decomposition.singularValues().cwiseSqrt().asDiagonal() * singular_value_decomposition.matrixV().transpose();

    // if starting lattice were perfect, we would have origlat=rotation*tMat
    // R * X = symmetrized_lat_matrix_misoriented * input_L.inverse()
    // R * X = symmetrized_lat_matrix_misoriented * input_L.inverse() = A * S' * B.transpose()
    // X = B * S' * B.transpose() due to X = X.transpose()
    // R = A * B.transpose()
    singular_value_decomposition.compute(symmetrized_lat_matrix_misoriented * lattice.inv_lat_column_mat());


    // symmetrized_lat_matrix_misoriented = R * symmetrized_L
    // R.transpose() = R.inverse() because R is a rotation
    // R.transpose()= B * A.transpose()
    // symmetrized_L = B * A.transpose() * symmetrized_lat_matrix_misoriented
    Eigen::Matrix3d symmetrized_lat_matrix = singular_value_decomposition.matrixV() * singular_value_decomposition.matrixU().transpose() * symmetrized_lat_matrix_misoriented;

    return Lattice(symmetrized_lat_matrix, lattice.tol());
  }
} // namespace

namespace CASM {
  namespace sym {
    xtal::Lattice &apply(const xtal::SymOp &op, xtal::Lattice &lat) {
      lat = Lattice(get_matrix(op) * lat.lat_column_mat(), lat.tol());
      return lat;
    }

    xtal::Lattice copy_apply(const xtal::SymOp &op, xtal::Lattice lat_copy) {
      apply(op, lat_copy);
      return lat_copy;
    }
  } // namespace sym

  namespace xtal {
    /// \brief Construct the subgroup that leaves a lattice unchanged
    std::vector<Index> invariant_subgroup_indices(const Lattice &lat, std::vector<SymOp> const &super_grp) {
      std::vector<Index> result;
      invariant_subgroup_indices(lat, super_grp, std::back_inserter(result));
      return result;
    }

    Lattice symmetrize(const Lattice &lattice, const std::vector<SymOp> &enforced_group) {
      Eigen::Matrix3i frac_mat;
      std::vector<Eigen::Matrix3i> fractional_point_group;
      for(Index ng = 0; ng < enforced_group.size(); ng++) {
        frac_mat = iround(lattice.inv_lat_column_mat() * get_matrix(enforced_group[ng]) * lattice.lat_column_mat());
        fractional_point_group.push_back(frac_mat);
      }
<<<<<<< HEAD
      tLat2 /= double(enforced_group.size());

      // tLat2 has the symmetrized lengths and angles -- it is equal to L.transpose()*L, where L=lat_column_mat()
      // we will find the sqrt of tLat2 and then reorient it so that it matches the original lattice
      Eigen::Matrix3d tMat;

      Eigen::JacobiSVD<Eigen::Matrix3d> tSVD(tLat2, Eigen::ComputeFullU | Eigen::ComputeFullV);

      // tMat is sqrt of symlat.transpose()*symlat
      tMat = tSVD.matrixU() * tSVD.singularValues().cwiseSqrt().asDiagonal() * tSVD.matrixV().transpose();

      // if starting lattice were perfect, we would have origlat=rotation*tMat
      tSVD.compute(tMat * lattice.inv_lat_column_mat());

      tLat2 = tSVD.matrixV() * tSVD.matrixU().transpose() * tMat;

      return Lattice(tLat2, lattice.tol());
=======
      return symmetrized_with_fractional(lattice, fractional_point_group);
>>>>>>> 2fad4258
    }

    Lattice symmetrize(const Lattice &lattice, double point_group_tolerance) {
      auto point_group = make_point_group(lattice, point_group_tolerance);
      return symmetrize(lattice, point_group);
    }

    std::vector<SymOp> make_point_group(Lattice const &_lat) {
      return make_point_group(_lat, _lat.tol());
    }

    std::vector<SymOp> make_point_group(Lattice const &_lat, double tol) {
      std::vector<Eigen::Matrix3i> frac_point_group;
      frac_point_group.reserve(48);

      // Enumerate all possible matrices with elements equal to -1, 0, or 1
      // These represent operations that reorder lattice vectors or replace one
      // or more lattice vectors with a face or body diagonal.

      // For this algorithm to work, lattice needs to be in reduced form.
      Lattice tlat_reduced(_lat.reduced_cell());
      tlat_reduced.set_tol(tol);
      IsPointGroupOp is_equiv(tlat_reduced);
      for(Eigen::Matrix3i const &mat : unimodular_matrices()) {
        if(is_equiv(mat)) {
          frac_point_group.push_back(mat);
        }
      }

      // Find group closure using fractional form (skip for groups sizes that are very unlikely to be unconverged)
      if(frac_point_group.size() != 48 && frac_point_group.size() != 24) {
        Eigen::Matrix3i t_op;
        for(Index i = 0; i < frac_point_group.size(); ++i) {
          t_op = inverse(frac_point_group[i]);
          if(!contains(frac_point_group, t_op)) {
            frac_point_group.push_back(t_op);
          }
          for(Index j = i; j < frac_point_group.size(); ++j) {
            t_op = frac_point_group[i] * frac_point_group[j];
            if(!contains(frac_point_group, t_op)) {
              frac_point_group.push_back(t_op);
            }
          }
        }
      }

      //Convert the fractional representation to cartesian and return as SymOp
      std::vector<SymOp> result;
      result.reserve(frac_point_group.size());
      Eigen::Matrix3d t_cart, t_diff;
      Lattice symlat = symmetrized_with_fractional(tlat_reduced, frac_point_group);
      for(Eigen::Matrix3i const &frac : frac_point_group) {
        t_cart = symlat.lat_column_mat() * frac.cast<double>() * symlat.inv_lat_column_mat();
        t_diff = t_cart * _lat.lat_column_mat() - _lat.lat_column_mat();
        result.push_back(SymOp::point_operation(t_cart));
      }
      return result;
    }

  } // namespace xtal

} // namespace CASM
<|MERGE_RESOLUTION|>--- conflicted
+++ resolved
@@ -80,27 +80,7 @@
         frac_mat = iround(lattice.inv_lat_column_mat() * get_matrix(enforced_group[ng]) * lattice.lat_column_mat());
         fractional_point_group.push_back(frac_mat);
       }
-<<<<<<< HEAD
-      tLat2 /= double(enforced_group.size());
-
-      // tLat2 has the symmetrized lengths and angles -- it is equal to L.transpose()*L, where L=lat_column_mat()
-      // we will find the sqrt of tLat2 and then reorient it so that it matches the original lattice
-      Eigen::Matrix3d tMat;
-
-      Eigen::JacobiSVD<Eigen::Matrix3d> tSVD(tLat2, Eigen::ComputeFullU | Eigen::ComputeFullV);
-
-      // tMat is sqrt of symlat.transpose()*symlat
-      tMat = tSVD.matrixU() * tSVD.singularValues().cwiseSqrt().asDiagonal() * tSVD.matrixV().transpose();
-
-      // if starting lattice were perfect, we would have origlat=rotation*tMat
-      tSVD.compute(tMat * lattice.inv_lat_column_mat());
-
-      tLat2 = tSVD.matrixV() * tSVD.matrixU().transpose() * tMat;
-
-      return Lattice(tLat2, lattice.tol());
-=======
       return symmetrized_with_fractional(lattice, fractional_point_group);
->>>>>>> 2fad4258
     }
 
     Lattice symmetrize(const Lattice &lattice, double point_group_tolerance) {
