--- conflicted
+++ resolved
@@ -586,11 +586,7 @@
       }
 
     }
-<<<<<<< HEAD
-    m_basis = avg_basis;
-=======
     set_basis(avg_basis);
->>>>>>> fb46995b
     //generate_factor_group();
     update();
     return;
