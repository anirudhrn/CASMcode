--- conflicted
+++ resolved
@@ -2,24 +2,10 @@
 
 
 namespace CASM {
-<<<<<<< HEAD
-
-  std::vector<Index> SimpleStructure::Info::sort_by_name() {
-    std::vector<Index> permute;
-    permute.clear();
-    std::map<std::string, std::vector<Index> > smap;
-    for(Index i = 0; i < names.size(); ++i) {
-      smap[names[i]].push_back(i);
-    }
-    for(auto const &name : smap) {
-      permute.insert(permute.end(), name.second.begin(), name.second.end());
-    }
-    return permute;
-  }
-=======
   namespace xtal {
 
-    void SimpleStructure::Info::sort_by_name() {
+    std::vector<Index> SimpleStructure::Info::sort_by_name() {
+      std::vector<Index> permute;
       permute.clear();
       std::map<std::string, std::vector<Index> > smap;
       for(Index i = 0; i < names.size(); ++i) {
@@ -28,8 +14,8 @@
       for(auto const &name : smap) {
         permute.insert(permute.end(), name.second.begin(), name.second.end());
       }
+      return permute;
     }
->>>>>>> e79ab492
 
     //***************************************************************************
 
