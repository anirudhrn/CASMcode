--- conflicted
+++ resolved
@@ -124,19 +124,14 @@
                                  pgrid.scel_lattice(), CART);
 
           Coordinate parent_coord = pgrid.scel_coord(i / pgrid.size());
-          parent_coord.cart() += p_info.coords.col(i % cgrid.size());
+          parent_coord.cart() += p_info.coords.col(i % pgrid.size());
 
           child_coord.min_dist(parent_coord, disp_coord);
           _node.disp(i) = disp_coord.const_cart();
 
-<<<<<<< HEAD
-        Coordinate parent_coord = pgrid.scel_coord(i / pgrid.size());
-        parent_coord.cart() += p_info.coords.col(i % pgrid.size());
-=======
           avg_disp += _node.disp(i);
         }
       }
->>>>>>> e79ab492
 
       avg_disp /= max<double>(double(c_info.size() * cgrid.size()), 1.);
 
