--- conflicted
+++ resolved
@@ -186,7 +186,6 @@
     }
 
     //***************************************************************************
-<<<<<<< HEAD
 
     jsonParser &to_json(SimpleStructure const &_struc,
                         jsonParser &supplement,
@@ -377,8 +376,6 @@
     }
 
     //***************************************************************************
-=======
->>>>>>> 05e38366
 
     void _apply_dofs(SimpleStructure &_sstruc, ConfigDoF const &_config, BasicStructure<Site> const &_reference, std::vector<DoFKey> which_dofs) {
       std::set<TransformDirective> tformers({TransformDirective("atomize")});
@@ -399,29 +396,6 @@
         tformer.transform(_config, _reference, _sstruc);
       }
     }
-
-    //***************************************************************************
-    /*
-    void _dofs_to_json(jsonParser &json, ConfigDoF const &_config, BasicStructure<Site> const &_reference, std::vector<DoFKey> which_dofs) {
-      std::set<TransformDirective> tformers({TransformDirective("atomize")});
-      if(which_dofs.empty()){
-        for(std::string const &dof : continuous_local_dof_types(_reference))
-          which_dofs.push_back(dof);
-        for(std::string const &dof : global_dof_types(_reference))
-          which_dofs.push_back(dof);
-      }
-
-      for(DoFKey const & dof : which_dofs){
-        if(dof != "none" && dof != "occ")
-          tformers.insert(dof);
-      }
-
-      //std::cout << "About to transform!!!\n";
-      for(TransformDirective const &tformer : tformers) {
-        tformer.properties_to_json(json, _config, _reference);
-      }
-    }
-    */
 
     //***************************************************************************
     TransformDirective::TransformDirective(std::string const &_name) :
@@ -485,215 +459,6 @@
       }
     }
 
-    //***************************************************************************
-    /*
-    void TransformDirective::dofs_to_json(ConfigDoF const  &_config, BasicStructure<Site> const &_reference){
-      //std::cout << "Applying transformation: " << m_name << "\n";
-      if(m_traits_ptr)
-        m_traits_ptr->dof_to_json(_json, _config, _reference);
-        }*/
   }
-  //***************************************************************************
-  /// \brief Construct from Configuration and specify prefix for output quantities
-  jsonParser json_supplement(Configuration const &_config,
-                             std::string const &_prefix,
-                             std::vector<DoFKey> const &_which_dofs) {
-
-
-    return json_supplement(_config.configdof(), _config.prim(), _prefix, _which_dofs);
-  }
-
-  //***************************************************************************
-  /// \brief Construct from Configuration and specify prefix for output quantities
-  jsonParser json_supplement(ConfigDoF const &_dof,
-                             BasicStructure<Site> const &_reference,
-                             std::string const &_prefix,
-                             std::vector<DoFKey> which_dofs) {
-    jsonParser result;
-    if(which_dofs.empty()) {
-      for(std::string const &dof : continuous_local_dof_types(_reference))
-        which_dofs.push_back(dof);
-      for(std::string const &dof : global_dof_types(_reference))
-        which_dofs.push_back(dof);
-    }
-
-    for(DoFKey const &dof : which_dofs) {
-      if(dof != "none" && dof != "occ") {
-        auto traits_ptr = &DoFType::traits(dof);
-        if(traits_ptr->global())
-          result[_prefix + "global_dofs"][dof] = traits_ptr->dof_to_json(_dof, _reference);
-        else
-          result[_prefix + "mol_dofs"][dof] = traits_ptr->dof_to_json(_dof, _reference);
-
-      }
-    }
-    return result;
-  }
-
-  //***************************************************************************
-
-  jsonParser &to_json(SimpleStructure const &_struc,
-                      jsonParser &supplement,
-                      std::set<std::string> const &excluded_species) {
-
-    std::string prefix = _struc.prefix();
-    if(!prefix.empty())
-      prefix.push_back('_');
-
-
-    std::vector<Index> atom_permute, mol_permute;
-    jsonParser &ajson = supplement["atom_type"].put_array();
-
-    for(Index i = 0; i < _struc.atom_info.names.size(); ++i) {
-      if(excluded_species.count(_struc.atom_info.names[i]))
-        continue;
-      ajson.push_back(_struc.atom_info.names[i]);
-      atom_permute.push_back(i);
-    }
-
-    jsonParser &mjson = supplement["mol_type"].put_array();
-    for(Index i = 0; i < _struc.mol_info.names.size(); ++i) {
-      if(excluded_species.count(_struc.mol_info.names[i]))
-        continue;
-      mjson.push_back(_struc.mol_info.names[i]);
-      mol_permute.push_back(i);
-    }
-
-    supplement[prefix + "lattice"] = _struc.lat_column_mat.transpose();
-
-    for(auto const &dof : _struc.dofs) {
-      to_json_array(dof.second, supplement[prefix + "global_dofs"][dof.first]["value"]);
-    }
-
-    for(auto const &dof : _struc.atom_info.dofs) {
-      jsonParser &tjson = supplement[prefix + "atom_dofs"][dof.first]["value"].put_array();
-      for(Index i : atom_permute)
-        tjson.push_back(dof.second.col(i), jsonParser::as_array());
-    }
-
-    for(auto const &dof : _struc.mol_info.dofs) {
-      jsonParser &tjson = supplement[prefix + "mol_dofs"][dof.first]["value"].put_array();
-      for(Index i : mol_permute)
-        tjson.push_back(dof.second.col(i), jsonParser::as_array());
-    }
-
-    if(_struc.selective_dynamics) {
-      supplement["selective_dynamics"] = _struc.selective_dynamics;
-      supplement["atom_selective_dynamics"].put_array();
-      supplement["mol_selective_dynamics"].put_array();
-    }
-
-
-    {
-      jsonParser &tjson = supplement[prefix + "atom_coords"].put_array();
-      for(Index i : atom_permute) {
-        tjson.push_back(_struc.atom_info.coords.col(i), jsonParser::as_array());
-        if(_struc.selective_dynamics)
-          supplement["atom_selective_dynamics"].push_back(_struc.atom_info.SD.col(i), jsonParser::as_array());
-      }
-    }
-
-    {
-      jsonParser &tjson = supplement[prefix + "mol_coords"].put_array();
-      for(Index i : mol_permute) {
-        tjson.push_back(_struc.mol_info.coords.col(i), jsonParser::as_array());
-        if(_struc.selective_dynamics)
-          supplement["mol_selective_dynamics"].push_back(_struc.mol_info.SD.col(i), jsonParser::as_array());
-      }
-    }
-    return supplement;
-  }
-
-  //***************************************************************************
-
-  void from_json(SimpleStructure &_struc, const jsonParser &json) {
-    std::string prefix = _struc.prefix();
-    if(!prefix.empty())
-      prefix.push_back('_');
-
-    try {
-      std::string tstr;
-      CASM::from_json(tstr, json["coord_mode"]);
-
-      COORD_TYPE mode = CART;
-      if(tstr == "direct" || tstr == "Direct")
-        mode = FRAC;
-
-      _struc.lat_column_mat = json[prefix + "lattice"].get<Eigen::Matrix3d>().transpose();
-      {
-        auto it = json.find(prefix + "global_dofs");
-        if(it != json.end()) {
-          for(auto it2 = it->begin(); it2 != it->end(); ++it2) {
-            _struc.dofs[it2.name()] = (*it2)["value"].get<Eigen::MatrixXd>();
-          }
-        }
-      }
-
-
-      if(json.contains("atoms_per_type")) {
-        std::vector<Index> ntype = json["atoms_per_type"].get<std::vector<Index> >();
-        std::vector<std::string> type = json["atoms_type"].get<std::vector<std::string> >();
-
-        for(Index i = 0; i < ntype.size(); ++i) {
-          for(Index j = 0; j < ntype[i]; ++j) {
-            _struc.atom_info.names.push_back(type[i]);
-          }
-        }
-
-        if(mode == FRAC)
-          _struc.atom_info.coords = _struc.lat_column_mat * json[prefix + "atom_coords"].get<Eigen::MatrixXd>().transpose();
-        else
-          _struc.atom_info.coords = json[prefix + "atom_coords"].get<Eigen::MatrixXd>().transpose();
-      }
-
-      if(json.contains("mols_per_type")) {
-        std::vector<Index> ntype = json["mols_per_type"].get<std::vector<Index> >();
-        std::vector<std::string> type = json["mols_type"].get<std::vector<std::string> >();
-
-        for(Index i = 0; i < ntype.size(); ++i) {
-          for(Index j = 0; j < ntype[i]; ++j) {
-            _struc.mol_info.names.push_back(type[i]);
-          }
-        }
-
-        if(mode == FRAC)
-          _struc.mol_info.coords = _struc.lat_column_mat * json[prefix + "mol_coords"].get<Eigen::MatrixXd>().transpose();
-        else
-          _struc.mol_info.coords = _struc.lat_column_mat * json[prefix + "mol_coords"].get<Eigen::MatrixXd>().transpose();
-      }
-
-      {
-        auto it = json.find(prefix + "atom_dofs");
-        if(it != json.end()) {
-          for(auto it2 = it->begin(); it2 != it->end(); ++it2) {
-            _struc.atom_info.dofs[it2.name()] = (*it2)["value"].get<Eigen::MatrixXd>().transpose();
-          }
-        }
-      }
-
-      {
-        auto it = json.find(prefix + "mol_dofs");
-        if(it != json.end()) {
-          for(auto it2 = it->begin(); it2 != it->end(); ++it2) {
-            _struc.mol_info.dofs[it2.name()] = (*it2)["value"].get<Eigen::MatrixXd>().transpose();
-          }
-        }
-      }
-
-      json.get_if(_struc.selective_dynamics, "selective_dynamics");
-      if(_struc.selective_dynamics) {
-        if(json.contains("atom_selective_dynamics")) {
-          _struc.atom_info.SD = json["atom_selective_dynamics"].get<Eigen::MatrixXi>().transpose();
-        }
-        if(json.contains("mol_selective_dynamics")) {
-          _struc.mol_info.SD = json["mol_selective_dynamics"].get<Eigen::MatrixXi>().transpose();
-        }
-      }
-
-    }
-    catch(const std::exception &ex) {
-      throw std::runtime_error(std::string("Unable to parse Structure from JSON object.  One or more tags were improperly specified:\n") + ex.what());
-    }
-  }
 
 }