#include "casm/crystallography/SimpleStructure.hh"
#include "casm/crystallography/SimpleStructureTools.hh"
#include "casm/crystallography/BasicStructure.hh"
#include "casm/crystallography/LatticePointWithin.hh"
#include "casm/crystallography/Site.hh"
#include "casm/crystallography/UnitCellCoord.hh"
#include "casm/external/Eigen/Core"
#include <stdexcept>

namespace CASM {
  namespace xtal {
    namespace Local {
<<<<<<< HEAD
=======
      /// Read SimpleStructure::Info for provided species type -- sp="mol" for molecule or sp="atom" for atom
      /// and having the provide prefix
      static void _info_from_json(SimpleStructure &_struc,
                                  const jsonParser &json,
                                  Eigen::Matrix3d const &f2c_mat,
                                  std::string sp,
                                  std::string prefix) {
        SimpleStructure::Info &sp_info = (sp == "atom" ? _struc.atom_info : _struc.mol_info);
        if(json.contains(sp + "s_per_type")) {
          std::vector<Index> ntype = json[sp + "s_per_type"].get<std::vector<Index> >();

          std::vector<std::string> type = json[sp + "_type"].get<std::vector<std::string> >();

          for(Index i = 0; i < ntype.size(); ++i) {
            for(Index j = 0; j < ntype[i]; ++j) {
              sp_info.names.push_back(type[i]);
            }
          }
        }
        else if(json.contains(sp + "_type")) {
          from_json(sp_info.names, json[sp + "_type"]);
        }
        else
          return;

        // Remainder of loop body only evaluates if continue statement above is not triggered
        {
          std::vector<std::string> fields({prefix + "basis", "basis", sp + "_coords"});
          for(std::string const &field : fields) {
            auto it = json.find(field);
            if(it != json.end()) {
              sp_info.coords = f2c_mat * it->get<Eigen::MatrixXd>().transpose();
              break;
            }
          }
        }

        {
          std::vector<std::string> fields({sp + "_dofs", sp + "_vals"});
          for(std::string const &field : fields) {
            auto it = json.find(field);
            if(it != json.end()) {
              for(auto it2 = it->begin(); it2 != it->end(); ++it2) {
                sp_info.properties[it2.name()] = (*it2)["value"].get<Eigen::MatrixXd>().transpose();
              }
            }
          }
        }

      }
>>>>>>> cce5a036

      //***************************************************************************

      SimpleStructure::Info _replicate(SimpleStructure::Info const &_info, Index mult) {
        SimpleStructure::Info result;
        result.resize(_info.size()*mult);

        for(Index i = 0; i < _info.size(); ++i)
          result.coords.block(0, i * mult, 3, mult) = _info.cart_coord(i).replicate(1, mult);

        for(auto const &p : _info.properties) {
          result.properties.emplace(p.first, Eigen::MatrixXd(p.second.rows(), mult * p.second.cols()));
          for(Index i = 0; i < p.second.cols(); ++i)
            result.coords.block(0, i * mult, p.second.rows(), mult) = p.second.col(i).replicate(1, mult);
        }

        Index l = 0;
        for(Index b = 0; b < _info.size(); ++b) {
          for(Index g = 0; g < mult; ++g) {
            result.names[l++] = _info.names[b];
          }
        }
        return result;
      }
    }

    //***************************************************************************

    SimpleStructure make_superstructure(Eigen::Ref<const Eigen::Matrix3i> const &_T, SimpleStructure const &_sstruc) {

      SimpleStructure superstructure;
      superstructure.lat_column_mat = _sstruc.lat_column_mat * _T.cast<double>();;
      superstructure.properties = _sstruc.properties;

      Lattice sstruc_lattice(_sstruc.lat_column_mat);
      Lattice superstructure_lattice(superstructure.lat_column_mat);

      auto all_lattice_points = make_lattice_points(sstruc_lattice, superstructure_lattice, TOL);

      superstructure.mol_info = Local::_replicate(_sstruc.mol_info, all_lattice_points.size());
      superstructure.atom_info = Local::_replicate(_sstruc.atom_info, all_lattice_points.size());

      Index nm = _sstruc.mol_info.size();
      Index na = _sstruc.atom_info.size();

      Index Nvol = all_lattice_points.size();

      for(Index g = 0; g < Nvol; ++g) {
        Coordinate lattice_point_coordinate = make_superlattice_coordinate(all_lattice_points[g], sstruc_lattice, superstructure_lattice);
        for(Index m = 0; m < nm; ++m) {
          superstructure.mol_info.cart_coord(g + m * Nvol) += lattice_point_coordinate.const_cart();
        }
        for(Index a = 0; a < na; ++a) {
          superstructure.atom_info.cart_coord(g + a * Nvol) += lattice_point_coordinate.const_cart();
        }
      }

      return superstructure;
    }

    //***************************************************************************

    SimpleStructure make_simple_structure(BasicStructure const &_struc, const Eigen::VectorXi &current_basis_occupants) {
      assert(_struc.basis().size() == current_basis_occupants.size());
      SimpleStructure result;
      result.lat_column_mat = _struc.lattice().lat_column_mat();

      result.mol_info.coords.resize(3, _struc.basis().size());
      result.mol_info.names.reserve(_struc.basis().size());
<<<<<<< HEAD

      for(Index b = 0; b < _struc.basis().size(); ++b) {
        result.mol_info.coord(b) = _struc.basis()[b].const_cart();
        result.mol_info.names.push_back(_struc.basis()[b].occupant_dof()[current_basis_occupants[b]].name());
=======
      Eigen::VectorXi _mol_occ;
      _mol_occ.setZero(_struc.basis().size());
      for(Index b = 0; b < _struc.basis().size(); ++b) {
        result.mol_info.cart_coord(b) = _struc.basis(b).const_cart();

        //Not sure what to do if occupant isn't specified.
        //For now, default to first occupant. In future we may decide
        //to force user to pass mol_occ explicitly
        if(_struc.basis(b).occupant_dof().is_specified())
          _mol_occ[b] = _struc.basis(b).occupant_dof().value();
        result.mol_info.names.push_back(_struc.basis(b).occupant_dof()[_mol_occ[b]].name());
>>>>>>> cce5a036
      }
      _atomize(result, current_basis_occupants, _struc);
      return result;
    }

<<<<<<< HEAD
    SimpleStructure make_simple_structure(BasicStructure const &_struc) {
      //Make sure all the sites only allow a single occupant
      for(const Site &s : _struc.basis()) {
        if(s.allowed_occupants().size() != 1) {
          throw std::runtime_error("Conversion to SimpleStructure is ambiguous. Basis site has more than one allowed occupant.");
=======
    //***************************************************************************

    SimpleStructure make_simple_structure(Supercell const &_scel,
                                          ConfigDoF const &_dof,
                                          std::vector<DoFKey> const &_which_dofs) {
      return make_simple_structure(_scel, _dof, MappedProperties(), _which_dofs, false);
    }

    //***************************************************************************

    SimpleStructure make_simple_structure(Configuration const &_config,
                                          std::vector<DoFKey> const &_which_dofs,
                                          bool relaxed) {

      if(relaxed && is_calculated(_config)) {
        return make_simple_structure(_config.supercell(), _config.configdof(), _config.calc_properties(), _which_dofs, true);
      }
      //else
      return make_simple_structure(_config.supercell(), _config.configdof(), MappedProperties(), _which_dofs, false);
    }

    //***************************************************************************
    SimpleStructure make_simple_structure(Supercell const &_scel,
                                          ConfigDoF const &_dof,
                                          MappedProperties const &_props,
                                          std::vector<DoFKey> const &_which_dofs,
                                          bool relaxed) {

      SimpleStructure result;

      result.mol_info.resize(_dof.size());
      if(!relaxed) {
        result.lat_column_mat = _scel.lattice().lat_column_mat();
        for(Index b = 0, l = 0; b < _dof.n_sublat(); ++b) {
          for(Index v = 0; v < _dof.n_vol(); ++v, ++l) {
            result.mol_info.cart_coord(l) = _scel.coord(l).const_cart();
          }
        }
      }
      else {
        result.lat_column_mat = _props.global.at("latvec");
        result.mol_info.coords = _props.site.at("coordinate");
      }

      for(Index b = 0, l = 0; b < _dof.n_sublat(); ++b) {
        for(Index v = 0; v < _dof.n_vol(); ++v, ++l) {
          std::string mol_name = _scel.prim().basis()[ b ].occupant_dof()[_dof.occ(l)].name();
          result.mol_info.names[l] = std::move(mol_name);
>>>>>>> cce5a036
        }
      }

      return make_simple_structure(_struc, Eigen::VectorXi::Zero(_struc.basis().size()));
    }

    //***************************************************************************

<<<<<<< HEAD
=======
    BasicStructure<Site> make_basic_structure(SimpleStructure const &_sstruc,
                                              std::vector<DoFKey> const &_all_dofs,
                                              SimpleStructure::SpeciesMode mode,
                                              std::vector<std::vector<Molecule> > _allowed_occupants) {

      std::map<DoFKey, DoFSet> global_dof;
      std::map<DoFKey, DoFSet> local_dof;
      for(DoFKey const &dof : _all_dofs) {
        if(AnisoValTraits(dof).global()) {
          global_dof.emplace(dof, dof);
        }
        else {
          local_dof.emplace(dof, dof);
        }
      }

      auto const &info = _sstruc.info(mode);
      if(_allowed_occupants.empty())
        _allowed_occupants.resize(info.size());
      for(Index i = 0; i < info.size(); ++i) {
        if(_allowed_occupants[i].empty()) {
          _allowed_occupants[i].push_back(Molecule::make_atom(info.names[i]));
        }
        if(_allowed_occupants[i].size() == 1) {
          std::map<std::string, SpeciesAttribute> attr_map = _allowed_occupants[i][0].attributes();
          for(auto it = attr_map.begin(); it != attr_map.end(); ++it) {
            if(local_dof.count(it->first)) {
              auto er_it = it++;
              attr_map.erase(er_it);
            }
          }

          for(auto const &prop : info.properties) {
            if(local_dof.count(prop.first))
              continue;

            if(prop.first == "disp")
              continue;

            if(!almost_zero(prop.second.col(i)))
              attr_map.emplace(prop.first, SpeciesAttribute(prop.first, prop.second.col(i)));
          }
          _allowed_occupants[i][0].set_attributes(attr_map);
        }
      }

      BasicStructure<Site> result(Lattice(_sstruc.lat_column_mat));
      result.set_global_dofs(global_dof);
      std::vector<Site> tbasis(info.size(), Site(result.lattice()));

      for(Index i = 0; i < info.size(); ++i) {
        tbasis[i].cart() = info.cart_coord(i);
        tbasis[i].set_allowed_occupants(std::move(_allowed_occupants[i]));
        tbasis[i].set_dofs(local_dof);
      }

      result.set_basis(tbasis);
      return result;
    }

    //***************************************************************************
>>>>>>> cce5a036

    void _atomize(SimpleStructure &_sstruc,
                  Eigen::Ref<const Eigen::VectorXi> const &_mol_occ,
                  BasicStructure const &_reference) {
      Index N_atoms(0);

      Index nb = _reference.basis().size();
      Index nv = _mol_occ.size() / nb;
      Index s = 0;
      for(Index b = 0; b < nb; ++b) {
        for(Index v = 0; v < nv; ++v, ++s) {
          N_atoms += _reference.basis()[b].occupant_dof()[_mol_occ[s]].size();
        }
      }
      //std::cout << "Atomizing with N_atom = " << N_atoms << "; nv = " << nv << "; nb = " << nb << "\n";
      _sstruc.atom_info.coords.resize(3, N_atoms);
      _sstruc.atom_info.names.resize(N_atoms);

      // a indexes atom, s indexes site (molecule)
      Index a = 0;
      s = 0;
      for(Index b = 0; b < nb; ++b) {
        for(Index v = 0; v < nv; ++v, ++s) {
          Molecule const &molref = _reference.basis()[b].occupant_dof()[_mol_occ[s]];
          //std::cout << "(b,v): (" << b << ", " << v << "); molref.size() = " << molref.size() << "\n";
          for(Index ms = 0; ms < molref.size(); ++ms, ++a) {
            _sstruc.atom_info.cart_coord(a) = _sstruc.mol_info.cart_coord(s) + molref.atom(ms).cart();
            _sstruc.atom_info.names[a] = molref.atom(ms).name();
          }
        }
      }
    }

    //***************************************************************************

    std::vector<std::set<Index> > mol_site_compatibility(SimpleStructure const &sstruc,
                                                         BasicStructure const &_prim) {
      std::vector<std::set<Index> > result;
      result.reserve(sstruc.mol_info.names.size());
      for(std::string const &sp : sstruc.mol_info.names) {
        result.push_back({});
        for(Index b = 0; b < _prim.basis().size(); ++b) {
          if(_prim.basis()[b].contains(sp)) {
            result.back().insert(b);
          }
        }
      }
      return result;
    }

    //***************************************************************************

    std::vector<std::set<Index> > atom_site_compatibility(SimpleStructure const &sstruc,
                                                          BasicStructure const &_prim) {

      std::vector<std::set<Index> > result;
      result.reserve(sstruc.atom_info.names.size());
      for(std::string const &sp : sstruc.atom_info.names) {
        result.push_back({});
        for(Index b = 0; b < _prim.basis().size(); ++b) {
          for(Molecule const &mol : _prim.basis()[b].occupant_dof()) {
            if(mol.contains(sp)) {
              result.back().insert(b);
              break;
            }
          }
        }
      }
      return result;
    }

<<<<<<< HEAD
=======
    //***************************************************************************

    std::vector<std::set<Index> > atom_site_compatibility(SimpleStructure const &sstruc,
                                                          Configuration const &_config) {
      std::vector<std::set<Index> > result;
      result.reserve(sstruc.atom_info.names.size());
      for(std::string const &sp : sstruc.atom_info.names) {
        result.push_back({});
        for(Index l = 0; l < _config.size(); ++l) {
          if(_config.mol(l).contains(sp)) {
            result.back().insert(l);
          }
        }
      }
      return result;
    }

    //***************************************************************************

    jsonParser &to_json(SimpleStructure const &_struc,
                        jsonParser &supplement,
                        std::set<std::string> const &excluded_species,
                        std::string prefix,
                        COORD_TYPE mode) {

      if(!prefix.empty() && prefix.back() != '_')
        prefix.push_back('_');

      Eigen::Matrix3d c2f_mat;
      c2f_mat.setIdentity();

      if(mode == FRAC) {
        supplement["coord_mode"] = "Direct";
        c2f_mat = _struc.lat_column_mat.inverse();
      }
      else {
        supplement["coord_mode"] = "Cartesian";
      }

      std::vector<Index> atom_permute, mol_permute;
      jsonParser &ajson = supplement["atom_type"].put_array();

      for(Index i = 0; i < _struc.atom_info.names.size(); ++i) {
        if(excluded_species.count(_struc.atom_info.names[i]))
          continue;
        ajson.push_back(_struc.atom_info.names[i]);
        atom_permute.push_back(i);
      }

      jsonParser &mjson = supplement["mol_type"].put_array();
      for(Index i = 0; i < _struc.mol_info.names.size(); ++i) {
        if(excluded_species.count(_struc.mol_info.names[i]))
          continue;
        mjson.push_back(_struc.mol_info.names[i]);
        mol_permute.push_back(i);
      }

      supplement[prefix + "lattice"] = _struc.lat_column_mat.transpose();

      for(auto const &dof : _struc.properties) {
        to_json_array(dof.second, supplement[prefix + "global_dofs"][dof.first]["value"]);
      }

      for(auto const &dof : _struc.atom_info.properties) {
        jsonParser &tjson = supplement[prefix + "atom_dofs"][dof.first]["value"].put_array();
        for(Index i : atom_permute)
          tjson.push_back(dof.second.col(i), jsonParser::as_array());
      }

      for(auto const &dof : _struc.mol_info.properties) {
        jsonParser &tjson = supplement[prefix + "mol_dofs"][dof.first]["value"].put_array();
        for(Index i : mol_permute)
          tjson.push_back(dof.second.col(i), jsonParser::as_array());
      }

      {
        jsonParser &tjson = supplement[prefix + "atom_coords"].put_array();
        for(Index i : atom_permute) {
          if(mode == FRAC) {
            tjson.push_back(c2f_mat * _struc.atom_info.cart_coord(i), jsonParser::as_array());
          }
          else {
            tjson.push_back(_struc.atom_info.cart_coord(i), jsonParser::as_array());
          }
        }
      }

      {
        jsonParser &tjson = supplement[prefix + "mol_coords"].put_array();
        for(Index i : mol_permute) {
          if(mode == FRAC) {
            tjson.push_back(c2f_mat * _struc.mol_info.cart_coord(i), jsonParser::as_array());
          }
          else {
            tjson.push_back(_struc.mol_info.cart_coord(i), jsonParser::as_array());
          }
        }
      }
      return supplement;
    }

    //***************************************************************************

    void from_json(SimpleStructure &_struc, const jsonParser &json, std::string prefix) {


      Eigen::Matrix3d f2c_mat;
      f2c_mat.setIdentity();

      if(!prefix.empty() && prefix.back() != '_')
        prefix.push_back('_');

      try {
        std::string tstr;
        CASM::from_json(tstr, json["coord_mode"]);

        if(json.contains("lattice")) {
          _struc.lat_column_mat = json["lattice"].get<Eigen::Matrix3d>().transpose();
        }
        else if(json.contains(prefix + "lattice")) {
          _struc.lat_column_mat = json[prefix + "lattice"].get<Eigen::Matrix3d>().transpose();
        }

        COORD_TYPE mode = CART;
        if(tstr[0] == 'd' || tstr[0] == 'D' || tstr[0] == 'F' || tstr[0] == 'f') {
          mode = FRAC;
          f2c_mat = _struc.lat_column_mat;
        }

        {
          std::vector<std::string> fields({"global_vals", "global_dofs"});
          for(std::string const &field : fields) {
            auto it = json.find(field);
            if(it != json.end()) {
              for(auto it2 = it->begin(); it2 != it->end(); ++it2) {
                _struc.properties[it2.name()] = (*it2)["value"].get<Eigen::MatrixXd>().transpose();
              }
            }
          }
          if(json.contains(prefix + "energy")) {
            _struc.properties[prefix + "energy"] = json[prefix + "energy"].get<Eigen::MatrixXd>();
          }
          else if(json.contains("energy")) {
            _struc.properties["energy"] = json["energy"].get<Eigen::MatrixXd>();
          }
        }

        if(json.contains(prefix + "forces")) {
          _struc.atom_info.properties["force"] = json[prefix + "forces"].get<Eigen::MatrixXd>().transpose();
        }
        else if(json.contains("forces")) {
          _struc.atom_info.properties["force"] = json["forces"].get<Eigen::MatrixXd>().transpose();
        }

        for(std::string sp : {
              "atom", "mol"
            }) {
          Local::_info_from_json(_struc, json, f2c_mat, sp, prefix);
        }

      }
      catch(const std::exception &ex) {
        throw std::runtime_error(std::string("Unable to parse Structure from JSON object.  One or more tags were improperly specified:\n") + ex.what());
      }
    }

    //***************************************************************************

    void _apply_dofs(SimpleStructure &_sstruc, ConfigDoF const &_config, BasicStructure<Site> const &_reference, std::vector<DoFKey> which_dofs) {
      std::set<TransformDirective> tformers({TransformDirective("atomize")});
      if(which_dofs.empty()) {
        for(std::string const &dof : continuous_local_dof_types(_reference))
          which_dofs.push_back(dof);
        for(std::string const &dof : global_dof_types(_reference))
          which_dofs.push_back(dof);
      }

      for(DoFKey const &dof : which_dofs) {
        if(dof != "none" && dof != "occ")
          tformers.insert(dof);
      }

      //std::cout << "About to transform!!!\n";
      for(TransformDirective const &tformer : tformers) {
        tformer.transform(_config, _reference, _sstruc);
      }
    }

    //***************************************************************************
    TransformDirective::TransformDirective(std::string const &_name) :
      m_name(_name),
      m_traits_ptr(nullptr) {
      if(name() != "atomize") {
        m_traits_ptr = &DoFType::traits(name());
        _accumulate_before({_name}, m_before);
        _accumulate_after({_name}, m_after);
        if(m_after.count("atomize") == 0)
          m_before.insert("atomize");

      }
    }

    //***************************************************************************
    bool TransformDirective::operator<(TransformDirective const &_other) const {
      if(m_before.count(_other.name()) || _other.m_after.count(name())) {
        return false;
      }
      if(m_after.count(_other.name()) || _other.m_before.count(name())) {
        return true;
      }
      return name() < _other.name();
    }

    //***************************************************************************

    void TransformDirective::_accumulate_before(std::set<std::string>const &_queue, std::set<std::string> &_result) const {
      for(std::string const &el : _queue) {
        if(el != name())
          _result.insert(el);
        if(el != "atomize")
          _accumulate_before(AnisoValTraits(el).must_apply_before(), _result);
      }
    }

    //***************************************************************************

    void TransformDirective::_accumulate_after(std::set<std::string>const &_queue, std::set<std::string> &_result) const {
      for(std::string const &el : _queue) {
        if(el != name())
          _result.insert(el);
        if(el != "atomize")
          _accumulate_after(AnisoValTraits(el).must_apply_after(), _result);
      }
    }

    //***************************************************************************

    void TransformDirective::transform(ConfigDoF const  &_dof, BasicStructure<Site> const &_reference, SimpleStructure &_struc) const {
      if(m_traits_ptr) {
        if(m_traits_ptr->val_traits().global())
          _struc.properties[m_traits_ptr->name()] = _dof.global_dof(m_traits_ptr->name()).standard_values();
        else {
          _struc.mol_info.properties[m_traits_ptr->name()] = _dof.local_dof(m_traits_ptr->name()).standard_values();
        }
        m_traits_ptr->apply_dof(_dof, _reference, _struc);
      }
      else {
        _atomize(_struc, _dof.occupation(), _reference);
      }
    }

>>>>>>> cce5a036
  }
}<|MERGE_RESOLUTION|>--- conflicted
+++ resolved
@@ -10,59 +10,59 @@
 namespace CASM {
   namespace xtal {
     namespace Local {
-<<<<<<< HEAD
-=======
-      /// Read SimpleStructure::Info for provided species type -- sp="mol" for molecule or sp="atom" for atom
-      /// and having the provide prefix
-      static void _info_from_json(SimpleStructure &_struc,
-                                  const jsonParser &json,
-                                  Eigen::Matrix3d const &f2c_mat,
-                                  std::string sp,
-                                  std::string prefix) {
-        SimpleStructure::Info &sp_info = (sp == "atom" ? _struc.atom_info : _struc.mol_info);
-        if(json.contains(sp + "s_per_type")) {
-          std::vector<Index> ntype = json[sp + "s_per_type"].get<std::vector<Index> >();
-
-          std::vector<std::string> type = json[sp + "_type"].get<std::vector<std::string> >();
-
-          for(Index i = 0; i < ntype.size(); ++i) {
-            for(Index j = 0; j < ntype[i]; ++j) {
-              sp_info.names.push_back(type[i]);
-            }
-          }
-        }
-        else if(json.contains(sp + "_type")) {
-          from_json(sp_info.names, json[sp + "_type"]);
-        }
-        else
-          return;
-
-        // Remainder of loop body only evaluates if continue statement above is not triggered
-        {
-          std::vector<std::string> fields({prefix + "basis", "basis", sp + "_coords"});
-          for(std::string const &field : fields) {
-            auto it = json.find(field);
-            if(it != json.end()) {
-              sp_info.coords = f2c_mat * it->get<Eigen::MatrixXd>().transpose();
-              break;
-            }
-          }
-        }
-
-        {
-          std::vector<std::string> fields({sp + "_dofs", sp + "_vals"});
-          for(std::string const &field : fields) {
-            auto it = json.find(field);
-            if(it != json.end()) {
-              for(auto it2 = it->begin(); it2 != it->end(); ++it2) {
-                sp_info.properties[it2.name()] = (*it2)["value"].get<Eigen::MatrixXd>().transpose();
-              }
-            }
-          }
-        }
-
-      }
->>>>>>> cce5a036
+      //<<<<<<< HEAD
+      //=======
+      //      /// Read SimpleStructure::Info for provided species type -- sp="mol" for molecule or sp="atom" for atom
+      //      /// and having the provide prefix
+      //      static void _info_from_json(SimpleStructure &_struc,
+      //                                  const jsonParser &json,
+      //                                  Eigen::Matrix3d const &f2c_mat,
+      //                                  std::string sp,
+      //                                  std::string prefix) {
+      //        SimpleStructure::Info &sp_info = (sp == "atom" ? _struc.atom_info : _struc.mol_info);
+      //        if(json.contains(sp + "s_per_type")) {
+      //          std::vector<Index> ntype = json[sp + "s_per_type"].get<std::vector<Index> >();
+      //
+      //          std::vector<std::string> type = json[sp + "_type"].get<std::vector<std::string> >();
+      //
+      //          for(Index i = 0; i < ntype.size(); ++i) {
+      //            for(Index j = 0; j < ntype[i]; ++j) {
+      //              sp_info.names.push_back(type[i]);
+      //            }
+      //          }
+      //        }
+      //        else if(json.contains(sp + "_type")) {
+      //          from_json(sp_info.names, json[sp + "_type"]);
+      //        }
+      //        else
+      //          return;
+      //
+      //        // Remainder of loop body only evaluates if continue statement above is not triggered
+      //        {
+      //          std::vector<std::string> fields({prefix + "basis", "basis", sp + "_coords"});
+      //          for(std::string const &field : fields) {
+      //            auto it = json.find(field);
+      //            if(it != json.end()) {
+      //              sp_info.coords = f2c_mat * it->get<Eigen::MatrixXd>().transpose();
+      //              break;
+      //            }
+      //          }
+      //        }
+      //
+      //        {
+      //          std::vector<std::string> fields({sp + "_dofs", sp + "_vals"});
+      //          for(std::string const &field : fields) {
+      //            auto it = json.find(field);
+      //            if(it != json.end()) {
+      //              for(auto it2 = it->begin(); it2 != it->end(); ++it2) {
+      //                sp_info.properties[it2.name()] = (*it2)["value"].get<Eigen::MatrixXd>().transpose();
+      //              }
+      //            }
+      //          }
+      //        }
+      //
+      //      }
+      //>>>>>>> upstream/0.4.X
 
       //***************************************************************************
 
@@ -132,481 +132,481 @@
 
       result.mol_info.coords.resize(3, _struc.basis().size());
       result.mol_info.names.reserve(_struc.basis().size());
-<<<<<<< HEAD
-
-      for(Index b = 0; b < _struc.basis().size(); ++b) {
-        result.mol_info.coord(b) = _struc.basis()[b].const_cart();
-        result.mol_info.names.push_back(_struc.basis()[b].occupant_dof()[current_basis_occupants[b]].name());
-=======
-      Eigen::VectorXi _mol_occ;
-      _mol_occ.setZero(_struc.basis().size());
-      for(Index b = 0; b < _struc.basis().size(); ++b) {
-        result.mol_info.cart_coord(b) = _struc.basis(b).const_cart();
-
-        //Not sure what to do if occupant isn't specified.
-        //For now, default to first occupant. In future we may decide
-        //to force user to pass mol_occ explicitly
-        if(_struc.basis(b).occupant_dof().is_specified())
-          _mol_occ[b] = _struc.basis(b).occupant_dof().value();
-        result.mol_info.names.push_back(_struc.basis(b).occupant_dof()[_mol_occ[b]].name());
->>>>>>> cce5a036
+      //<<<<<<< HEAD
+      //
+      //      for(Index b = 0; b < _struc.basis().size(); ++b) {
+      //        result.mol_info.coord(b) = _struc.basis()[b].const_cart();
+      //        result.mol_info.names.push_back(_struc.basis()[b].occupant_dof()[current_basis_occupants[b]].name());
+      //=======
+      //      Eigen::VectorXi _mol_occ;
+      //      _mol_occ.setZero(_struc.basis().size());
+      //      for(Index b = 0; b < _struc.basis().size(); ++b) {
+      //        result.mol_info.cart_coord(b) = _struc.basis(b).const_cart();
+      //
+      //        //Not sure what to do if occupant isn't specified.
+      //        //For now, default to first occupant. In future we may decide
+      //        //to force user to pass mol_occ explicitly
+      //        if(_struc.basis(b).occupant_dof().is_specified())
+      //          _mol_occ[b] = _struc.basis(b).occupant_dof().value();
+      //        result.mol_info.names.push_back(_struc.basis(b).occupant_dof()[_mol_occ[b]].name());
+      //>>>>>>> upstream/0.4.X
+    }
+    _atomize(result, current_basis_occupants, _struc);
+    return result;
+  }
+
+  //<<<<<<< HEAD
+  //    SimpleStructure make_simple_structure(BasicStructure const &_struc) {
+  //      //Make sure all the sites only allow a single occupant
+  //      for(const Site &s : _struc.basis()) {
+  //        if(s.allowed_occupants().size() != 1) {
+  //          throw std::runtime_error("Conversion to SimpleStructure is ambiguous. Basis site has more than one allowed occupant.");
+  //=======
+  //    //***************************************************************************
+  //
+  //    SimpleStructure make_simple_structure(Supercell const &_scel,
+  //                                          ConfigDoF const &_dof,
+  //                                          std::vector<DoFKey> const &_which_dofs) {
+  //      return make_simple_structure(_scel, _dof, MappedProperties(), _which_dofs, false);
+  //    }
+  //
+  //    //***************************************************************************
+  //
+  //    SimpleStructure make_simple_structure(Configuration const &_config,
+  //                                          std::vector<DoFKey> const &_which_dofs,
+  //                                          bool relaxed) {
+  //
+  //      if(relaxed && is_calculated(_config)) {
+  //        return make_simple_structure(_config.supercell(), _config.configdof(), _config.calc_properties(), _which_dofs, true);
+  //      }
+  //      //else
+  //      return make_simple_structure(_config.supercell(), _config.configdof(), MappedProperties(), _which_dofs, false);
+  //    }
+  //
+  //    //***************************************************************************
+  //    SimpleStructure make_simple_structure(Supercell const &_scel,
+  //                                          ConfigDoF const &_dof,
+  //                                          MappedProperties const &_props,
+  //                                          std::vector<DoFKey> const &_which_dofs,
+  //                                          bool relaxed) {
+  //
+  //      SimpleStructure result;
+  //
+  //      result.mol_info.resize(_dof.size());
+  //      if(!relaxed) {
+  //        result.lat_column_mat = _scel.lattice().lat_column_mat();
+  //        for(Index b = 0, l = 0; b < _dof.n_sublat(); ++b) {
+  //          for(Index v = 0; v < _dof.n_vol(); ++v, ++l) {
+  //            result.mol_info.cart_coord(l) = _scel.coord(l).const_cart();
+  //          }
+  //        }
+  //      }
+  //      else {
+  //        result.lat_column_mat = _props.global.at("latvec");
+  //        result.mol_info.coords = _props.site.at("coordinate");
+  //      }
+  //
+  //      for(Index b = 0, l = 0; b < _dof.n_sublat(); ++b) {
+  //        for(Index v = 0; v < _dof.n_vol(); ++v, ++l) {
+  //          std::string mol_name = _scel.prim().basis()[ b ].occupant_dof()[_dof.occ(l)].name();
+  //          result.mol_info.names[l] = std::move(mol_name);
+  //>>>>>>> upstream/0.4.X
+}
+}
+
+return make_simple_structure(_struc, Eigen::VectorXi::Zero(_struc.basis().size()));
+}
+
+//***************************************************************************
+
+//<<<<<<< HEAD
+//=======
+//    BasicStructure<Site> make_basic_structure(SimpleStructure const &_sstruc,
+//                                              std::vector<DoFKey> const &_all_dofs,
+//                                              SimpleStructure::SpeciesMode mode,
+//                                              std::vector<std::vector<Molecule> > _allowed_occupants) {
+//
+//      std::map<DoFKey, DoFSet> global_dof;
+//      std::map<DoFKey, DoFSet> local_dof;
+//      for(DoFKey const &dof : _all_dofs) {
+//        if(AnisoValTraits(dof).global()) {
+//          global_dof.emplace(dof, dof);
+//        }
+//        else {
+//          local_dof.emplace(dof, dof);
+//        }
+//      }
+//
+//      auto const &info = _sstruc.info(mode);
+//      if(_allowed_occupants.empty())
+//        _allowed_occupants.resize(info.size());
+//      for(Index i = 0; i < info.size(); ++i) {
+//        if(_allowed_occupants[i].empty()) {
+//          _allowed_occupants[i].push_back(Molecule::make_atom(info.names[i]));
+//        }
+//        if(_allowed_occupants[i].size() == 1) {
+//          std::map<std::string, SpeciesAttribute> attr_map = _allowed_occupants[i][0].attributes();
+//          for(auto it = attr_map.begin(); it != attr_map.end(); ++it) {
+//            if(local_dof.count(it->first)) {
+//              auto er_it = it++;
+//              attr_map.erase(er_it);
+//            }
+//          }
+//
+//          for(auto const &prop : info.properties) {
+//            if(local_dof.count(prop.first))
+//              continue;
+//
+//            if(prop.first == "disp")
+//              continue;
+//
+//            if(!almost_zero(prop.second.col(i)))
+//              attr_map.emplace(prop.first, SpeciesAttribute(prop.first, prop.second.col(i)));
+//          }
+//          _allowed_occupants[i][0].set_attributes(attr_map);
+//        }
+//      }
+//
+//      BasicStructure<Site> result(Lattice(_sstruc.lat_column_mat));
+//      result.set_global_dofs(global_dof);
+//      std::vector<Site> tbasis(info.size(), Site(result.lattice()));
+//
+//      for(Index i = 0; i < info.size(); ++i) {
+//        tbasis[i].cart() = info.cart_coord(i);
+//        tbasis[i].set_allowed_occupants(std::move(_allowed_occupants[i]));
+//        tbasis[i].set_dofs(local_dof);
+//      }
+//
+//      result.set_basis(tbasis);
+//      return result;
+//    }
+//
+//    //***************************************************************************
+//>>>>>>> upstream/0.4.X
+
+void _atomize(SimpleStructure &_sstruc,
+              Eigen::Ref<const Eigen::VectorXi> const &_mol_occ,
+              BasicStructure const &_reference) {
+  Index N_atoms(0);
+
+  Index nb = _reference.basis().size();
+  Index nv = _mol_occ.size() / nb;
+  Index s = 0;
+  for(Index b = 0; b < nb; ++b) {
+    for(Index v = 0; v < nv; ++v, ++s) {
+      N_atoms += _reference.basis()[b].occupant_dof()[_mol_occ[s]].size();
+    }
+  }
+  //std::cout << "Atomizing with N_atom = " << N_atoms << "; nv = " << nv << "; nb = " << nb << "\n";
+  _sstruc.atom_info.coords.resize(3, N_atoms);
+  _sstruc.atom_info.names.resize(N_atoms);
+
+  // a indexes atom, s indexes site (molecule)
+  Index a = 0;
+  s = 0;
+  for(Index b = 0; b < nb; ++b) {
+    for(Index v = 0; v < nv; ++v, ++s) {
+      Molecule const &molref = _reference.basis()[b].occupant_dof()[_mol_occ[s]];
+      //std::cout << "(b,v): (" << b << ", " << v << "); molref.size() = " << molref.size() << "\n";
+      for(Index ms = 0; ms < molref.size(); ++ms, ++a) {
+        _sstruc.atom_info.cart_coord(a) = _sstruc.mol_info.cart_coord(s) + molref.atom(ms).cart();
+        _sstruc.atom_info.names[a] = molref.atom(ms).name();
       }
-      _atomize(result, current_basis_occupants, _struc);
-      return result;
     }
-
-<<<<<<< HEAD
-    SimpleStructure make_simple_structure(BasicStructure const &_struc) {
-      //Make sure all the sites only allow a single occupant
-      for(const Site &s : _struc.basis()) {
-        if(s.allowed_occupants().size() != 1) {
-          throw std::runtime_error("Conversion to SimpleStructure is ambiguous. Basis site has more than one allowed occupant.");
-=======
-    //***************************************************************************
-
-    SimpleStructure make_simple_structure(Supercell const &_scel,
-                                          ConfigDoF const &_dof,
-                                          std::vector<DoFKey> const &_which_dofs) {
-      return make_simple_structure(_scel, _dof, MappedProperties(), _which_dofs, false);
+  }
+}
+
+//***************************************************************************
+
+std::vector<std::set<Index> > mol_site_compatibility(SimpleStructure const &sstruc,
+                                                     BasicStructure const &_prim) {
+  std::vector<std::set<Index> > result;
+  result.reserve(sstruc.mol_info.names.size());
+  for(std::string const &sp : sstruc.mol_info.names) {
+    result.push_back({});
+    for(Index b = 0; b < _prim.basis().size(); ++b) {
+      if(_prim.basis()[b].contains(sp)) {
+        result.back().insert(b);
+      }
     }
-
-    //***************************************************************************
-
-    SimpleStructure make_simple_structure(Configuration const &_config,
-                                          std::vector<DoFKey> const &_which_dofs,
-                                          bool relaxed) {
-
-      if(relaxed && is_calculated(_config)) {
-        return make_simple_structure(_config.supercell(), _config.configdof(), _config.calc_properties(), _which_dofs, true);
-      }
-      //else
-      return make_simple_structure(_config.supercell(), _config.configdof(), MappedProperties(), _which_dofs, false);
-    }
-
-    //***************************************************************************
-    SimpleStructure make_simple_structure(Supercell const &_scel,
-                                          ConfigDoF const &_dof,
-                                          MappedProperties const &_props,
-                                          std::vector<DoFKey> const &_which_dofs,
-                                          bool relaxed) {
-
-      SimpleStructure result;
-
-      result.mol_info.resize(_dof.size());
-      if(!relaxed) {
-        result.lat_column_mat = _scel.lattice().lat_column_mat();
-        for(Index b = 0, l = 0; b < _dof.n_sublat(); ++b) {
-          for(Index v = 0; v < _dof.n_vol(); ++v, ++l) {
-            result.mol_info.cart_coord(l) = _scel.coord(l).const_cart();
-          }
-        }
-      }
-      else {
-        result.lat_column_mat = _props.global.at("latvec");
-        result.mol_info.coords = _props.site.at("coordinate");
-      }
-
-      for(Index b = 0, l = 0; b < _dof.n_sublat(); ++b) {
-        for(Index v = 0; v < _dof.n_vol(); ++v, ++l) {
-          std::string mol_name = _scel.prim().basis()[ b ].occupant_dof()[_dof.occ(l)].name();
-          result.mol_info.names[l] = std::move(mol_name);
->>>>>>> cce5a036
-        }
-      }
-
-      return make_simple_structure(_struc, Eigen::VectorXi::Zero(_struc.basis().size()));
-    }
-
-    //***************************************************************************
-
-<<<<<<< HEAD
-=======
-    BasicStructure<Site> make_basic_structure(SimpleStructure const &_sstruc,
-                                              std::vector<DoFKey> const &_all_dofs,
-                                              SimpleStructure::SpeciesMode mode,
-                                              std::vector<std::vector<Molecule> > _allowed_occupants) {
-
-      std::map<DoFKey, DoFSet> global_dof;
-      std::map<DoFKey, DoFSet> local_dof;
-      for(DoFKey const &dof : _all_dofs) {
-        if(AnisoValTraits(dof).global()) {
-          global_dof.emplace(dof, dof);
-        }
-        else {
-          local_dof.emplace(dof, dof);
-        }
-      }
-
-      auto const &info = _sstruc.info(mode);
-      if(_allowed_occupants.empty())
-        _allowed_occupants.resize(info.size());
-      for(Index i = 0; i < info.size(); ++i) {
-        if(_allowed_occupants[i].empty()) {
-          _allowed_occupants[i].push_back(Molecule::make_atom(info.names[i]));
-        }
-        if(_allowed_occupants[i].size() == 1) {
-          std::map<std::string, SpeciesAttribute> attr_map = _allowed_occupants[i][0].attributes();
-          for(auto it = attr_map.begin(); it != attr_map.end(); ++it) {
-            if(local_dof.count(it->first)) {
-              auto er_it = it++;
-              attr_map.erase(er_it);
-            }
-          }
-
-          for(auto const &prop : info.properties) {
-            if(local_dof.count(prop.first))
-              continue;
-
-            if(prop.first == "disp")
-              continue;
-
-            if(!almost_zero(prop.second.col(i)))
-              attr_map.emplace(prop.first, SpeciesAttribute(prop.first, prop.second.col(i)));
-          }
-          _allowed_occupants[i][0].set_attributes(attr_map);
-        }
-      }
-
-      BasicStructure<Site> result(Lattice(_sstruc.lat_column_mat));
-      result.set_global_dofs(global_dof);
-      std::vector<Site> tbasis(info.size(), Site(result.lattice()));
-
-      for(Index i = 0; i < info.size(); ++i) {
-        tbasis[i].cart() = info.cart_coord(i);
-        tbasis[i].set_allowed_occupants(std::move(_allowed_occupants[i]));
-        tbasis[i].set_dofs(local_dof);
-      }
-
-      result.set_basis(tbasis);
-      return result;
-    }
-
-    //***************************************************************************
->>>>>>> cce5a036
-
-    void _atomize(SimpleStructure &_sstruc,
-                  Eigen::Ref<const Eigen::VectorXi> const &_mol_occ,
-                  BasicStructure const &_reference) {
-      Index N_atoms(0);
-
-      Index nb = _reference.basis().size();
-      Index nv = _mol_occ.size() / nb;
-      Index s = 0;
-      for(Index b = 0; b < nb; ++b) {
-        for(Index v = 0; v < nv; ++v, ++s) {
-          N_atoms += _reference.basis()[b].occupant_dof()[_mol_occ[s]].size();
-        }
-      }
-      //std::cout << "Atomizing with N_atom = " << N_atoms << "; nv = " << nv << "; nb = " << nb << "\n";
-      _sstruc.atom_info.coords.resize(3, N_atoms);
-      _sstruc.atom_info.names.resize(N_atoms);
-
-      // a indexes atom, s indexes site (molecule)
-      Index a = 0;
-      s = 0;
-      for(Index b = 0; b < nb; ++b) {
-        for(Index v = 0; v < nv; ++v, ++s) {
-          Molecule const &molref = _reference.basis()[b].occupant_dof()[_mol_occ[s]];
-          //std::cout << "(b,v): (" << b << ", " << v << "); molref.size() = " << molref.size() << "\n";
-          for(Index ms = 0; ms < molref.size(); ++ms, ++a) {
-            _sstruc.atom_info.cart_coord(a) = _sstruc.mol_info.cart_coord(s) + molref.atom(ms).cart();
-            _sstruc.atom_info.names[a] = molref.atom(ms).name();
-          }
+  }
+  return result;
+}
+
+//***************************************************************************
+
+std::vector<std::set<Index> > atom_site_compatibility(SimpleStructure const &sstruc,
+                                                      BasicStructure const &_prim) {
+
+  std::vector<std::set<Index> > result;
+  result.reserve(sstruc.atom_info.names.size());
+  for(std::string const &sp : sstruc.atom_info.names) {
+    result.push_back({});
+    for(Index b = 0; b < _prim.basis().size(); ++b) {
+      for(Molecule const &mol : _prim.basis()[b].occupant_dof()) {
+        if(mol.contains(sp)) {
+          result.back().insert(b);
+          break;
         }
       }
     }
-
-    //***************************************************************************
-
-    std::vector<std::set<Index> > mol_site_compatibility(SimpleStructure const &sstruc,
-                                                         BasicStructure const &_prim) {
-      std::vector<std::set<Index> > result;
-      result.reserve(sstruc.mol_info.names.size());
-      for(std::string const &sp : sstruc.mol_info.names) {
-        result.push_back({});
-        for(Index b = 0; b < _prim.basis().size(); ++b) {
-          if(_prim.basis()[b].contains(sp)) {
-            result.back().insert(b);
-          }
-        }
-      }
-      return result;
-    }
-
-    //***************************************************************************
-
-    std::vector<std::set<Index> > atom_site_compatibility(SimpleStructure const &sstruc,
-                                                          BasicStructure const &_prim) {
-
-      std::vector<std::set<Index> > result;
-      result.reserve(sstruc.atom_info.names.size());
-      for(std::string const &sp : sstruc.atom_info.names) {
-        result.push_back({});
-        for(Index b = 0; b < _prim.basis().size(); ++b) {
-          for(Molecule const &mol : _prim.basis()[b].occupant_dof()) {
-            if(mol.contains(sp)) {
-              result.back().insert(b);
-              break;
-            }
-          }
-        }
-      }
-      return result;
-    }
-
-<<<<<<< HEAD
-=======
-    //***************************************************************************
-
-    std::vector<std::set<Index> > atom_site_compatibility(SimpleStructure const &sstruc,
-                                                          Configuration const &_config) {
-      std::vector<std::set<Index> > result;
-      result.reserve(sstruc.atom_info.names.size());
-      for(std::string const &sp : sstruc.atom_info.names) {
-        result.push_back({});
-        for(Index l = 0; l < _config.size(); ++l) {
-          if(_config.mol(l).contains(sp)) {
-            result.back().insert(l);
-          }
-        }
-      }
-      return result;
-    }
-
-    //***************************************************************************
-
-    jsonParser &to_json(SimpleStructure const &_struc,
-                        jsonParser &supplement,
-                        std::set<std::string> const &excluded_species,
-                        std::string prefix,
-                        COORD_TYPE mode) {
-
-      if(!prefix.empty() && prefix.back() != '_')
-        prefix.push_back('_');
-
-      Eigen::Matrix3d c2f_mat;
-      c2f_mat.setIdentity();
-
-      if(mode == FRAC) {
-        supplement["coord_mode"] = "Direct";
-        c2f_mat = _struc.lat_column_mat.inverse();
-      }
-      else {
-        supplement["coord_mode"] = "Cartesian";
-      }
-
-      std::vector<Index> atom_permute, mol_permute;
-      jsonParser &ajson = supplement["atom_type"].put_array();
-
-      for(Index i = 0; i < _struc.atom_info.names.size(); ++i) {
-        if(excluded_species.count(_struc.atom_info.names[i]))
-          continue;
-        ajson.push_back(_struc.atom_info.names[i]);
-        atom_permute.push_back(i);
-      }
-
-      jsonParser &mjson = supplement["mol_type"].put_array();
-      for(Index i = 0; i < _struc.mol_info.names.size(); ++i) {
-        if(excluded_species.count(_struc.mol_info.names[i]))
-          continue;
-        mjson.push_back(_struc.mol_info.names[i]);
-        mol_permute.push_back(i);
-      }
-
-      supplement[prefix + "lattice"] = _struc.lat_column_mat.transpose();
-
-      for(auto const &dof : _struc.properties) {
-        to_json_array(dof.second, supplement[prefix + "global_dofs"][dof.first]["value"]);
-      }
-
-      for(auto const &dof : _struc.atom_info.properties) {
-        jsonParser &tjson = supplement[prefix + "atom_dofs"][dof.first]["value"].put_array();
-        for(Index i : atom_permute)
-          tjson.push_back(dof.second.col(i), jsonParser::as_array());
-      }
-
-      for(auto const &dof : _struc.mol_info.properties) {
-        jsonParser &tjson = supplement[prefix + "mol_dofs"][dof.first]["value"].put_array();
-        for(Index i : mol_permute)
-          tjson.push_back(dof.second.col(i), jsonParser::as_array());
-      }
-
-      {
-        jsonParser &tjson = supplement[prefix + "atom_coords"].put_array();
-        for(Index i : atom_permute) {
-          if(mode == FRAC) {
-            tjson.push_back(c2f_mat * _struc.atom_info.cart_coord(i), jsonParser::as_array());
-          }
-          else {
-            tjson.push_back(_struc.atom_info.cart_coord(i), jsonParser::as_array());
-          }
-        }
-      }
-
-      {
-        jsonParser &tjson = supplement[prefix + "mol_coords"].put_array();
-        for(Index i : mol_permute) {
-          if(mode == FRAC) {
-            tjson.push_back(c2f_mat * _struc.mol_info.cart_coord(i), jsonParser::as_array());
-          }
-          else {
-            tjson.push_back(_struc.mol_info.cart_coord(i), jsonParser::as_array());
-          }
-        }
-      }
-      return supplement;
-    }
-
-    //***************************************************************************
-
-    void from_json(SimpleStructure &_struc, const jsonParser &json, std::string prefix) {
-
-
-      Eigen::Matrix3d f2c_mat;
-      f2c_mat.setIdentity();
-
-      if(!prefix.empty() && prefix.back() != '_')
-        prefix.push_back('_');
-
-      try {
-        std::string tstr;
-        CASM::from_json(tstr, json["coord_mode"]);
-
-        if(json.contains("lattice")) {
-          _struc.lat_column_mat = json["lattice"].get<Eigen::Matrix3d>().transpose();
-        }
-        else if(json.contains(prefix + "lattice")) {
-          _struc.lat_column_mat = json[prefix + "lattice"].get<Eigen::Matrix3d>().transpose();
-        }
-
-        COORD_TYPE mode = CART;
-        if(tstr[0] == 'd' || tstr[0] == 'D' || tstr[0] == 'F' || tstr[0] == 'f') {
-          mode = FRAC;
-          f2c_mat = _struc.lat_column_mat;
-        }
-
-        {
-          std::vector<std::string> fields({"global_vals", "global_dofs"});
-          for(std::string const &field : fields) {
-            auto it = json.find(field);
-            if(it != json.end()) {
-              for(auto it2 = it->begin(); it2 != it->end(); ++it2) {
-                _struc.properties[it2.name()] = (*it2)["value"].get<Eigen::MatrixXd>().transpose();
-              }
-            }
-          }
-          if(json.contains(prefix + "energy")) {
-            _struc.properties[prefix + "energy"] = json[prefix + "energy"].get<Eigen::MatrixXd>();
-          }
-          else if(json.contains("energy")) {
-            _struc.properties["energy"] = json["energy"].get<Eigen::MatrixXd>();
-          }
-        }
-
-        if(json.contains(prefix + "forces")) {
-          _struc.atom_info.properties["force"] = json[prefix + "forces"].get<Eigen::MatrixXd>().transpose();
-        }
-        else if(json.contains("forces")) {
-          _struc.atom_info.properties["force"] = json["forces"].get<Eigen::MatrixXd>().transpose();
-        }
-
-        for(std::string sp : {
-              "atom", "mol"
-            }) {
-          Local::_info_from_json(_struc, json, f2c_mat, sp, prefix);
-        }
-
-      }
-      catch(const std::exception &ex) {
-        throw std::runtime_error(std::string("Unable to parse Structure from JSON object.  One or more tags were improperly specified:\n") + ex.what());
-      }
-    }
-
-    //***************************************************************************
-
-    void _apply_dofs(SimpleStructure &_sstruc, ConfigDoF const &_config, BasicStructure<Site> const &_reference, std::vector<DoFKey> which_dofs) {
-      std::set<TransformDirective> tformers({TransformDirective("atomize")});
-      if(which_dofs.empty()) {
-        for(std::string const &dof : continuous_local_dof_types(_reference))
-          which_dofs.push_back(dof);
-        for(std::string const &dof : global_dof_types(_reference))
-          which_dofs.push_back(dof);
-      }
-
-      for(DoFKey const &dof : which_dofs) {
-        if(dof != "none" && dof != "occ")
-          tformers.insert(dof);
-      }
-
-      //std::cout << "About to transform!!!\n";
-      for(TransformDirective const &tformer : tformers) {
-        tformer.transform(_config, _reference, _sstruc);
-      }
-    }
-
-    //***************************************************************************
-    TransformDirective::TransformDirective(std::string const &_name) :
-      m_name(_name),
-      m_traits_ptr(nullptr) {
-      if(name() != "atomize") {
-        m_traits_ptr = &DoFType::traits(name());
-        _accumulate_before({_name}, m_before);
-        _accumulate_after({_name}, m_after);
-        if(m_after.count("atomize") == 0)
-          m_before.insert("atomize");
-
-      }
-    }
-
-    //***************************************************************************
-    bool TransformDirective::operator<(TransformDirective const &_other) const {
-      if(m_before.count(_other.name()) || _other.m_after.count(name())) {
-        return false;
-      }
-      if(m_after.count(_other.name()) || _other.m_before.count(name())) {
-        return true;
-      }
-      return name() < _other.name();
-    }
-
-    //***************************************************************************
-
-    void TransformDirective::_accumulate_before(std::set<std::string>const &_queue, std::set<std::string> &_result) const {
-      for(std::string const &el : _queue) {
-        if(el != name())
-          _result.insert(el);
-        if(el != "atomize")
-          _accumulate_before(AnisoValTraits(el).must_apply_before(), _result);
-      }
-    }
-
-    //***************************************************************************
-
-    void TransformDirective::_accumulate_after(std::set<std::string>const &_queue, std::set<std::string> &_result) const {
-      for(std::string const &el : _queue) {
-        if(el != name())
-          _result.insert(el);
-        if(el != "atomize")
-          _accumulate_after(AnisoValTraits(el).must_apply_after(), _result);
-      }
-    }
-
-    //***************************************************************************
-
-    void TransformDirective::transform(ConfigDoF const  &_dof, BasicStructure<Site> const &_reference, SimpleStructure &_struc) const {
-      if(m_traits_ptr) {
-        if(m_traits_ptr->val_traits().global())
-          _struc.properties[m_traits_ptr->name()] = _dof.global_dof(m_traits_ptr->name()).standard_values();
-        else {
-          _struc.mol_info.properties[m_traits_ptr->name()] = _dof.local_dof(m_traits_ptr->name()).standard_values();
-        }
-        m_traits_ptr->apply_dof(_dof, _reference, _struc);
-      }
-      else {
-        _atomize(_struc, _dof.occupation(), _reference);
-      }
-    }
-
->>>>>>> cce5a036
   }
+  return result;
+}
+
+//<<<<<<< HEAD
+//=======
+//    //***************************************************************************
+//
+//    std::vector<std::set<Index> > atom_site_compatibility(SimpleStructure const &sstruc,
+//                                                          Configuration const &_config) {
+//      std::vector<std::set<Index> > result;
+//      result.reserve(sstruc.atom_info.names.size());
+//      for(std::string const &sp : sstruc.atom_info.names) {
+//        result.push_back({});
+//        for(Index l = 0; l < _config.size(); ++l) {
+//          if(_config.mol(l).contains(sp)) {
+//            result.back().insert(l);
+//          }
+//        }
+//      }
+//      return result;
+//    }
+//
+//    //***************************************************************************
+//
+//    jsonParser &to_json(SimpleStructure const &_struc,
+//                        jsonParser &supplement,
+//                        std::set<std::string> const &excluded_species,
+//                        std::string prefix,
+//                        COORD_TYPE mode) {
+//
+//      if(!prefix.empty() && prefix.back() != '_')
+//        prefix.push_back('_');
+//
+//      Eigen::Matrix3d c2f_mat;
+//      c2f_mat.setIdentity();
+//
+//      if(mode == FRAC) {
+//        supplement["coord_mode"] = "Direct";
+//        c2f_mat = _struc.lat_column_mat.inverse();
+//      }
+//      else {
+//        supplement["coord_mode"] = "Cartesian";
+//      }
+//
+//      std::vector<Index> atom_permute, mol_permute;
+//      jsonParser &ajson = supplement["atom_type"].put_array();
+//
+//      for(Index i = 0; i < _struc.atom_info.names.size(); ++i) {
+//        if(excluded_species.count(_struc.atom_info.names[i]))
+//          continue;
+//        ajson.push_back(_struc.atom_info.names[i]);
+//        atom_permute.push_back(i);
+//      }
+//
+//      jsonParser &mjson = supplement["mol_type"].put_array();
+//      for(Index i = 0; i < _struc.mol_info.names.size(); ++i) {
+//        if(excluded_species.count(_struc.mol_info.names[i]))
+//          continue;
+//        mjson.push_back(_struc.mol_info.names[i]);
+//        mol_permute.push_back(i);
+//      }
+//
+//      supplement[prefix + "lattice"] = _struc.lat_column_mat.transpose();
+//
+//      for(auto const &dof : _struc.properties) {
+//        to_json_array(dof.second, supplement[prefix + "global_dofs"][dof.first]["value"]);
+//      }
+//
+//      for(auto const &dof : _struc.atom_info.properties) {
+//        jsonParser &tjson = supplement[prefix + "atom_dofs"][dof.first]["value"].put_array();
+//        for(Index i : atom_permute)
+//          tjson.push_back(dof.second.col(i), jsonParser::as_array());
+//      }
+//
+//      for(auto const &dof : _struc.mol_info.properties) {
+//        jsonParser &tjson = supplement[prefix + "mol_dofs"][dof.first]["value"].put_array();
+//        for(Index i : mol_permute)
+//          tjson.push_back(dof.second.col(i), jsonParser::as_array());
+//      }
+//
+//      {
+//        jsonParser &tjson = supplement[prefix + "atom_coords"].put_array();
+//        for(Index i : atom_permute) {
+//          if(mode == FRAC) {
+//            tjson.push_back(c2f_mat * _struc.atom_info.cart_coord(i), jsonParser::as_array());
+//          }
+//          else {
+//            tjson.push_back(_struc.atom_info.cart_coord(i), jsonParser::as_array());
+//          }
+//        }
+//      }
+//
+//      {
+//        jsonParser &tjson = supplement[prefix + "mol_coords"].put_array();
+//        for(Index i : mol_permute) {
+//          if(mode == FRAC) {
+//            tjson.push_back(c2f_mat * _struc.mol_info.cart_coord(i), jsonParser::as_array());
+//          }
+//          else {
+//            tjson.push_back(_struc.mol_info.cart_coord(i), jsonParser::as_array());
+//          }
+//        }
+//      }
+//      return supplement;
+//    }
+//
+//    //***************************************************************************
+//
+//    void from_json(SimpleStructure &_struc, const jsonParser &json, std::string prefix) {
+//
+//
+//      Eigen::Matrix3d f2c_mat;
+//      f2c_mat.setIdentity();
+//
+//      if(!prefix.empty() && prefix.back() != '_')
+//        prefix.push_back('_');
+//
+//      try {
+//        std::string tstr;
+//        CASM::from_json(tstr, json["coord_mode"]);
+//
+//        if(json.contains("lattice")) {
+//          _struc.lat_column_mat = json["lattice"].get<Eigen::Matrix3d>().transpose();
+//        }
+//        else if(json.contains(prefix + "lattice")) {
+//          _struc.lat_column_mat = json[prefix + "lattice"].get<Eigen::Matrix3d>().transpose();
+//        }
+//
+//        COORD_TYPE mode = CART;
+//        if(tstr[0] == 'd' || tstr[0] == 'D' || tstr[0] == 'F' || tstr[0] == 'f') {
+//          mode = FRAC;
+//          f2c_mat = _struc.lat_column_mat;
+//        }
+//
+//        {
+//          std::vector<std::string> fields({"global_vals", "global_dofs"});
+//          for(std::string const &field : fields) {
+//            auto it = json.find(field);
+//            if(it != json.end()) {
+//              for(auto it2 = it->begin(); it2 != it->end(); ++it2) {
+//                _struc.properties[it2.name()] = (*it2)["value"].get<Eigen::MatrixXd>().transpose();
+//              }
+//            }
+//          }
+//          if(json.contains(prefix + "energy")) {
+//            _struc.properties[prefix + "energy"] = json[prefix + "energy"].get<Eigen::MatrixXd>();
+//          }
+//          else if(json.contains("energy")) {
+//            _struc.properties["energy"] = json["energy"].get<Eigen::MatrixXd>();
+//          }
+//        }
+//
+//        if(json.contains(prefix + "forces")) {
+//          _struc.atom_info.properties["force"] = json[prefix + "forces"].get<Eigen::MatrixXd>().transpose();
+//        }
+//        else if(json.contains("forces")) {
+//          _struc.atom_info.properties["force"] = json["forces"].get<Eigen::MatrixXd>().transpose();
+//        }
+//
+//        for(std::string sp : {
+//              "atom", "mol"
+//            }) {
+//          Local::_info_from_json(_struc, json, f2c_mat, sp, prefix);
+//        }
+//
+//      }
+//      catch(const std::exception &ex) {
+//        throw std::runtime_error(std::string("Unable to parse Structure from JSON object.  One or more tags were improperly specified:\n") + ex.what());
+//      }
+//    }
+//
+//    //***************************************************************************
+//
+//    void _apply_dofs(SimpleStructure &_sstruc, ConfigDoF const &_config, BasicStructure<Site> const &_reference, std::vector<DoFKey> which_dofs) {
+//      std::set<TransformDirective> tformers({TransformDirective("atomize")});
+//      if(which_dofs.empty()) {
+//        for(std::string const &dof : continuous_local_dof_types(_reference))
+//          which_dofs.push_back(dof);
+//        for(std::string const &dof : global_dof_types(_reference))
+//          which_dofs.push_back(dof);
+//      }
+//
+//      for(DoFKey const &dof : which_dofs) {
+//        if(dof != "none" && dof != "occ")
+//          tformers.insert(dof);
+//      }
+//
+//      //std::cout << "About to transform!!!\n";
+//      for(TransformDirective const &tformer : tformers) {
+//        tformer.transform(_config, _reference, _sstruc);
+//      }
+//    }
+//
+//    //***************************************************************************
+//    TransformDirective::TransformDirective(std::string const &_name) :
+//      m_name(_name),
+//      m_traits_ptr(nullptr) {
+//      if(name() != "atomize") {
+//        m_traits_ptr = &DoFType::traits(name());
+//        _accumulate_before({_name}, m_before);
+//        _accumulate_after({_name}, m_after);
+//        if(m_after.count("atomize") == 0)
+//          m_before.insert("atomize");
+//
+//      }
+//    }
+//
+//    //***************************************************************************
+//    bool TransformDirective::operator<(TransformDirective const &_other) const {
+//      if(m_before.count(_other.name()) || _other.m_after.count(name())) {
+//        return false;
+//      }
+//      if(m_after.count(_other.name()) || _other.m_before.count(name())) {
+//        return true;
+//      }
+//      return name() < _other.name();
+//    }
+//
+//    //***************************************************************************
+//
+//    void TransformDirective::_accumulate_before(std::set<std::string>const &_queue, std::set<std::string> &_result) const {
+//      for(std::string const &el : _queue) {
+//        if(el != name())
+//          _result.insert(el);
+//        if(el != "atomize")
+//          _accumulate_before(AnisoValTraits(el).must_apply_before(), _result);
+//      }
+//    }
+//
+//    //***************************************************************************
+//
+//    void TransformDirective::_accumulate_after(std::set<std::string>const &_queue, std::set<std::string> &_result) const {
+//      for(std::string const &el : _queue) {
+//        if(el != name())
+//          _result.insert(el);
+//        if(el != "atomize")
+//          _accumulate_after(AnisoValTraits(el).must_apply_after(), _result);
+//      }
+//    }
+//
+//    //***************************************************************************
+//
+//    void TransformDirective::transform(ConfigDoF const  &_dof, BasicStructure<Site> const &_reference, SimpleStructure &_struc) const {
+//      if(m_traits_ptr) {
+//        if(m_traits_ptr->val_traits().global())
+//          _struc.properties[m_traits_ptr->name()] = _dof.global_dof(m_traits_ptr->name()).standard_values();
+//        else {
+//          _struc.mol_info.properties[m_traits_ptr->name()] = _dof.local_dof(m_traits_ptr->name()).standard_values();
+//        }
+//        m_traits_ptr->apply_dof(_dof, _reference, _struc);
+//      }
+//      else {
+//        _atomize(_struc, _dof.occupation(), _reference);
+//      }
+//    }
+//
+//>>>>>>> upstream/0.4.X
+}
 }