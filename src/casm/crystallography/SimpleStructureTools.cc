#include "casm/crystallography/SimpleStructure.hh"
#include "casm/crystallography/SimpleStructureTools.hh"
#include "casm/crystallography/BasicStructure_impl.hh"
#include "casm/crystallography/LatticePointWithin.hh"
#include "casm/crystallography/Structure.hh"
#include "casm/crystallography/Site.hh"
#include "casm/clex/Configuration.hh"
#include "casm/clex/Supercell.hh"
#include "casm/casm_io/container/json_io.hh"
#include "casm/casm_io/json/jsonParser.hh"
#include "casm/basis_set/DoFTraits.hh"
#include "casm/casm_io/container/stream_io.hh"

namespace CASM {
  namespace xtal {
    namespace Local {
      /// Read SimpleStructure::Info for provided species type -- sp="mol" for molecule or sp="atom" for atom
      /// and having the provide prefix
      static void _info_from_json(SimpleStructure &_struc,
                                  const jsonParser &json,
                                  Eigen::Matrix3d const &f2c_mat,
                                  std::string sp,
                                  std::string prefix) {
        SimpleStructure::Info &sp_info = (sp == "atom" ? _struc.atom_info : _struc.mol_info);
        if(json.contains(sp + "s_per_type")) {
          std::vector<Index> ntype = json[sp + "s_per_type"].get<std::vector<Index> >();

          std::vector<std::string> type = json[sp + "_type"].get<std::vector<std::string> >();

          for(Index i = 0; i < ntype.size(); ++i) {
            for(Index j = 0; j < ntype[i]; ++j) {
              sp_info.names.push_back(type[i]);
            }
          }
        }
        else if(json.contains(sp + "_type")) {
          from_json(sp_info.names, json[sp + "_type"]);
        }
        else
          return;

        // Remainder of loop body only evaluates if continue statement above is not triggered
        {
          std::vector<std::string> fields({prefix + "basis", "basis", sp + "_coords"});
          for(std::string const &field : fields) {
            auto it = json.find(field);
            if(it != json.end()) {
              sp_info.coords = f2c_mat * it->get<Eigen::MatrixXd>().transpose();
              break;
            }
          }
        }

        {
          std::vector<std::string> fields({sp + "_dofs", sp + "_vals"});
          for(std::string const &field : fields) {
            auto it = json.find(field);
            if(it != json.end()) {
              for(auto it2 = it->begin(); it2 != it->end(); ++it2) {
                sp_info.properties[it2.name()] = (*it2)["value"].get<Eigen::MatrixXd>().transpose();
              }
            }
          }
        }

      }

      //***************************************************************************

      SimpleStructure::Info _replicate(SimpleStructure::Info const &_info, Index mult) {
        SimpleStructure::Info result;
        result.resize(_info.size()*mult);

        for(Index i = 0; i < _info.size(); ++i)
          result.coords.block(0, i * mult, 3, mult) = _info.cart_coord(i).replicate(1, mult);

        for(auto const &p : _info.properties) {
          result.properties.emplace(p.first, Eigen::MatrixXd(p.second.rows(), mult * p.second.cols()));
          for(Index i = 0; i < p.second.cols(); ++i)
            result.coords.block(0, i * mult, p.second.rows(), mult) = p.second.col(i).replicate(1, mult);
        }

        Index l = 0;
        for(Index b = 0; b < _info.size(); ++b) {
          for(Index g = 0; g < mult; ++g) {
            result.names[l++] = _info.names[b];
          }
        }
        return result;
      }
    }

    //***************************************************************************

    SimpleStructure make_superstructure(Eigen::Ref<const Eigen::Matrix3i> const &_T, SimpleStructure const &_sstruc) {

      SimpleStructure superstructure;
      superstructure.lat_column_mat = _sstruc.lat_column_mat * _T.cast<double>();;
      superstructure.properties = _sstruc.properties;

      Lattice sstruc_lattice(_sstruc.lat_column_mat);
      Lattice superstructure_lattice(superstructure.lat_column_mat);

      auto all_lattice_points = make_lattice_points(sstruc_lattice, superstructure_lattice, TOL);

      superstructure.mol_info = Local::_replicate(_sstruc.mol_info, all_lattice_points.size());
      superstructure.atom_info = Local::_replicate(_sstruc.atom_info, all_lattice_points.size());

      Index nm = _sstruc.mol_info.size();
      Index na = _sstruc.atom_info.size();

<<<<<<< HEAD
      Index i = 0;
      for(Index m = 0; m < nm; ++m) {
        for(Index g = 0; g < grid.size(); ++g, ++i) {
          result.mol_info.cart_coord(i) += grid.scel_coord(g).const_cart();
        }
      }
      i = 0;
      for(Index a = 0; a < na; ++a) {
        for(Index g = 0; g < grid.size(); ++g, ++i) {
          result.atom_info.cart_coord(i) += grid.scel_coord(g).const_cart();
        }
=======
      for(Index g = 0; g < all_lattice_points.size(); ++g) {
        Coordinate lattice_point_coordinate = make_superlattice_coordinate(all_lattice_points[g], sstruc_lattice, superstructure_lattice);
        superstructure.mol_info.coords.block(0, g * nm, 3, nm).colwise() += lattice_point_coordinate.const_cart();
        superstructure.atom_info.coords.block(0, g * na, 3, na).colwise() += lattice_point_coordinate.const_cart();
>>>>>>> a612a56f
      }

      return superstructure;
    }

    //***************************************************************************

    SimpleStructure make_simple_structure(BasicStructure<Site> const &_struc) {
      SimpleStructure result;
      result.lat_column_mat = _struc.lattice().lat_column_mat();

      result.mol_info.coords.resize(3, _struc.basis().size());
      result.mol_info.names.reserve(_struc.basis().size());
      Eigen::VectorXi _mol_occ;
      _mol_occ.setZero(_struc.basis().size());
      for(Index b = 0; b < _struc.basis().size(); ++b) {
        result.mol_info.cart_coord(b) = _struc.basis(b).const_cart();

        //Not sure what to do if occupant isn't specified.
        //For now, default to first occupant. In future we may decide
        //to force user to pass mol_occ explicitly
        if(_struc.basis(b).occupant_dof().is_specified())
          _mol_occ[b] = _struc.basis(b).occupant_dof().value();
        result.mol_info.names.push_back(_struc.basis(b).occupant_dof()[_mol_occ[b]].name());
      }
      _atomize(result, _mol_occ, _struc);
      return result;
    }

    //***************************************************************************

    SimpleStructure make_simple_structure(Supercell const &_scel,
                                          ConfigDoF const &_dof,
                                          std::vector<DoFKey> const &_which_dofs) {
      SimpleStructure result;
      result.lat_column_mat = _scel.lattice().lat_column_mat();


      result.mol_info.coords.resize(3, _dof.size());
      result.mol_info.names.reserve(_dof.size());

      for(Index b = 0, l = 0; b < _dof.n_sublat(); ++b) {
        for(Index v = 0; v < _dof.n_vol(); ++v, ++l) {
          result.mol_info.cart_coord(l) = _scel.coord(l).const_cart();
          std::string mol_name = _scel.prim().basis()[ b ].occupant_dof()[_dof.occ(l)].name();
          result.mol_info.names.push_back(std::move(mol_name));
        }
      }

      _apply_dofs(result, _dof, _scel.prim(), _which_dofs);
      return result;
    }

    //***************************************************************************

    SimpleStructure make_simple_structure(Configuration const &_config,
                                          std::vector<DoFKey> const &_which_dofs,
                                          bool relaxed) {
      return make_simple_structure(_config.supercell(), _config.configdof(), _which_dofs);
    }

    //***************************************************************************

    void _atomize(SimpleStructure &_sstruc,
                  Eigen::Ref<const Eigen::VectorXi> const &_mol_occ,
                  BasicStructure<Site> const &_reference) {
      Index N_atoms(0);

      Index nb = _reference.basis().size();
      Index nv = _mol_occ.size() / nb;
      Index s = 0;
      for(Index b = 0; b < nb; ++b) {
        for(Index v = 0; v < nv; ++v, ++s) {
          N_atoms += _reference.basis(b).occupant_dof()[_mol_occ[s]].size();
        }
      }
      //std::cout << "Atomizing with N_atom = " << N_atoms << "; nv = " << nv << "; nb = " << nb << "\n";
      _sstruc.atom_info.coords.resize(3, N_atoms);
      _sstruc.atom_info.names.resize(N_atoms);

      // a indexes atom, s indexes site (molecule)
      Index a = 0;
      s = 0;
      for(Index b = 0; b < nb; ++b) {
        for(Index v = 0; v < nv; ++v, ++s) {
          Molecule const &molref = _reference.basis(b).occupant_dof()[_mol_occ[s]];
          //std::cout << "(b,v): (" << b << ", " << v << "); molref.size() = " << molref.size() << "\n";
          for(Index ms = 0; ms < molref.size(); ++ms, ++a) {
            _sstruc.atom_info.cart_coord(a) = _sstruc.mol_info.cart_coord(s) + molref.atom(ms).cart();
            _sstruc.atom_info.names[a] = molref.atom(ms).name();
          }
        }
      }
    }

    //***************************************************************************

    std::vector<std::set<Index> > mol_site_compatibility(SimpleStructure const &sstruc,
                                                         BasicStructure<Site> const &_prim) {
      std::vector<std::set<Index> > result;
      result.reserve(sstruc.mol_info.names.size());
      for(std::string const &sp : sstruc.mol_info.names) {
        result.push_back({});
        for(Index b = 0; b < _prim.basis().size(); ++b) {
          if(_prim.basis()[b].contains(sp)) {
            result.back().insert(b);
          }
        }
      }
      return result;
    }

    //***************************************************************************

    std::vector<std::set<Index> > mol_site_compatibility(SimpleStructure const &sstruc,
                                                         Configuration const &_config) {
      std::vector<std::set<Index> > result;
      result.reserve(sstruc.mol_info.names.size());
      for(std::string const &sp : sstruc.mol_info.names) {
        result.push_back({});
        for(Index l = 0; l < _config.size(); ++l) {
          if(_config.mol(l).name() == sp) {
            result.back().insert(l);
          }
        }
      }
      return result;
    }

    //***************************************************************************

    std::vector<std::set<Index> > atom_site_compatibility(SimpleStructure const &sstruc,
                                                          BasicStructure<Site> const &_prim) {

      std::vector<std::set<Index> > result;
      result.reserve(sstruc.atom_info.names.size());
      for(std::string const &sp : sstruc.atom_info.names) {
        result.push_back({});
        for(Index b = 0; b < _prim.basis().size(); ++b) {
          for(Molecule const &mol : _prim.basis(b).occupant_dof().domain()) {
            if(mol.contains(sp)) {
              result.back().insert(b);
              break;
            }
          }
        }
      }
      return result;
    }

    //***************************************************************************

    std::vector<std::set<Index> > atom_site_compatibility(SimpleStructure const &sstruc,
                                                          Configuration const &_config) {
      std::vector<std::set<Index> > result;
      result.reserve(sstruc.atom_info.names.size());
      for(std::string const &sp : sstruc.atom_info.names) {
        result.push_back({});
        for(Index l = 0; l < _config.size(); ++l) {
          if(_config.mol(l).contains(sp)) {
            result.back().insert(l);
          }
        }
      }
      return result;
    }

    //***************************************************************************

    jsonParser &to_json(SimpleStructure const &_struc,
                        jsonParser &supplement,
                        std::set<std::string> const &excluded_species,
                        std::string prefix,
                        COORD_TYPE mode) {

      if(!prefix.empty() && prefix.back() != '_')
        prefix.push_back('_');

      Eigen::Matrix3d c2f_mat;
      c2f_mat.setIdentity();

      if(mode == FRAC) {
        supplement["coord_mode"] = "Direct";
        c2f_mat = _struc.lat_column_mat.inverse();
      }
      else {
        supplement["coord_mode"] = "Cartesian";
      }

      std::vector<Index> atom_permute, mol_permute;
      jsonParser &ajson = supplement["atom_type"].put_array();

      for(Index i = 0; i < _struc.atom_info.names.size(); ++i) {
        if(excluded_species.count(_struc.atom_info.names[i]))
          continue;
        ajson.push_back(_struc.atom_info.names[i]);
        atom_permute.push_back(i);
      }

      jsonParser &mjson = supplement["mol_type"].put_array();
      for(Index i = 0; i < _struc.mol_info.names.size(); ++i) {
        if(excluded_species.count(_struc.mol_info.names[i]))
          continue;
        mjson.push_back(_struc.mol_info.names[i]);
        mol_permute.push_back(i);
      }

      supplement[prefix + "lattice"] = _struc.lat_column_mat.transpose();

      for(auto const &dof : _struc.properties) {
        to_json_array(dof.second, supplement[prefix + "global_dofs"][dof.first]["value"]);
      }

      for(auto const &dof : _struc.atom_info.properties) {
        jsonParser &tjson = supplement[prefix + "atom_dofs"][dof.first]["value"].put_array();
        for(Index i : atom_permute)
          tjson.push_back(dof.second.col(i), jsonParser::as_array());
      }

      for(auto const &dof : _struc.mol_info.properties) {
        jsonParser &tjson = supplement[prefix + "mol_dofs"][dof.first]["value"].put_array();
        for(Index i : mol_permute)
          tjson.push_back(dof.second.col(i), jsonParser::as_array());
      }

      {
        jsonParser &tjson = supplement[prefix + "atom_coords"].put_array();
        for(Index i : atom_permute) {
          if(mode == FRAC) {
            tjson.push_back(c2f_mat * _struc.atom_info.cart_coord(i), jsonParser::as_array());
          }
          else {
            tjson.push_back(_struc.atom_info.cart_coord(i), jsonParser::as_array());
          }
        }
      }

      {
        jsonParser &tjson = supplement[prefix + "mol_coords"].put_array();
        for(Index i : mol_permute) {
          if(mode == FRAC) {
            tjson.push_back(c2f_mat * _struc.mol_info.cart_coord(i), jsonParser::as_array());
          }
          else {
            tjson.push_back(_struc.mol_info.cart_coord(i), jsonParser::as_array());
          }
        }
      }
      return supplement;
    }

    //***************************************************************************

    void from_json(SimpleStructure &_struc, const jsonParser &json, std::string prefix) {


      Eigen::Matrix3d f2c_mat;
      f2c_mat.setIdentity();

      if(!prefix.empty() && prefix.back() != '_')
        prefix.push_back('_');

      try {
        std::string tstr;
        CASM::from_json(tstr, json["coord_mode"]);

        if(json.contains("lattice")) {
          _struc.lat_column_mat = json["lattice"].get<Eigen::Matrix3d>().transpose();
        }
        else if(json.contains(prefix + "lattice")) {
          _struc.lat_column_mat = json[prefix + "lattice"].get<Eigen::Matrix3d>().transpose();
        }

        COORD_TYPE mode = CART;
        if(tstr[0] == 'd' || tstr[0] == 'D' || tstr[0] == 'F' || tstr[0] == 'f') {
          mode = FRAC;
          f2c_mat = _struc.lat_column_mat;
        }

        {
          std::vector<std::string> fields({"global_vals", "global_dofs"});
          for(std::string const &field : fields) {
            auto it = json.find(field);
            if(it != json.end()) {
              for(auto it2 = it->begin(); it2 != it->end(); ++it2) {
                _struc.properties[it2.name()] = (*it2)["value"].get<Eigen::MatrixXd>().transpose();
              }
            }
          }
          if(json.contains(prefix + "energy")) {
            _struc.properties[prefix + "energy"] = json[prefix + "energy"].get<Eigen::MatrixXd>();
          }
          else if(json.contains("energy")) {
            _struc.properties["energy"] = json["energy"].get<Eigen::MatrixXd>();
          }
        }

        if(json.contains(prefix + "forces")) {
          _struc.atom_info.properties["force"] = json[prefix + "forces"].get<Eigen::MatrixXd>().transpose();
        }
        else if(json.contains("forces")) {
          _struc.atom_info.properties["force"] = json["forces"].get<Eigen::MatrixXd>().transpose();
        }

        for(std::string sp : {
              "atom", "mol"
            }) {
          Local::_info_from_json(_struc, json, f2c_mat, sp, prefix);
        }

      }
      catch(const std::exception &ex) {
        throw std::runtime_error(std::string("Unable to parse Structure from JSON object.  One or more tags were improperly specified:\n") + ex.what());
      }
    }

    //***************************************************************************

    void _apply_dofs(SimpleStructure &_sstruc, ConfigDoF const &_config, BasicStructure<Site> const &_reference, std::vector<DoFKey> which_dofs) {
      std::set<TransformDirective> tformers({TransformDirective("atomize")});
      if(which_dofs.empty()) {
        for(std::string const &dof : continuous_local_dof_types(_reference))
          which_dofs.push_back(dof);
        for(std::string const &dof : global_dof_types(_reference))
          which_dofs.push_back(dof);
      }

      for(DoFKey const &dof : which_dofs) {
        if(dof != "none" && dof != "occ")
          tformers.insert(dof);
      }

      //std::cout << "About to transform!!!\n";
      for(TransformDirective const &tformer : tformers) {
        tformer.transform(_config, _reference, _sstruc);
      }
    }

    //***************************************************************************
    TransformDirective::TransformDirective(std::string const &_name) :
      m_name(_name),
      m_traits_ptr(nullptr) {
      if(name() != "atomize") {
        m_traits_ptr = &DoFType::traits(name());
        _accumulate_before({_name}, m_before);
        _accumulate_after({_name}, m_after);
        if(m_after.count("atomize") == 0)
          m_before.insert("atomize");

      }
    }

    //***************************************************************************
    bool TransformDirective::operator<(TransformDirective const &_other) const {
      if(m_before.count(_other.name()) || _other.m_after.count(name())) {
        return false;
      }
      if(m_after.count(_other.name()) || _other.m_before.count(name())) {
        return true;
      }
      return name() < _other.name();
    }

    //***************************************************************************

    void TransformDirective::_accumulate_before(std::set<std::string>const &_queue, std::set<std::string> &_result) const {
      for(std::string const &el : _queue) {
        if(el != name())
          _result.insert(el);
        if(el != "atomize")
          _accumulate_before(AnisoValTraits(el).must_apply_before(), _result);
      }
    }

    //***************************************************************************

    void TransformDirective::_accumulate_after(std::set<std::string>const &_queue, std::set<std::string> &_result) const {
      for(std::string const &el : _queue) {
        if(el != name())
          _result.insert(el);
        if(el != "atomize")
          _accumulate_after(AnisoValTraits(el).must_apply_after(), _result);
      }
    }

    //***************************************************************************

    void TransformDirective::transform(ConfigDoF const  &_dof, BasicStructure<Site> const &_reference, SimpleStructure &_struc) const {
      if(m_traits_ptr) {
        if(m_traits_ptr->val_traits().global())
          _struc.properties[m_traits_ptr->name()] = _dof.global_dof(m_traits_ptr->name()).standard_values();
        else {
          _struc.mol_info.properties[m_traits_ptr->name()] = _dof.local_dof(m_traits_ptr->name()).standard_values();
        }
        m_traits_ptr->apply_dof(_dof, _reference, _struc);
      }
      else {
        _atomize(_struc, _dof.occupation(), _reference);
      }
    }

  }

}<|MERGE_RESOLUTION|>--- conflicted
+++ resolved
@@ -109,24 +109,16 @@
       Index nm = _sstruc.mol_info.size();
       Index na = _sstruc.atom_info.size();
 
-<<<<<<< HEAD
-      Index i = 0;
-      for(Index m = 0; m < nm; ++m) {
-        for(Index g = 0; g < grid.size(); ++g, ++i) {
-          result.mol_info.cart_coord(i) += grid.scel_coord(g).const_cart();
-        }
-      }
-      i = 0;
-      for(Index a = 0; a < na; ++a) {
-        for(Index g = 0; g < grid.size(); ++g, ++i) {
-          result.atom_info.cart_coord(i) += grid.scel_coord(g).const_cart();
-        }
-=======
-      for(Index g = 0; g < all_lattice_points.size(); ++g) {
+      Index Nvol = all_lattice_points.size();
+
+      for(Index g = 0; g < Nvol; ++g) {
         Coordinate lattice_point_coordinate = make_superlattice_coordinate(all_lattice_points[g], sstruc_lattice, superstructure_lattice);
-        superstructure.mol_info.coords.block(0, g * nm, 3, nm).colwise() += lattice_point_coordinate.const_cart();
-        superstructure.atom_info.coords.block(0, g * na, 3, na).colwise() += lattice_point_coordinate.const_cart();
->>>>>>> a612a56f
+        for(Index m = 0; m < nm; ++m) {
+          superstructure.mol_info.cart_coord(g + m * Nvol) += lattice_point_coordinate.const_cart();
+        }
+        for(Index a = 0; a < na; ++a) {
+          superstructure.atom_info.cart_coord(g + a * Nvol) += lattice_point_coordinate.const_cart();
+        }
       }
 
       return superstructure;
