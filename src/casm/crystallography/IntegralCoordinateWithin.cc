--- conflicted
+++ resolved
@@ -89,11 +89,7 @@
     }
 
     std::vector<UnitCell> make_lattice_points(const Lattice &tiling_unit, const Lattice &superlattice, double tol) {
-<<<<<<< HEAD
-      Eigen::Matrix3l transformation_matrix = make_transformation_matrix(tiling_unit, superlattice, tol);
-=======
-      auto transformation_matrix = make_transformation_matrix_to_super(tiling_unit, superlattice, tol);
->>>>>>> 87918ce5
+      Eigen::Matrix3l transformation_matrix = make_transformation_matrix_to_super(tiling_unit, superlattice, tol);
       return make_lattice_points(transformation_matrix);
     }
 
