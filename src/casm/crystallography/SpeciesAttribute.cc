--- conflicted
+++ resolved
@@ -3,31 +3,11 @@
 #include "casm/symmetry/SymOp.hh"
 
 namespace CASM {
-<<<<<<< HEAD
 
-  SpeciesAttribute &SpeciesAttribute::apply_sym(SymOp const &_op) {
-    m_value = traits().symop_to_matrix(_op.matrix(), _op.tau(), _op.time_reversal()) * m_value;
-    return *this;
-  }
-
-  //*******************************************************************
-
-  bool SpeciesAttribute::identical(SpeciesAttribute const &other, double _tol) const {
-    return name() == other.name() && almost_equal(value(), other.value(), _tol);
-  }
-=======
   namespace xtal {
-    namespace SpeciesAttribute_impl {
-
-      SpeciesAttribute BasicTraits::copy_apply(SymOp const &_op, SpeciesAttribute const &_attr) const {
-        return _attr;
-      }
-
-    }
-
-    //*******************************************************************
     SpeciesAttribute &SpeciesAttribute::apply_sym(SymOp const &_op) {
-      return *this = traits().copy_apply(_op, *this);
+      m_value = traits().symop_to_matrix(_op.matrix(), _op.tau(), _op.time_reversal()) * m_value;
+      return *this;
     }
 
     //*******************************************************************
@@ -36,11 +16,11 @@
       return name() == other.name() && almost_equal(value(), other.value(), _tol);
     }
   }
+
   template<>
   ParsingDictionary<xtal::SpeciesAttribute::BasicTraits>  make_parsing_dictionary<xtal::SpeciesAttribute::BasicTraits>() {
     ParsingDictionary<xtal::SpeciesAttribute::BasicTraits> dict;
     return dict;
   }
 
->>>>>>> e79ab492
 }