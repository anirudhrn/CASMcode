--- conflicted
+++ resolved
@@ -13,14 +13,9 @@
 # get source files
 casm_lib_src_dir = [
   'clex', 'app', 'casm_io', 'casm_io/json_io', 'container', 'crystallography', 'symmetry', 
-<<<<<<< HEAD
-  'basis_set', 'clusterography', 'kspace', 'kinetics', 'misc', 'strain', 'hull', 
-  'phonon', 'monte_carlo', 'monte_carlo/grand_canonical', 'system', 'completer'
-=======
-  'basis_set', 'clusterography', 'kspace', 'misc', 'strain', 'hull', 
+  'basis_set', 'clusterography', 'kinetics', 'kspace', 'misc', 'strain', 'hull', 
   'phonon', 'monte_carlo', 'monte_carlo/grand_canonical', 'monte_carlo/canonical',
   'system', 'completer'
->>>>>>> 4e43324e
 ]
 
 casm_lib_src = ['CASM_global_definitions.cc'] + [glob(join(x,'*.cc')) for x in casm_lib_src_dir]
