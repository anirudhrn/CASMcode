# http://www.scons.org/doc/production/HTML/scons-user.html
# This is: src/casm/SConscript

import os, glob
from glob import glob
from os.path import join

Import('env')

# build version
SConscript(['version/SConscript'], {'env':env})

# get source files
casm_lib_src_dir = [
<<<<<<< HEAD
  'app', 'casm_io', 'casm_io/json_io', 'container', 'crystallography', 'symmetry', 
  'basis_set', 'clusterography', 'kspace', 'misc', 'strain', 'clex', 'hull', 
  'phonon', 'monte_carlo', 'monte_carlo/grand_canonical', 'system', 'completer'
=======
  'clex', 'app', 'casm_io', 'casm_io/json_io', 'container', 'crystallography', 'symmetry', 
  'basis_set', 'clusterography', 'kspace', 'misc', 'strain', 'hull', 
  'phonon', 'monte_carlo', 'monte_carlo/grand_canonical', 'system'
>>>>>>> f375c87c
]

casm_lib_src = ['CASM_global_definitions.cc'] + [glob(join(x,'*.cc')) for x in casm_lib_src_dir]

casm_lib_sobj = env.SharedObject(casm_lib_src)
env['COMPILE_TARGETS'] = env['COMPILE_TARGETS'] + casm_lib_sobj
env['CASM_SOBJ'] = env['CASM_SOBJ'] + casm_lib_sobj

# qhull c code
include_qhull = join('..','..','include','casm','external','qhull','libqhull_r')
qhull_src = glob( join('external','qhull','libqhull_r','*.c'))
qhull_sobj = env.SharedObject(qhull_src, 
                              CPPPATH=include_qhull)
env['COMPILE_TARGETS'] = env['COMPILE_TARGETS'] + qhull_sobj
env['CASM_SOBJ'] = env['CASM_SOBJ'] + qhull_sobj

# qhull cpp code
include_qhullcpp = join('..','..','include','casm','external','qhull','libqhullcpp')
qhullcpp_src = glob( join('external','qhull','libqhullcpp','*.cpp'))
qhullcpp_sobj = env.SharedObject(qhullcpp_src, 
                                 CPPPATH=[include_qhull, include_qhullcpp])
env['COMPILE_TARGETS'] = env['COMPILE_TARGETS'] + qhullcpp_sobj
env['CASM_SOBJ'] = env['CASM_SOBJ'] + qhullcpp_sobj<|MERGE_RESOLUTION|>--- conflicted
+++ resolved
@@ -12,15 +12,9 @@
 
 # get source files
 casm_lib_src_dir = [
-<<<<<<< HEAD
-  'app', 'casm_io', 'casm_io/json_io', 'container', 'crystallography', 'symmetry', 
-  'basis_set', 'clusterography', 'kspace', 'misc', 'strain', 'clex', 'hull', 
-  'phonon', 'monte_carlo', 'monte_carlo/grand_canonical', 'system', 'completer'
-=======
   'clex', 'app', 'casm_io', 'casm_io/json_io', 'container', 'crystallography', 'symmetry', 
   'basis_set', 'clusterography', 'kspace', 'misc', 'strain', 'hull', 
-  'phonon', 'monte_carlo', 'monte_carlo/grand_canonical', 'system'
->>>>>>> f375c87c
+  'phonon', 'monte_carlo', 'monte_carlo/grand_canonical', 'system', 'completer'
 ]
 
 casm_lib_src = ['CASM_global_definitions.cc'] + [glob(join(x,'*.cc')) for x in casm_lib_src_dir]
