#include "casm/basis_set/DoFSet.hh"

#include "casm/casm_io/container/json_io.hh"
#include "casm/casm_io/json/jsonParser.hh"
#include "casm/crystallography/AnisoValTraits.hh"
#include "casm/crystallography/SymType.hh"
#include "casm/misc/CASM_Eigen_math.hh"
#include "casm/symmetry/SymGroup.hh"

namespace CASM {

<<<<<<< HEAD
  DoFSet::DoFSet(BasicTraits const &_type, const std::unordered_set<std::string> &_excluded_occupants)
    : m_traits(_type), m_info(SymGroupRepID(), Eigen::MatrixXd::Zero(m_traits.dim(), 0)), m_excluded_occs(_excluded_occupants) {
=======
  DoFSet::DoFSet(AnisoValTraits const &_traits) :
    m_traits(_traits),
    m_info(SymGroupRepID(), Eigen::MatrixXd::Zero(m_traits.dim(), 0)) {

>>>>>>> cce5a036
  }

  DoFSet::DoFSet(BasicTraits const &_type) : DoFSet(_type, std::unordered_set<std::string>()) {}

  //********************************************************************
  void DoFSet::allocate_symrep(SymGroup const &_group) const {
    if(!m_info.symrep_ID().empty())
      throw std::runtime_error("In DoFSet::allocate_symrep(), representation has already been allocated for this symrep.");
    // std::cout << "Allocating symrep...\n"
    m_info.set_symrep_ID(_group.allocate_representation());
  }
  //********************************************************************

  bool DoFSet::identical(DoFSet const &rhs) const {
    if(!std::equal(begin(), end(), rhs.begin(), compare_no_value)) {
      return false;
    }

    return almost_equal(basis(), rhs.basis());
  }

  //********************************************************************

  void DoFSet::transform_basis(Eigen::Ref<const Eigen::MatrixXd> const &trans_mat) {
    m_info.set_basis(trans_mat * basis());
    m_info.set_symrep_ID(SymGroupRepID());
  }

  //********************************************************************

  void DoFSet::lock_IDs() {
    for(ContinuousDoF &dof : this->m_components) {
      dof.lock_ID();
    }
    return;
  }

  void DoFSet::set_sequential_IDs() {
    for(int i = 0; i < this->m_components.size(); ++i) {
      m_components[i].set_ID(i);
    }
    return;
  }

  bool DoFSet::update_IDs(const std::vector<Index> &before_IDs, const std::vector<Index> &after_IDs) {

    Index ID_ind;
    bool is_updated(false);
    for(Index i = 0; i < m_components.size(); i++) {
      // IMPORTANT: Do before_IDs.find(), NOT m_components().find() (if such a thing existed)
      ID_ind = find_index(before_IDs, m_components[i].ID());
      // Only set ID if DoF doesn't have an ID lock
      if(ID_ind < after_IDs.size() && !m_components[i].is_locked()) {
        m_components[i].set_ID(after_IDs[ID_ind]);
        // The new ID only changes the formula if the corresponding coeff is nonzero
        // if(!almost_zero(m_coeffs[i]))
        is_updated = true;
      }
    }
    return is_updated;
  }

  //********************************************************************

  void DoFSet::from_json(jsonParser const &json) {
    /*
      if(json.contains("coordinate_space"))
      m_info.basis=json["coordinate_space"].get<Eigen::MatrixXd>();
    */
    // std::vector<ContinuousDoF> tdof;

    m_components.clear();
    m_excluded_occs.clear();
    m_info.set_symrep_ID(SymGroupRepID());

    bool is_error = false;

    json.get_if(m_excluded_occs, "excluded_occupants");
    auto it = json.find("axes");
    if(it != json.end()) {
      if(it->is_array()) {
        std::vector<std::string> anames;
        json.get_if(anames, "axis_names");
        if(anames.size() != it->size()) {
          throw std::runtime_error("Parsing DoF " + type_name() +
                                   ", field \"axes\" must have the same number of elements as field \"axes\"");
        }

        for(std::string const &aname : anames)
          m_components.push_back(ContinuousDoF(traits(), aname,
                                               -1, // ID
                                               -std::numeric_limits<double>::infinity(), std::numeric_limits<double>::infinity()));

        Eigen::MatrixXd tbasis = it->get<Eigen::MatrixXd>().transpose();
        if(tbasis.rows() != traits().dim()) {
          throw std::runtime_error("Parsing DoF " + type_name() + ", number of columns in field \"axes\" must be " +
                                   std::to_string(traits().dim()));
        }
        m_info.set_basis(tbasis);
      }
      else
        is_error = true;

      if(is_error) {
        std::stringstream ss;
        ss << json;
        throw std::runtime_error(
          "Parsing malformed JSON DoF object " + ss.str() + " each element of object \"basis\" must be an array containing " +
          std::to_string(traits().dim() + 1) +
          " elements.\n The first element of each sub-array must be a string, and the remaining elements must be numbers. ");
      }
    }
    else {
      m_info.set_basis(Eigen::MatrixXd::Identity(traits().dim(), traits().dim()));
      for(std::string var_name : traits().standard_var_names()) {
        // std::cout << "Adding var_name " << var_name << "\n";
        m_components.push_back(ContinuousDoF(traits(), var_name,
                                             -1, // ID
                                             -std::numeric_limits<double>::infinity(), std::numeric_limits<double>::infinity()));
        if(traits().global())
          m_components.back().lock_ID();
      }
    }
    // traits().from_json(*this, json);
  }

  //********************************************************************

  jsonParser &DoFSet::to_json(jsonParser &json) const {
    /*
    if(!m_info.basis.isIdentity(1e-5))
      json["coordinate_space"]=coordinate_space();
    */
    if(!m_excluded_occs.empty())
      json["excluded_occupants"] = m_excluded_occs;

    // DoF::traits(type_name()).to_json(*this, json);
    return json;
  }

  DoFSet DoFSet::make_default(DoFSet::BasicTraits const &_type) {
    DoFSet result(_type);
    result.m_info.set_basis(Eigen::MatrixXd::Identity(_type.dim(), _type.dim()));
    for(std::string var_name : _type.standard_var_names()) {
      // std::cout << "Adding var_name " << var_name << "\n";
      result.m_components.push_back(ContinuousDoF(_type, var_name,
                                                  -1, // ID
                                                  -std::numeric_limits<double>::infinity(), std::numeric_limits<double>::infinity()));
      if(_type.global())
        result.m_components.back().lock_ID();
    }
    return result;
  }
  //********************************************************************

  /// \brief Apply SymOp to a DoFSet

  DoFSet &apply(const xtal::SymOp &_op, DoFSet &_dof) {
    _dof.transform_basis(_dof.traits().symop_to_matrix(get_matrix(_op), get_translation(_op), get_time_reversal(_op)));
    return _dof;
  }

  //********************************************************************

  /// \brief Copy and apply SymOp to a DoFSet
  DoFSet copy_apply(const xtal::SymOp &op, const DoFSet &_dof) {
    DoFSet result(_dof);
    return apply(op, result);
  }

  //********************************************************************

  DoFSet jsonConstructor<DoFSet>::from_json(const jsonParser &json, AnisoValTraits const &_type) {
    DoFSet value(_type);
    value.from_json(json);
    return value;
  }

  //********************************************************************

<<<<<<< HEAD
} // namespace CASM
=======
  DoFSet DoFSet::make_default(AnisoValTraits const &_type) {
    DoFSet result(_type);
    result.m_info.set_basis(Eigen::MatrixXd::Identity(_type.dim(), _type.dim()));
    for(std::string var_name : _type.standard_var_names()) {
      //std::cout << "Adding var_name " << var_name << "\n";
      result.m_components.push_back(ContinuousDoF(_type,
                                                  var_name,
                                                  -1, // ID
                                                  -std::numeric_limits<double>::infinity(),
                                                  std::numeric_limits<double>::infinity()));
      if(_type.global())
        result.m_components.back().lock_ID();

    }
    return result;
  }

}
>>>>>>> cce5a036
<|MERGE_RESOLUTION|>--- conflicted
+++ resolved
@@ -9,15 +9,8 @@
 
 namespace CASM {
 
-<<<<<<< HEAD
   DoFSet::DoFSet(BasicTraits const &_type, const std::unordered_set<std::string> &_excluded_occupants)
     : m_traits(_type), m_info(SymGroupRepID(), Eigen::MatrixXd::Zero(m_traits.dim(), 0)), m_excluded_occs(_excluded_occupants) {
-=======
-  DoFSet::DoFSet(AnisoValTraits const &_traits) :
-    m_traits(_traits),
-    m_info(SymGroupRepID(), Eigen::MatrixXd::Zero(m_traits.dim(), 0)) {
-
->>>>>>> cce5a036
   }
 
   DoFSet::DoFSet(BasicTraits const &_type) : DoFSet(_type, std::unordered_set<std::string>()) {}
@@ -198,25 +191,4 @@
 
   //********************************************************************
 
-<<<<<<< HEAD
-} // namespace CASM
-=======
-  DoFSet DoFSet::make_default(AnisoValTraits const &_type) {
-    DoFSet result(_type);
-    result.m_info.set_basis(Eigen::MatrixXd::Identity(_type.dim(), _type.dim()));
-    for(std::string var_name : _type.standard_var_names()) {
-      //std::cout << "Adding var_name " << var_name << "\n";
-      result.m_components.push_back(ContinuousDoF(_type,
-                                                  var_name,
-                                                  -1, // ID
-                                                  -std::numeric_limits<double>::infinity(),
-                                                  std::numeric_limits<double>::infinity()));
-      if(_type.global())
-        result.m_components.back().lock_ID();
-
-    }
-    return result;
-  }
-
-}
->>>>>>> cce5a036
+} // namespace CASM