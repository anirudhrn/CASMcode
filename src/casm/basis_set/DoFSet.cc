--- conflicted
+++ resolved
@@ -141,13 +141,9 @@
   //********************************************************************
 
   /// \brief Apply SymOp to a DoFSet
-<<<<<<< HEAD
-  DoFSet &apply(const SymOp &op, DoFSet &_dof) {
+
+  DoFSet &apply(const xtal::SymOp &op, DoFSet &_dof) {
     _dof.transform_basis(_dof.traits().symop_to_matrix(op.matrix(), op.tau(), op.time_reversal()));
-=======
-  DoFSet &apply(const xtal::SymOp &op, DoFSet &_dof) {
-    _dof.transform_basis(DoFType::traits(_dof.type_name()).symop_to_matrix(op));
->>>>>>> 05e38366
     return _dof;
   }
 
