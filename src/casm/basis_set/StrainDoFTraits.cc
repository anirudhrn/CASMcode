#include "casm/basis_set/StrainDoFTraits.hh"
#include "casm/basis_set/FunctionVisitor.hh"
#include "casm/basis_set/BasisSet.hh"
#include "casm/crystallography/SymType.hh"
#include "casm/crystallography/Structure.hh"
#include "casm/crystallography/SimpleStructure.hh"
#include "casm/crystallography/Site.hh"
#include "casm/clusterography/IntegralCluster.hh"
#include "casm/clusterography/ClusterSymCompare_impl.hh"
#include "casm/clusterography/ClusterOrbits_impl.hh"
#include "casm/clex/ClexBasis.hh"
#include "casm/clex/ConfigDoF.hh"
#include "casm/clex/NeighborList.hh"
#include "casm/strain/StrainConverter.hh"

namespace CASM {
  namespace DoF_impl {

<<<<<<< HEAD
=======
    /// \brief Generate a symmetry representation for the supporting vector space
    Eigen::MatrixXd StrainDoFTraits::symop_to_matrix(xtal::SymOp const &op) const {
      Eigen::MatrixXd result(6, 6);
      auto const &S = get_matrix(op);
      result <<
             S(0, 0)*S(0, 0), S(0, 1)*S(0, 1), S(0, 2)*S(0, 2), sqrt(2)*S(0, 1)*S(0, 2), sqrt(2)*S(0, 2)*S(0, 0), sqrt(2)*S(0, 0)*S(0, 1),
             S(1, 0)*S(1, 0), S(1, 1)*S(1, 1), S(1, 2)*S(1, 2), sqrt(2)*S(1, 1)*S(1, 2), sqrt(2)*S(1, 2)*S(1, 0), sqrt(2)*S(1, 0)*S(1, 1),
             S(2, 0)*S(2, 0), S(2, 1)*S(2, 1), S(2, 2)*S(2, 2), sqrt(2)*S(2, 1)*S(2, 2), sqrt(2)*S(2, 2)*S(2, 0), sqrt(2)*S(2, 0)*S(2, 1),
             sqrt(2)*S(1, 0)*S(2, 0), sqrt(2)*S(1, 1)*S(2, 1), sqrt(2)*S(1, 2)*S(2, 2), S(1, 1)*S(2, 2) + S(1, 2)*S(2, 1), S(1, 0)*S(2, 2) + S(1, 2)*S(2, 0), S(1, 1)*S(2, 0) + S(1, 0)*S(2, 1),
             sqrt(2)*S(2, 0)*S(0, 0), sqrt(2)*S(2, 1)*S(0, 1), sqrt(2)*S(2, 2)*S(0, 2), S(2, 1)*S(0, 2) + S(2, 2)*S(0, 1), S(2, 0)*S(0, 2) + S(2, 2)*S(0, 0), S(2, 1)*S(0, 0) + S(2, 0)*S(0, 1),
             sqrt(2)*S(0, 0)*S(1, 0), sqrt(2)*S(0, 1)*S(1, 1), sqrt(2)*S(0, 2)*S(1, 2), S(0, 1)*S(1, 2) + S(0, 2)*S(1, 1), S(0, 0)*S(1, 2) + S(0, 2)*S(1, 0), S(0, 1)*S(1, 0) + S(0, 0)*S(1, 1);
      return result;
    }



>>>>>>> 05e38366
    /// \brief Construct the site basis (if DOF_MODE is LOCAL) for a DoF, given its site
    std::vector<BasisSet> StrainDoFTraits::construct_site_bases(Structure const &_prim,
                                                                std::vector<Orbit<PrimPeriodicSymCompare<IntegralCluster> > > &_asym_unit,
                                                                jsonParser const &_bspecs) const {


      //std::cout << "Using " << func_type << " site basis functions." << std::endl << std::endl;
      if(_prim.global_dofs().find(name()) == _prim.global_dofs().end())
        return std::vector<BasisSet>();

      std::vector<BasisSet> result(1);
      result[0].set_variable_basis(_prim.global_dof(name()));

      return result;
    }




    /// \brief Apply DoF values for this DoF to _struc
    void StrainDoFTraits::apply_dof(ConfigDoF const &_dof, BasicStructure<Site> const &_reference, SimpleStructure &_struc) const {
      Eigen::VectorXd unrolled_metric = _dof.global_dof(name()).standard_values();
      StrainConverter c(m_metric);
      Eigen::Matrix3d F = c.unrolled_strain_metric_to_F(unrolled_metric);

      _struc.lat_column_mat = F * _struc.lat_column_mat;
      _struc.mol_info.coords = F * _struc.mol_info.coords;
      _struc.atom_info.coords = F * _struc.atom_info.coords;
    }

    jsonParser StrainDoFTraits::dof_to_json(ConfigDoF const &_dof, BasicStructure<Site> const &_reference) const {
      Eigen::VectorXd unrolled_metric = _dof.global_dof(name()).standard_values();
      StrainConverter c(m_metric);
      Eigen::Matrix3d F = c.unrolled_strain_metric_to_F(unrolled_metric);

      jsonParser json;
      json["deformation"] = F;
      to_json_array(unrolled_metric, json["value"]);
      return json;
    }
  }

  namespace DoFType {
    DoF_impl::StrainDoFTraits GLstrain() {
      return DoF_impl::StrainDoFTraits("GL");
    }

    DoF_impl::StrainDoFTraits EAstrain() {
      return DoF_impl::StrainDoFTraits("EA");
    }

    DoF_impl::StrainDoFTraits Hstrain() {
      return DoF_impl::StrainDoFTraits("H");
    }

  }
}<|MERGE_RESOLUTION|>--- conflicted
+++ resolved
@@ -16,25 +16,6 @@
 namespace CASM {
   namespace DoF_impl {
 
-<<<<<<< HEAD
-=======
-    /// \brief Generate a symmetry representation for the supporting vector space
-    Eigen::MatrixXd StrainDoFTraits::symop_to_matrix(xtal::SymOp const &op) const {
-      Eigen::MatrixXd result(6, 6);
-      auto const &S = get_matrix(op);
-      result <<
-             S(0, 0)*S(0, 0), S(0, 1)*S(0, 1), S(0, 2)*S(0, 2), sqrt(2)*S(0, 1)*S(0, 2), sqrt(2)*S(0, 2)*S(0, 0), sqrt(2)*S(0, 0)*S(0, 1),
-             S(1, 0)*S(1, 0), S(1, 1)*S(1, 1), S(1, 2)*S(1, 2), sqrt(2)*S(1, 1)*S(1, 2), sqrt(2)*S(1, 2)*S(1, 0), sqrt(2)*S(1, 0)*S(1, 1),
-             S(2, 0)*S(2, 0), S(2, 1)*S(2, 1), S(2, 2)*S(2, 2), sqrt(2)*S(2, 1)*S(2, 2), sqrt(2)*S(2, 2)*S(2, 0), sqrt(2)*S(2, 0)*S(2, 1),
-             sqrt(2)*S(1, 0)*S(2, 0), sqrt(2)*S(1, 1)*S(2, 1), sqrt(2)*S(1, 2)*S(2, 2), S(1, 1)*S(2, 2) + S(1, 2)*S(2, 1), S(1, 0)*S(2, 2) + S(1, 2)*S(2, 0), S(1, 1)*S(2, 0) + S(1, 0)*S(2, 1),
-             sqrt(2)*S(2, 0)*S(0, 0), sqrt(2)*S(2, 1)*S(0, 1), sqrt(2)*S(2, 2)*S(0, 2), S(2, 1)*S(0, 2) + S(2, 2)*S(0, 1), S(2, 0)*S(0, 2) + S(2, 2)*S(0, 0), S(2, 1)*S(0, 0) + S(2, 0)*S(0, 1),
-             sqrt(2)*S(0, 0)*S(1, 0), sqrt(2)*S(0, 1)*S(1, 1), sqrt(2)*S(0, 2)*S(1, 2), S(0, 1)*S(1, 2) + S(0, 2)*S(1, 1), S(0, 0)*S(1, 2) + S(0, 2)*S(1, 0), S(0, 1)*S(1, 0) + S(0, 0)*S(1, 1);
-      return result;
-    }
-
-
-
->>>>>>> 05e38366
     /// \brief Construct the site basis (if DOF_MODE is LOCAL) for a DoF, given its site
     std::vector<BasisSet> StrainDoFTraits::construct_site_bases(Structure const &_prim,
                                                                 std::vector<Orbit<PrimPeriodicSymCompare<IntegralCluster> > > &_asym_unit,
