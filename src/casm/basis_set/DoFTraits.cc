#include "casm/basis_set/DoFTraits.hh"
#include "casm/basis_set/OccupationDoFTraits.hh"
#include "casm/basis_set/StrainDoFTraits.hh"
#include "casm/basis_set/DisplacementDoFTraits.hh"
#include "casm/basis_set/MagSpinDoFTraits.hh"
#include "casm/basis_set/FunctionVisitor.hh"
#include "casm/crystallography/Structure.hh"
#include "casm/crystallography/SimpleStructure.hh"
#include "casm/symmetry/Orbit_impl.hh"
#include "casm/clusterography/IntegralCluster.hh"
#include "casm/clusterography/ClusterSymCompare_impl.hh"
#include "casm/clusterography/ClusterOrbits_impl.hh"
#include "casm/clex/ClexBasis.hh"
#include "casm/clex/ConfigDoF.hh"
#include "casm/clex/NeighborList.hh"
#include "casm/misc/ParsingDictionary.hh"
#include <memory>


namespace CASM {

  template<>
  DoFType::TraitsDictionary make_parsing_dictionary<DoFType::Traits>() {

    DoFType::TraitsDictionary dict;

    dict.insert(
      DoFType::occupation(),
      DoFType::displacement(),
      DoFType::magspin(),
      DoFType::EAstrain(),
      DoFType::Hstrain(),
      DoFType::GLstrain());
    return dict;
  }

  namespace DoFType {
    namespace Local {
      static TraitsDictionary &_traits_dict() {
        static TraitsDictionary static_dict = make_parsing_dictionary<Traits>();
        return static_dict;

      }
    }

    void register_traits(Traits const &_traits) {
      Local::_traits_dict().insert(_traits);
    }

    Traits const &traits(std::string const &dof_key) {
      return Local::_traits_dict().lookup(dof_key);
    }



    void Traits::to_json(DoFSet const &_out, jsonParser &_json) const {
      bool simple = false;
      if(_out.dim() == val_traits().standard_var_names().size() && _out.basis().isIdentity()) {
        simple = true;
        for(Index i = 0; i < _out.dim(); ++i) {
          if(_out[i].var_name() != val_traits().standard_var_names()[i]) {
            simple = false;
            break;
          }
        }
      }

      if(simple)
        _json.put_obj();
      else {
        _json["axes"] = _out.basis().transpose();
        _json["axis_names"].put_array();
        for(Index i = 0; i < _out.dim(); ++i) {
          _json["axis_names"].push_back(_out[i].var_name());
        }
      }
    }

    //************************************************************
    void Traits::apply_dof(ConfigDoF const &_dof, BasicStructure<Site> const &_reference, SimpleStructure &_struc) const {
      return;
    }

    //************************************************************
    jsonParser Traits::dof_to_json(ConfigDoF const &_dof, BasicStructure<Site> const &_reference) const {
      jsonParser result;
      result.put_obj();

      if(val_traits().global())
        result["value"] = _dof.global_dof(name()).standard_values();
      else
        result["value"] = _dof.local_dof(name()).standard_values().transpose();
      return result;

    }

    //************************************************************
    std::string Traits::clexulator_point_prepare_string(Structure const &_prim,
                                                        std::map<UnitCellCoord, std::set<UnitCellCoord> > const &_nhood,
                                                        PrimNeighborList &_nlist,
                                                        std::vector<BasisSet> const &site_bases,
                                                        std::string const &indent) const {

      std::stringstream ss;
      if(val_traits().global()) {
        ss <<
           indent << "  if(m_params.eval_mode(m_" << name() << "_var_param_key) != ParamPack::READ) {\n";
        for(Index a = 0; a < _prim.global_dof(name()).size(); ++a) {
          ss << indent << "    ParamPack::Val<Scalar>::set(m_params, m_" << name() << "_var_param_key, " << a
             << ", eval_" << name() << "_var(" << a << "));\n";
        }
        ss << indent << "  }\n";

        if(requires_site_basis()) {
          ss <<
             indent << "  if(m_params.eval_mode(m_" << site_basis_name() << "_param_key) != ParamPack::READ) {\n";
          for(Index f = 0; f < site_bases[0].size(); f++) {
            ss <<
               indent << "    ParamPack::Val<Scalar>::set(m_params, m_" << site_basis_name() << "_param_key, " << f
               << ", eval_" << site_basis_name() << "_" << f << "<Scalar>());\n";
          }
          ss << indent << "  }\n";
        }
      }
      else {
        ss << indent << "switch(nlist_ind) {\n";
        for(auto const &nbor : _nhood) {
          std::stringstream ssvar, ssfunc;
          ss << indent << "case " << _nlist.neighbor_index(nbor.first) << ":\n";
          //Index n = nbor.first;
          //std::cout << "neighborhood of nbor.first: " << nbor.first << ": \n";

          //Put neighborhood in a sensible order:
          std::map<Index, std::set<Index> > sublat_nhood;
          for(auto const &ucc : nbor.second) {
            sublat_nhood[ucc.sublattice()].insert(_nlist.neighbor_index(ucc));
            //std::cout << "ucc : " << ucc << "; n: " << _nlist.neighbor_index(ucc)  << "\n";
          }

          for(auto const &sublat : sublat_nhood) {
            Index b = sublat.first;
            for(Index n : sublat.second) {

              if(!_prim.basis()[b].has_dof(name()))
                continue;

              for(Index a = 0; a < _prim.basis()[b].dof(name()).size(); ++a) {
                ssvar << indent << "    ParamPack::Val<Scalar>::set(m_params, m_" << name() << "_var_param_key, " << a << ", " << n
                      << ", eval_" << name() << "_var_" << b << "_" << a << "(" << n << "));\n";
              }


              if(requires_site_basis()) {
                for(Index f = 0; f < site_bases[b].size(); f++) {
                  ssfunc << indent << "    ParamPack::Val<Scalar>::set(m_params, m_" << site_basis_name() << "_param_key, " << f << ", " << n
                         << ", eval_" << site_basis_name() << '_' << b << '_' << f << "<Scalar>(" << n << "));\n";
                }
              }
            }
          }

          ss <<
             indent << "  if(m_params.eval_mode(m_" << name() << "_var_param_key) != ParamPack::READ) {\n" <<
             ssvar.str() <<
             indent << "  }\n";

          if(requires_site_basis()) {
            ss <<
               indent << "  if(m_params.eval_mode(m_" << site_basis_name() << "_param_key) != ParamPack::READ) {\n" <<
               ssfunc.str() <<
               indent << "  }\n";
          }
          ss << indent << "  break;\n";
        }
        ss << indent << "}\n";
      }
      return ss.str();
    }

    //************************************************************

    std::string Traits::clexulator_global_prepare_string(Structure const &_prim,
                                                         std::map<UnitCellCoord, std::set<UnitCellCoord> > const &_nhood,
                                                         PrimNeighborList &_nlist,
                                                         std::vector<BasisSet> const &site_bases,
                                                         std::string const &indent) const {
      std::stringstream ss;

      if(val_traits().global()) {
        ss <<
           indent << "  if(m_params.eval_mode(m_" << name() << "_var_param_key) != ParamPack::READ) {\n";
        for(Index a = 0; a < _prim.global_dof(name()).size(); ++a) {
          ss << indent << "    ParamPack::Val<Scalar>::set(m_params, m_" << name() << "_var_param_key, " << a
             << ", eval_" << name() << "_var(" << a << "));\n";
        }
        ss << indent << "  }\n";

        if(requires_site_basis()) {
          ss <<
             indent << "  if(m_params.eval_mode(m_" << site_basis_name() << "_param_key) != ParamPack::READ) {\n";
          for(Index f = 0; f < site_bases[0].size(); f++) {
            ss << indent << "    ParamPack::Val<Scalar>::set(m_params, m_" << site_basis_name() << "_param_key, " << f
               << ", eval_" << site_basis_name() << "_" << f << "<Scalar>());\n";
          }
          ss << indent << "  }\n";
        }
      }
      else {

        std::map<Index, std::set<Index> > tot_nhood;
        for(auto const &nbor : _nhood)
          for(auto const &ucc : nbor.second)
            tot_nhood[ucc.sublattice()].insert(_nlist.neighbor_index(ucc));

        std::stringstream ssvar, ssfunc;

        for(auto const &nbor : tot_nhood) {
          Index b = nbor.first;
          for(Index n : nbor.second) {

            if(!_prim.basis()[b].has_dof(name()))
              continue;

            for(Index a = 0; a < _prim.basis()[b].dof(name()).size(); ++a) {
              ssvar << indent << "    ParamPack::Val<Scalar>::set(m_params, m_" << name() << "_var_param_key, " << a << ", " << n
                    << ", eval_" << name() << "_var_" << b << "_" << a << "(" << n << "));\n";
            }

            if(requires_site_basis()) {
              for(Index f = 0; f < site_bases[b].size(); f++) {
                ssfunc << indent << "    ParamPack::Val<Scalar>::set(m_params, m_" << site_basis_name() << "_param_key, " << f << ", " << n
                       << ", eval_" << site_basis_name() << "_" << b << "_" << f << "<Scalar>(" << n << "));\n";
              }
            }
          }
        }
        ss <<
           indent << "  if(m_params.eval_mode(m_" << name() << "_var_param_key) != ParamPack::READ) {\n" <<
           ssvar.str() <<
           indent << "  }\n";
        if(requires_site_basis()) {
          ss <<
             indent << "  if(m_params.eval_mode(m_" << site_basis_name() << "_param_key) != ParamPack::READ) {\n" <<
             ssfunc.str() <<
             indent << "  }\n";
        }
      }
      return ss.str();
    }
    //************************************************************

    std::string Traits::clexulator_member_declarations_string(Structure const &_prim,
                                                              std::vector<BasisSet> const &_site_bases,
                                                              std::string const &indent) const {
      std::stringstream stream;
      std::vector<Orbit<PrimPeriodicSymCompare<IntegralCluster> > > asym_unit;
      std::ostream nullstream(0);

      //TODO: It is not ideal to make a copy of the prim, but everything generated in this function should
      //go out of scope. Solving this will involve rethinking which parts of the prim are needed for the
      //function call, and will affect the implementation of the SymCompare classes
      auto _prim_ptr = std::make_shared<const Structure>(_prim);
      make_prim_periodic_asymmetric_unit(_prim_ptr,
                                         CASM_TMP::ConstantFunctor<bool>(true),
                                         TOL,
                                         std::back_inserter(asym_unit),
                                         nullstream);
      /*
      for(Index no = 0; no < asym_unit.size(); no++) {
        Index nb = asym_unit[no][0][0].sublattice();
        if(_site_bases[nb].size() == 0)
          continue;
        stream <<
               indent << "// Occupation Function tables for basis sites in asymmetric unit " << no << ":\n";
        for(Index ne = 0; ne < asym_unit[no].size(); ne++) {
          nb = asym_unit[no][ne][0].sublattice();
          stream <<
                 indent << "//   - basis site " << nb << ":\n";
          for(Index f = 0; f < _site_bases[nb].size(); f++) {
            stream <<
            indent << "double " << "m_" << site_basis_name() << "_" << nb << '_' << f << '[' << _prim.basis()[nb].occupant_dof().size() << "];\n";
          }
          stream << '\n';
        }

        }*/
      return stream.str();
    }

    //************************************************************

    std::string Traits::clexulator_private_method_definitions_string(Structure const &_prim,
                                                                     std::vector<BasisSet> const &_site_bases,
                                                                     const std::string &indent) const {
      return "";
    }

    //************************************************************

    std::string Traits::clexulator_public_method_declarations_string(Structure const &_prim,
                                                                     std::vector<BasisSet> const &site_bases,
                                                                     std::string const &indent) const {
      return "";
    }

    //************************************************************

    std::string Traits::clexulator_public_method_definitions_string(Structure const &_prim,
                                                                    std::vector<BasisSet> const &site_bases,
                                                                    std::string const &indent) const  {
      return "";
    }

    //************************************************************

    std::string Traits::clexulator_private_method_declarations_string(Structure const &_prim,
                                                                      std::vector<BasisSet> const &_site_bases,
                                                                      const std::string &indent) const {
      //std::cout << "PRIVATE METHOD DECLARATIONS FOR DOF " << name() << "\n";
      std::stringstream stream;
      if(val_traits().global()) {
        //std::cout << "**GLOBAL PRIVATE METHOD DECLARATIONS FOR DOF " << name() << "\n";
        stream <<
               indent << "double eval_" << name() << "_var(const int &ind) const {\n" <<
               indent << "  return m_global_dof_ptrs[m_" << name() << "_var_param_key.index()]->values()[ind];\n" <<
               indent << "}\n\n";

        stream <<
               indent << "template<typename Scalar>\n" <<
               indent << "Scalar const &" << name() << "_var(const int &ind) const {\n" <<
               indent << "  return " << "ParamPack::Val<Scalar>::get(m_params, m_" << name() << "_var_param_key, ind);\n" <<
               indent << "}\n";

        if(requires_site_basis()) {
          auto visitors = site_function_visitors("nlist_ind");
          BasisSet site_basis = _site_bases[0];
          for(auto const &vis : visitors)
            site_basis.accept(*vis);

          for(Index f = 0; f < site_basis.size(); f++) {
            stream <<
                   indent << "template<typename Scalar>\n" <<
                   indent << "Scalar eval_" << site_basis_name() << '_' << f << "() const {\n" <<
                   indent << "  return " << site_basis[f]->formula() << ";\n" <<
                   indent << "}\n\n";
          }
        }
        return stream.str();
      }

      std::vector<Orbit<PrimPeriodicSymCompare<IntegralCluster> > > asym_unit;
      std::ostream nullstream(0);

      //TODO: It is not ideal to make a copy of the prim, but everything generated in this function should
      //go out of scope. Solving this will involve rethinking which parts of the prim are needed for the
      //function call, and will affect the implementation of the SymCompare classes
      auto _prim_ptr = std::make_shared<const Structure>(_prim);
      make_prim_periodic_asymmetric_unit(_prim_ptr,
                                         CASM_TMP::ConstantFunctor<bool>(true),
                                         TOL,
                                         std::back_inserter(asym_unit),
                                         nullstream);


      Index max_nf = 0;
      Index max_na = 0;
      for(Index no = 0; no < asym_unit.size(); no++) {
        Index nb = asym_unit[no][0][0].sublattice();
        if(_site_bases[nb].size() == 0)
          continue;


        for(Index ne = 0; ne < asym_unit[no].size(); ne++) {
          nb = asym_unit[no][ne][0].sublattice();
          if(!_prim.basis()[nb].has_dof(name()))
            continue;
          stream <<
                 indent << "// " << name() << " evaluators and accessors for basis site " << nb << ":\n";
          max_na = max(max_na, _prim.basis()[nb].dof(name()).size());
          for(Index a = 0; a < _prim.basis()[nb].dof(name()).size(); ++a) {

            stream <<
                   indent << "double eval_" << name() << "_var_" << nb << '_' << a << "(const int &nlist_ind) const {\n" <<
                   indent << "  return m_local_dof_ptrs[m_" << name() << "_var_param_key.index()]->site_value(_l(nlist_ind))[" << a << "];\n" <<
                   indent << "}\n\n";

          }

          if(requires_site_basis()) {

            max_nf = max(max_nf, _site_bases[nb].size());
            auto visitors = site_function_visitors("nlist_ind");
            BasisSet site_basis = _site_bases[nb];
            for(auto const &vis : visitors)
              site_basis.accept(*vis);

            for(Index f = 0; f < site_basis.size(); f++) {
              stream <<
                     indent << "template<typename Scalar>\n" <<
                     indent << "Scalar eval_" << site_basis_name() << "_" << nb << '_' << f << "(const int &nlist_ind) const {\n" <<
                     indent << "  return " << site_basis[f]->formula() << ";\n" <<
                     indent << "}\n\n";
            }
            stream << '\n';
          }
        }

      }
      for(Index a = 0; a < max_na; ++a) {
        stream <<
               indent << "template<typename Scalar>\n" <<
               indent << "Scalar const &" << name() << "_var_" << a << "(const int &nlist_ind) const {\n" <<
               indent << "  return " << "ParamPack::Val<Scalar>::get(m_params, m_" << name() << "_var_param_key, " << a << ", nlist_ind);\n" <<
               indent << "}\n";
      }
      for(Index f = 0; f < max_nf; ++f) {
        stream <<
               indent << "template<typename Scalar>\n" <<
               indent << "Scalar const &" << site_basis_name() << "_" << f << "(const int &nlist_ind) const {\n" <<
               indent << "  return " << "ParamPack::Val<Scalar>::get(m_params, m_" << site_basis_name() << "_param_key, " << f << ", nlist_ind);\n" <<
               indent << "}\n";

      }
      return stream.str();
    }

    //************************************************************

    std::vector<ParamAllocation > Traits::param_pack_allocation(Structure const &_prim,
                                                                std::vector<BasisSet> const &_bases) const {

      std::vector<ParamAllocation> result;

      if(val_traits().global() && _bases.size()) {
        result.push_back(ParamAllocation(std::string(name() + "_var"), _bases[0].size(), Index(1), true));
        return result;
      }

      Index NB = 0, NV = 0;
      bool basis_allocation = false;
      for(BasisSet const &basis : _bases) {
        NB = max(basis.size(), NB);
        for(Index f = 0; f < basis.size() && !basis_allocation; ++f) {
          if(basis[f] && basis[f]->type_name() != "Variable")
            basis_allocation = true;
        }
      }


      for(Site const &site : _prim.basis())
        NV = max(NV, site.dof(name()).size());

      //for(Index i = 0; i < NB; i++)
      result.push_back(ParamAllocation(std::string(name() + "_var"), Index(NV), Index(-1), true));

      if(basis_allocation)
        result.push_back(ParamAllocation(site_basis_name(), Index(NB), Index(-1), false));

      return result;

    }

    //************************************************************

    std::string Traits::clexulator_constructor_string(Structure const &_prim,
                                                      std::vector<BasisSet> const &_site_bases,
                                                      const std::string &indent) const {
      std::stringstream stream;
      stream.flags(std::ios::showpoint | std::ios::fixed | std::ios::right);
      stream.precision(10);

      std::vector<Orbit<PrimPeriodicSymCompare<IntegralCluster> > > asym_unit;
      std::ostream nullstream(0);

      //TODO: It is not ideal to make a copy of the prim, but everything generated in this function should
      //go out of scope. Solving this will involve rethinking which parts of the prim are needed for the
      //function call, and will affect the implementation of the SymCompare classes
      auto _prim_ptr = std::make_shared<const Structure>(_prim);
      make_prim_periodic_asymmetric_unit(_prim_ptr,
                                         CASM_TMP::ConstantFunctor<bool>(true),
                                         TOL,
                                         std::back_inserter(asym_unit),
                                         nullstream);
<<<<<<< HEAD
      /*
        for(const auto &asym : asym_unit) {
        for(const auto &equiv : asym) {
        Index nb = equiv[0].sublattice();
        for(Index f = 0; f < _site_bases[nb].size(); f++) {

        for(Index s = 0; s < _prim.basis()[nb].occupant_dof().size(); s++) {
        OccFuncEvaluator t_eval(s);
        _site_bases[nb][f]->accept(t_eval);

        if(s == 0)
        stream << indent;
        stream << "m_" << site_basis_name() << "_" << nb << '_' << f << '[' << s << "] = "
        << t_eval.value();
        if(s + 1 == _prim.basis()[nb].occupant_dof().size())
        stream << ";\n\n";
        else
        stream << ", ";
        }
        }
        }
        }*/
=======
>>>>>>> cf8b5e8f
      return stream.str();
    }


    std::vector<std::unique_ptr<FunctionVisitor> > Traits::site_function_visitors(std::string const &nlist_specifier) const {
      std::vector<std::unique_ptr<FunctionVisitor> > result;
      result.push_back(std::unique_ptr<FunctionVisitor>(new VariableLabeler(name(), "%p_var_%f<Scalar>(" + nlist_specifier + ")")));
      return result;
    }

    std::vector<std::unique_ptr<FunctionVisitor> > Traits::clust_function_visitors() const {
      std::vector<std::unique_ptr<FunctionVisitor> > result;
      if(val_traits().global()) {
        result.push_back(std::unique_ptr<FunctionVisitor>(new VariableLabeler(name(), "%p_var<Scalar>(%f)")));
      }
      else {
        if(requires_site_basis())
          result.push_back(std::unique_ptr<FunctionVisitor>(new SubExpressionLabeler(site_basis_name(), site_basis_name() + "_%l<Scalar>(%n)")));
        else
          result.push_back(std::unique_ptr<FunctionVisitor>(new VariableLabeler(name(), "%p_var_%f<Scalar>(%n)")));
      }
      return result;
    }


    std::string Traits::site_basis_description(BasisSet site_bset, Site site) const {
      return std::string();
    }

  }

}<|MERGE_RESOLUTION|>--- conflicted
+++ resolved
@@ -481,31 +481,6 @@
                                          TOL,
                                          std::back_inserter(asym_unit),
                                          nullstream);
-<<<<<<< HEAD
-      /*
-        for(const auto &asym : asym_unit) {
-        for(const auto &equiv : asym) {
-        Index nb = equiv[0].sublattice();
-        for(Index f = 0; f < _site_bases[nb].size(); f++) {
-
-        for(Index s = 0; s < _prim.basis()[nb].occupant_dof().size(); s++) {
-        OccFuncEvaluator t_eval(s);
-        _site_bases[nb][f]->accept(t_eval);
-
-        if(s == 0)
-        stream << indent;
-        stream << "m_" << site_basis_name() << "_" << nb << '_' << f << '[' << s << "] = "
-        << t_eval.value();
-        if(s + 1 == _prim.basis()[nb].occupant_dof().size())
-        stream << ";\n\n";
-        else
-        stream << ", ";
-        }
-        }
-        }
-        }*/
-=======
->>>>>>> cf8b5e8f
       return stream.str();
     }
 
