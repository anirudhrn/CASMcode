#include "casm/monte_carlo/MonteSettings.hh"

#include <boost/filesystem.hpp>

#include "casm/app/DirectoryStructure.hh"
#include "casm/casm_io/container/json_io.hh"
#include "casm/clex/io/json/ConfigDoF_json_io.hh"
#include "casm/crystallography/BasicStructure.hh"
#include "casm/crystallography/Structure.hh"
#include "casm/misc/CASM_Eigen_math.hh"
#include "casm/misc/HallOfFame.hh"
#include "casm/monte_carlo/MonteCarlo.hh"
#include "casm/monte_carlo/MonteCarloEnum.hh"

namespace CASM {
namespace Monte {

// --- MonteSettings Definitions
// -------------------------------------------------

/// \brief Construct MonteSettings by reading a settings JSON file
///
/// - read_path is expected to be within a CASM project directory
///
MonteSettings::MonteSettings(const PrimClex &_primclex,
                             const fs::path &read_path)
    : jsonParser(read_path), m_primclex(&_primclex) {
  m_root = find_casmroot(fs::absolute(read_path));
  m_output_directory = fs::absolute(read_path).parent_path();
}

// --- Project root directory ---------------------------

fs::path MonteSettings::root() const { return m_root; }

const PrimClex &MonteSettings::primclex() const { return *m_primclex; }

// --- Type ---------------------------

/// \brief Return type of Monte Carlo ensemble
Monte::ENSEMBLE MonteSettings::ensemble() const {
  return _get_setting<Monte::ENSEMBLE>("ensemble", help<Monte::ENSEMBLE>());
}

/// \brief Return type of Monte Carlo method
Monte::METHOD MonteSettings::method() const {
  return _get_setting<Monte::METHOD>("method", help<Monte::METHOD>());
}

/// \brief Run in debug mode?
bool MonteSettings::debug() const {
  auto it = find("debug");
  if (it == end()) {
    return false;
  }
  return it->get<bool>();
}

/// \brief Set debug mode
void MonteSettings::set_debug(bool _debug) { (*this)["debug"] = _debug; }

// --- Initialization ---------------------

/// \brief Returns true if configname of configuration to use as starting motif
/// has been specified
bool MonteSettings::is_motif_configname() const {
  return _is_setting("driver", "motif", "configname");
}

/// \brief Configname of configuration to use as starting motif
std::string MonteSettings::motif_configname() const {
  std::string help =
      "string"
      "  The name of a configuration, of the form \"SCELV_A_B_C_D_E_F/N\"";
  return _get_setting<std::string>("driver", "motif", "configname", help);
}

/// \brief Returns true if path to ConfigDoF file to use as starting motif has
/// been specified
bool MonteSettings::is_motif_configdof() const {
  return _is_setting("driver", "motif", "configdof");
}

/// \brief ConfigDoF to use as starting motif
<<<<<<< HEAD
ConfigDoF MonteSettings::motif_configdof() const {
=======
ConfigDoF MonteSettings::motif_configdof(Index supercell_volume) const {
>>>>>>> 6efcf4d5
  std::string help =
      "string\n"
      "  Path to file containing DoF, such as an \"final_state.json\" file.";
  fs::path configdof_path =
      _get_setting<fs::path>("driver", "motif", "configdof", help);
<<<<<<< HEAD
  return jsonParser(configdof_path).get<ConfigDoF>(primclex().prim());
=======
  return jsonParser(configdof_path)
      .get<ConfigDoF>(primclex().prim(), supercell_volume);
>>>>>>> 6efcf4d5
}

/// \brief Path to ConfigDoF file to use as starting motif
fs::path MonteSettings::motif_configdof_path() const {
  std::string help = "";
  return _get_setting<fs::path>("driver", "motif", "configdof", help);
}

/// \brief Supercell matrix defining the simulation cell
Eigen::Matrix3l MonteSettings::simulation_cell_matrix() const {
  std::string help =
      "3x3 transformation matrix, T, such that S = U*T,\n"
      "  where S, is the supercell lattice vectors,\n"
      "  and P, is the primitive cell lattice vectors.\n";
  return _get_setting<Eigen::Matrix3l>("supercell", help);
}

// --- Driver ---------------------

/// \brief Given a settings jsonParser figure out the drive mode. Expects
/// drive_mode/incremental,custom
const Monte::DRIVE_MODE MonteSettings::drive_mode() const {
  return _get_setting<Monte::DRIVE_MODE>("driver", "mode",
                                         help<Monte::DRIVE_MODE>());
}

/// \brief If dependent runs, start subsequent calculations with the final state
///        of the previous calculation. Default true.
bool MonteSettings::dependent_runs() const {
  if (!_is_setting("driver", "dependent_runs")) {
    return true;
  }
  std::string help =
      "bool (default=true)\n"
      "  If true, begin the next calculation with the final DoF from the "
      "previous \n"
      "    calculation.\n"
      "  If false, begin each calculation with the DoF specified for the "
      "\"motif\".\n";
  return _get_setting<bool>("driver", "dependent_runs", help);
}

/// \brief Directory where output should go
const fs::path MonteSettings::output_directory() const {
  return m_output_directory;
}

// --- MCData / Sampling ---------------------

/// \brief Requested confidence level. Default 0.95.
double MonteSettings::confidence() const {
  std::string help = "number, range (0.0, 1.0), default 0.95)";
  if (_is_setting("data", "confidence")) {
    return _get_setting<double>("data", "confidence", help);
  } else {
    return 0.95;
  }
}

/// \brief Returns true if snapshots are requested
bool MonteSettings::write_trajectory() const {
  std::string level1 = "data";
  std::string level2 = "storage";
  std::string level3 = "write_trajectory";
  std::string help = "bool (default=false)";
  if (!_is_setting(level1, level2, level3)) {
    return false;
  }

  return _get_setting<bool>(level1, level2, level3, help);
}

/// \brief Returns true if POSCARs of snapshots are requsted. Requires
/// write_trajectory.
bool MonteSettings::write_POSCAR_snapshots() const {
  std::string level1 = "data";
  std::string level2 = "storage";
  std::string level3 = "write_POSCAR_snapshots";
  std::string help = "(bool, default=false)";
  if (!_is_setting(level1, level2, level3)) {
    return false;
  }

  return _get_setting<bool>(level1, level2, level3, help);
}

/// \brief Writes all observations
bool MonteSettings::write_observations() const {
  std::string level1 = "data";
  std::string level2 = "storage";
  std::string level3 = "write_observations";
  std::string help = "(bool, default=false)";
  if (!_is_setting(level1, level2, level3)) {
    return false;
  }

  return _get_setting<bool>(level1, level2, level3, help);
}

/// \brief Write csv versions of files? (csv is the default format if no
/// 'output_format' given)
bool MonteSettings::write_csv() const {
  std::string level1 = "data";
  std::string level2 = "storage";
  std::string level3 = "output_format";
  std::string help =
      "(string or JSON array of string, optional, default='csv')\n"
      "  Accepts: 'csv' or 'CSV' to write .csv files\n"
      "           'json' or 'JSON' to write .json files\n"
      "  Use an array to write in multiple formats.\n";

  if (!_is_setting(level1, level2, level3)) {
    return true;
  }

  const jsonParser &ref = (*this)[level1][level2][level3];

  if (ref.is_array()) {
    std::vector<std::string> formats =
        _get_setting<std::vector<std::string> >(level1, level2, level3, help);
    for (auto it = formats.begin(); it != formats.end(); ++it) {
      if (*it == "csv" || *it == "CSV") {
        return true;
      }
    }
    return false;
  } else {
    std::string input = _get_setting<std::string>(level1, level2, level3, help);
    if (input == "csv" || input == "CSV") {
      return true;
    }
    return false;
  }
}

/// \brief Write json versions of files?
bool MonteSettings::write_json() const {
  std::string level1 = "data";
  std::string level2 = "storage";
  std::string level3 = "output_format";
  std::string help =
      "(string or JSON array of string, optional, default='csv')\n"
      "  Accepts: 'csv' or 'CSV' to write .csv files\n"
      "           'json' or 'JSON' to write .json files\n"
      "  Use an array to write in multiple formats.\n";

  if (!_is_setting(level1, level2, level3)) {
    return false;
  }

  const jsonParser &ref = (*this)[level1][level2][level3];

  if (ref.is_array()) {
    std::vector<std::string> formats =
        _get_setting<std::vector<std::string> >(level1, level2, level3, help);
    for (auto it = formats.begin(); it != formats.end(); ++it) {
      if (*it == "json" || *it == "JSON") {
        return true;
      }
    }
    return false;
  } else {
    std::string input = _get_setting<std::string>(level1, level2, level3, help);
    if (input == "json" || input == "JSON") {
      return true;
    }
    return false;
  }
}

// --- Enumerating Configurations ---

/// \brief Returns true if enumeration is requested. (Default false)
bool MonteSettings::is_enumeration() const {
  if (!_is_setting("data", "enumeration")) {
    return false;
  }
  return true;
}

/// \brief Returns 'casm query'-like enumeration metric
///
/// Expects a string containing the Configuration scoring metric. For instance,
/// 'clex_hull_dist(ALL)' (which is the default).
///
/// Uses boost::lexical_cast<double> on the output to determine the result.
std::string MonteSettings::enumeration_metric_args() const {
  std::string help =
      "(string, optional, default=\"clex_hull_dist(ALL)\")\n"
      "  A 'casm query'-like string that provides a metric for \n"
      "  ranking configurations as they are encountered during \n"
      "  a Monte Carlo calculation. The resulting value is used\n"
      "  to create a hall of fame of 'best' configurations     \n"
      "  encountered during the calculation. When the          \n"
      "  calculation is complete configurations in the hall of \n"
      "  fame are added to the CASM project config list.       \n"
      "  The 'casm query'-like command should evaluate to a    \n"
      "  number.";

  if (!_is_setting("data", "enumeration", "metric")) {
    return "clex_hull_dist(ALL)";
  }
  return _get_setting<std::string>("data", "enumeration", "metric", help);
}

/// \brief Returns 'casm query'-like enumeration check
///
/// Expects a string that will convert to true if the current Configuration
/// should be scored for enumeration. For instance, perhaps you only want
/// to enumerate Configurations that are near or below the currently predicted
/// convex hull. Then, use 'lt(clex_hull_dist(ALL),0.005)'. Default always
/// returns true.
///
/// Uses boost::lexical_cast<bool> on the output to determine the result.
std::string MonteSettings::enumeration_check_args() const {
  std::string help =
      "(string, optional, default=\"eq(1,1)\")\n"
      "  A 'casm query'-like string that returns a boolean value \n"
      "  indicating if (true) a configuration should be considered\n"
      "  for the enumeration hall of fame.";

  if (!_is_setting("data", "enumeration", "check")) {
    return "eq(1,1)";
  }
  return _get_setting<std::string>("data", "enumeration", "check", help);
}

/// \brief Enumeration sample mode (default Monte::ENUM_SAMPLE_MODE::ON_SAMPLE)
Monte::ENUM_SAMPLE_MODE MonteSettings::enumeration_sample_mode() const {
  if (!_is_setting("data", "enumeration", "sample_mode")) {
    return Monte::ENUM_SAMPLE_MODE::ON_SAMPLE;
  }
  return _get_setting<Monte::ENUM_SAMPLE_MODE>(
      "data", "enumeration", "sample_mode", help<Monte::ENUM_SAMPLE_MODE>());
}

/// \brief Insert configurations in their canonical form (default true)
bool MonteSettings::enumeration_check_existence() const {
  std::string help =
      "(bool, optional, default=true)\n"
      "  If true, only configurations that do not already exist\n"
      "  in the config list are inserted into the enumeration  \n"
      "  hall of fame.";

  if (!_is_setting("data", "enumeration", "check_existence")) {
    return true;
  }
  return _get_setting<bool>("data", "enumeration", "check_existence", help);
}

/// \brief Insert configurations in their canonical form (default true)
bool MonteSettings::enumeration_insert_canonical() const {
  std::string help =
      "(bool, optional, default=true)\n"
      "  If true, configurations are inserted into the         \n"
      "  enumeration hall of fame in their canonical form. If  \n"
      "  'check_existence' is true, this must be set to true.";

  bool val;
  if (!_is_setting("data", "enumeration", "insert_canonical")) {
    val = true;
  } else {
    val = _get_setting<bool>("data", "enumeration", "insert_canonical", help);
  }

  // if check_existence, insert_canonical must be true
  if (enumeration_check_existence() && !val) {
    throw std::runtime_error(
        "Error in Monte Carlo enumeration in settings: "
        "If 'check_existence' is true, then 'insert_canonical' must be true");
  }
  return val;
}

/// \brief Returns enumeration halloffame max size (default 100)
Index MonteSettings::enumeration_N_halloffame() const {
  std::string help =
      "(integer, optional, default=100)\n"
      "  The number of configurations that are allowed in the \n"
      "  enumeration hall of fame.";

  if (!_is_setting("data", "enumeration", "N_halloffame")) {
    return 100;
  }
  return _get_setting<Index>("data", "enumeration", "N_halloffame", help);
}

/// \brief Returns enumeration halloffame tolerance (default 1e-8)
double MonteSettings::enumeration_tol() const {
  std::string help =
      "(number, optional, default=1e-8)\n"
      "  Tolerance used for floating point comparison of         \n"
      "  configuration scores in the enumeration hall of fame.";

  if (!_is_setting("data", "enumeration", "tolerance")) {
    return 1e-8;
  }
  return _get_setting<double>("data", "enumeration", "tolerance", help);
}

/// \brief Returns true if (*this)[level1].contains(level2)
bool MonteSettings::_is_setting(std::string level1, std::string level2) const {
  try {
    return (*this)[level1].contains(level2);
  }

  catch (std::runtime_error &e) {
    Log &err_log = CASM::err_log();
    err_log.error<Log::standard>("Reading Monte Carlo settings");
    err_log << "No [\"" << level1 << "\"] setting found.\n" << std::endl;
    throw e;
  }
}

/// \brief Returns true if (*this)[level1][level2].contains(level3)
bool MonteSettings::_is_setting(std::string level1, std::string level2,
                                std::string level3) const {
  try {
    return (*this)[level1][level2].contains(level3);
  }

  catch (std::runtime_error &e) {
    Log &err_log = CASM::err_log();
    err_log.error<Log::standard>("Reading Monte Carlo settings");
    if (this->contains(level1)) {
      err_log << "No [\"" << level1 << "\"][\"" << level2 << "\"] setting found"
              << std::endl;
    } else {
      err_log << "No [\"" << level1 << "\"] setting found" << std::endl;
    }
    throw;
  }
}

// --- EquilibriumMonteSettings Definitions
// -------------------------------------------------

// --- MCData / Sampling ---------------------

/// \brief Sample by pass?
bool EquilibriumMonteSettings::sample_by_pass() const {
  return Monte::SAMPLE_MODE::PASS ==
         _get_setting<Monte::SAMPLE_MODE>("data", "sample_by",
                                          help<Monte::SAMPLE_MODE>());
}

/// \brief Sample by step?
bool EquilibriumMonteSettings::sample_by_step() const {
  return Monte::SAMPLE_MODE::STEP ==
         _get_setting<Monte::SAMPLE_MODE>("data", "sample_by",
                                          help<Monte::SAMPLE_MODE>());
}

/// \brief Figure out how often to take samples
EquilibriumMonteSettings::size_type EquilibriumMonteSettings::sample_period()
    const {
  std::string level1 = "data";
  std::string level2 = "sample_period";
  std::string help =
      "(int, default=1)\n"
      "  In conjunction with \"sample_by\", determines how often to make "
      "observations.";
  if (!_is_setting(level1, level2)) {
    return 1;
  }

  return _get_setting<size_type>(level1, level2, help);
}

/// \brief Returns true if explicit equilibration passes for the first run have
/// been specified
bool EquilibriumMonteSettings::is_equilibration_passes_first_run() const {
  return _is_setting("data", "equilibration_passes_first_run");
}

/// \brief Number of explicit equilibration passes requsted for the first run
EquilibriumMonteSettings::size_type
EquilibriumMonteSettings::equilibration_passes_first_run() const {
  std::string help = "int (optional)";
  return _get_setting<size_type>("data", "equilibration_passes_first_run",
                                 help);
}

/// \brief Returns true if explicit equilibration passes for each run have been
/// specified
bool EquilibriumMonteSettings::is_equilibration_passes_each_run() const {
  return _is_setting("data", "equilibration_passes_each_run");
}

/// \brief Number of explicit equilibration passes requsted for each run
EquilibriumMonteSettings::size_type
EquilibriumMonteSettings::equilibration_passes_each_run() const {
  std::string help = "int (optional)";
  return _get_setting<size_type>("data", "equilibration_passes_each_run", help);
}

/// \brief Returns true if the number of passes has been specified
bool EquilibriumMonteSettings::is_N_pass() const {
  return _is_setting("data", "N_pass");
}

/// \brief Returns the number of passes requested
EquilibriumMonteSettings::size_type EquilibriumMonteSettings::N_pass() const {
  std::string help = "int (optional)";
  return _get_setting<size_type>("data", "N_pass", help);
}

/// \brief Returns true if the number of steps has been specified
bool EquilibriumMonteSettings::is_N_step() const {
  std::string help = "int (optional)";
  return _is_setting("data", "N_step");
}

/// \brief Returns the number of steps requested
EquilibriumMonteSettings::size_type EquilibriumMonteSettings::N_step() const {
  std::string help = "int (optional)";
  return _get_setting<size_type>("data", "N_step", help);
}

/// \brief Returns true if the number of samples has been specified
bool EquilibriumMonteSettings::is_N_sample() const {
  return _is_setting("data", "N_sample");
}

/// \brief Returns the number of samples requested
EquilibriumMonteSettings::size_type EquilibriumMonteSettings::N_sample() const {
  std::string help = "int (optional)";
  return _get_setting<size_type>("data", "N_sample", help);
}

/// \brief Returns true if a maximum number of passes has been specified
bool EquilibriumMonteSettings::is_max_pass() const {
  return _is_setting("data", "max_pass");
}

/// \brief Maximum number of passes, required if sample by pass
EquilibriumMonteSettings::size_type EquilibriumMonteSettings::max_pass() const {
  std::string help = "int (optional)";
  return _get_setting<size_type>("data", "max_pass", help);
}

/// \brief Returns true if a minimum number of passes has been specified
bool EquilibriumMonteSettings::is_min_pass() const {
  return _is_setting("data", "min_pass");
}

/// \brief Minimum number of passes
EquilibriumMonteSettings::size_type EquilibriumMonteSettings::min_pass() const {
  std::string help = "int (optional)";
  return _get_setting<size_type>("data", "min_pass", help);
}

/// \brief Returns true if a maximum number of steps has been specified
bool EquilibriumMonteSettings::is_max_step() const {
  return _is_setting("data", "max_step");
}

/// \brief Maximum number of steps
EquilibriumMonteSettings::size_type EquilibriumMonteSettings::max_step() const {
  std::string help = "int (optional)";
  return _get_setting<size_type>("data", "max_step", help);
}

/// \brief Returns true if a minimum number of steps has been specified
bool EquilibriumMonteSettings::is_min_step() const {
  return _is_setting("data", "min_step");
}

/// \brief Minimum number of steps
EquilibriumMonteSettings::size_type EquilibriumMonteSettings::min_step() const {
  std::string help = "int (optional)";
  return _get_setting<size_type>("data", "min_step", help);
}

/// \brief Returns true if a maximum number of samples has been specified
bool EquilibriumMonteSettings::is_max_sample() const {
  return _is_setting("data", "max_sample");
}

/// \brief Maximum number of steps
EquilibriumMonteSettings::size_type EquilibriumMonteSettings::max_sample()
    const {
  std::string help = "int (optional)";
  return _get_setting<size_type>("data", "max_sample", help);
}

/// \brief Returns true if a minimum number of sample has been specified
bool EquilibriumMonteSettings::is_min_sample() const {
  return _is_setting("data", "min_sample");
}

/// \brief Minimum number of steps, default 0
EquilibriumMonteSettings::size_type EquilibriumMonteSettings::min_sample()
    const {
  std::string help = "int (optional)";
  return _get_setting<size_type>("data", "min_sample", help);
}

// --- Data ---------------------

/// \brief Figure out how large data containers should be
EquilibriumMonteSettings::size_type EquilibriumMonteSettings::max_data_length()
    const {
  if (!_is_setting("data", "sample_by")) {
    return 1024;
  } else if (sample_by_pass()) {
    if (is_max_pass()) {
      return (max_pass() / sample_period());
    } else if (is_N_pass()) {
      return (N_pass() / sample_period());
    } else if (is_N_sample()) {
      return N_sample();
    } else {
      return 1024;
    }
  } else if (sample_by_step()) {
    if (is_max_step()) {
      return (max_step() / sample_period());
    } else if (is_N_step()) {
      return (N_step() / sample_period());
    } else if (is_N_sample()) {
      return N_sample();
    } else {
      return 1024;
    }
  } else {
    Log &err_log = CASM::err_log();
    err_log.error<Log::standard>("Reading Monte Carlo settings");
    err_log << "Could not determine max data length.\n";
    err_log << "Please check 'sample_by', 'max_pass' or 'max_step', and "
               "'sample_period' in your input file.\n"
            << std::endl;
    throw std::runtime_error(std::string("Error determining max_data_length"));
  }
}

}  // namespace Monte
}  // namespace CASM<|MERGE_RESOLUTION|>--- conflicted
+++ resolved
@@ -82,22 +82,14 @@
 }
 
 /// \brief ConfigDoF to use as starting motif
-<<<<<<< HEAD
-ConfigDoF MonteSettings::motif_configdof() const {
-=======
 ConfigDoF MonteSettings::motif_configdof(Index supercell_volume) const {
->>>>>>> 6efcf4d5
   std::string help =
       "string\n"
       "  Path to file containing DoF, such as an \"final_state.json\" file.";
   fs::path configdof_path =
       _get_setting<fs::path>("driver", "motif", "configdof", help);
-<<<<<<< HEAD
-  return jsonParser(configdof_path).get<ConfigDoF>(primclex().prim());
-=======
   return jsonParser(configdof_path)
       .get<ConfigDoF>(primclex().prim(), supercell_volume);
->>>>>>> 6efcf4d5
 }
 
 /// \brief Path to ConfigDoF file to use as starting motif
