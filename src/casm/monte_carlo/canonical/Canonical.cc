--- conflicted
+++ resolved
@@ -83,12 +83,6 @@
       _log() << new_conditions << std::endl << std::endl;
 
       m_condition = new_conditions;
-<<<<<<< HEAD
-
-      reset(_enforce_conditions(configdof()));
-      _update_properties();
-=======
->>>>>>> 4a576606
 
       reset(_enforce_conditions(configdof()));
       _update_properties();
@@ -121,11 +115,8 @@
 
       m_condition = new_conditions;
 
-<<<<<<< HEAD
       ConfigDoF configdof = _default_motif();
-=======
-      ConfigDoF configdof;
->>>>>>> 4a576606
+
       std::string configname;
 
       if(settings.is_motif_configname()) {
@@ -501,11 +492,8 @@
       _log().set("DoF");
       _log() << "motif configname: default\n";
       _log() << "using configuration with default occupation...\n" << std::endl;
-<<<<<<< HEAD
+
       return Configuration::zeros(_supercell()).configdof();
-=======
-      return Configuration(_supercell(), jsonParser(), std::vector<int>(_supercell().num_sites(), 0)).configdof();
->>>>>>> 4a576606
     }
 
     /// \brief Generate minimum potential energy ConfigDoF
