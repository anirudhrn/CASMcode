--- conflicted
+++ resolved
@@ -270,7 +270,6 @@
     /// \brief Print single spin flip LTE
     GenericDatumFormatter<double, ConstMonteCarloPtr> GrandCanonicalLTEFormatter(const double &phi_LTE1) {
       auto evaluator = [ = ](const ConstMonteCarloPtr & mc) {
-        ConstMonteCarloPtr ptr = mc;
         return phi_LTE1;
       };
       return GenericDatumFormatter<double, ConstMonteCarloPtr>("phi_LTE", "phi_LTE", evaluator);
@@ -280,19 +279,9 @@
     void write_lte_results(const MonteSettings &settings, const GrandCanonical &mc, const double &phi_LTE1, const std::string &configname, Log &_log) {
       try {
 
-<<<<<<< HEAD
         fs::create_directories(settings.output_directory());
         MonteCarloDirectoryStructure dir(settings.output_directory());
         auto formatter = make_lte_results_formatter(mc, phi_LTE1, configname);
-=======
-  /// \brief Print single spin flip LTE
-  GenericDatumFormatter<double, ConstMonteCarloPtr> GrandCanonicalLTEFormatter(const double &phi_LTE1) {
-    auto evaluator = [ = ](const ConstMonteCarloPtr & mc) {
-      return phi_LTE1;
-    };
-    return GenericDatumFormatter<double, ConstMonteCarloPtr>("phi_LTE", "phi_LTE", evaluator);
-  }
->>>>>>> 02183eed
 
         // write csv path results
         if(settings.write_csv()) {
