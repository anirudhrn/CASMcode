--- conflicted
+++ resolved
@@ -6,6 +6,7 @@
 #include "casm/monte_carlo/MonteIO_impl.hh"
 #include "casm/clex/PrimClex.hh"
 #include "casm/clex/Norm.hh"
+#include "casm/basis_set/DoF.hh"
 #include "casm/database/ConfigDatabase.hh"
 #include "casm/monte_carlo/grand_canonical/GrandCanonicalIO.hh"
 
@@ -197,17 +198,10 @@
         const auto &site_occ = primclex().prim().basis[sublat].site_occupant();
         _log().custom("Propose event");
 
-<<<<<<< HEAD
         _log()  << "  Mutating site (linear index): " << mutating_site << "\n"
                 << "  Mutating site (b, i, j, k): " << supercell().uccoord(mutating_site) << "\n"
-                << "  Current occupant: " << current_occupant << " (" << site_occ[current_occupant].name << ")\n"
-                << "  Proposed occupant: " << new_occupant << " (" << site_occ[new_occupant].name << ")\n\n"
-=======
-      _log()  << "  Mutating site (linear index): " << mutating_site << "\n"
-              << "  Mutating site (b, i, j, k): " << supercell().uccoord(mutating_site) << "\n"
-              << "  Current occupant: " << current_occupant << " (" << site_occ[current_occupant].name() << ")\n"
-              << "  Proposed occupant: " << new_occupant << " (" << site_occ[new_occupant].name() << ")\n\n"
->>>>>>> d88af5a9
+                << "  Current occupant: " << current_occupant << " (" << site_occ[current_occupant].name() << ")\n"
+                << "  Proposed occupant: " << new_occupant << " (" << site_occ[new_occupant].name() << ")\n\n"
 
                 << "  beta: " << m_condition.beta() << "\n"
                 << "  T: " << m_condition.temperature() << std::endl;
@@ -452,28 +446,30 @@
 
       // uses _clexulator(), nlist(), _configdof()
 
-      // Point the Clexulator to the right neighborhood and right ConfigDoF
-      _clexulator().set_config_occ(_configdof().occupation().data());
-      _clexulator().set_nlist(nlist().sites(nlist().unitcell_index(mutating_site)).data());
-
       if(use_deltas) {
 
         // Calculate the change in correlations due to this event
         if(all_correlations) {
-          _clexulator().calc_delta_point_corr(sublat,
-                                              current_occupant,
-                                              new_occupant,
-                                              event.dCorr().data());
+          _clexulator().calc_delta_point_corr(
+            _configdof(),
+            nlist().sites(nlist().unitcell_index(mutating_site)).data(),
+            sublat,
+            current_occupant,
+            new_occupant,
+            event.dCorr().data());
         }
         else {
           auto begin = _eci().index().data();
           auto end = begin + _eci().index().size();
-          _clexulator().calc_restricted_delta_point_corr(sublat,
-                                                         current_occupant,
-                                                         new_occupant,
-                                                         event.dCorr().data(),
-                                                         begin,
-                                                         end);
+          _clexulator().calc_restricted_delta_point_corr(
+            _configdof(),
+            nlist().sites(nlist().unitcell_index(mutating_site)).data(),
+            sublat,
+            current_occupant,
+            new_occupant,
+            event.dCorr().data(),
+            begin,
+            end);
         }
       }
       else {
@@ -485,111 +481,66 @@
         if(all_correlations) {
 
           // Calculate before
-          _clexulator().calc_point_corr(sublat, before.data());
+          _clexulator().calc_point_corr(
+            _configdof(),
+            nlist().sites(nlist().unitcell_index(mutating_site)).data(),
+            sublat,
+            before.data());
 
           // Apply change
           _configdof().occ(mutating_site) = new_occupant;
 
           // Calculate after
-          _clexulator().calc_point_corr(sublat, after.data());
+          _clexulator().calc_point_corr(
+            _configdof(),
+            nlist().sites(nlist().unitcell_index(mutating_site)).data(),
+            sublat,
+            after.data());
         }
         else {
           auto begin = _eci().index().data();
           auto end = begin + _eci().index().size();
 
           // Calculate before
-          _clexulator().calc_restricted_point_corr(sublat, before.data(), begin, end);
-
-<<<<<<< HEAD
+          _clexulator().calc_restricted_point_corr(
+            _configdof(),
+            nlist().sites(nlist().unitcell_index(mutating_site)).data(),
+            sublat,
+            before.data(),
+            begin,
+            end);
+
           // Apply change
           _configdof().occ(mutating_site) = new_occupant;
-=======
-  /// \brief Calculate delta correlations for an event
-  void GrandCanonical::_set_dCorr(GrandCanonicalEvent &event,
-                                  Index mutating_site,
-                                  int sublat,
-                                  int current_occupant,
-                                  int new_occupant,
-                                  bool use_deltas,
-                                  bool all_correlations) const {
-
-    // uses _clexulator(), nlist(), _configdof()
-
-    if(use_deltas) {
-
-      // Calculate the change in correlations due to this event
-      if(all_correlations) {
-        _clexulator().calc_delta_point_corr(_configdof(),
-                                            nlist().sites(nlist().unitcell_index(mutating_site)).data(),
-                                            sublat,
-                                            current_occupant,
-                                            new_occupant,
-                                            event.dCorr().data());
-      }
-      else {
-        auto begin = _eci().index().data();
-        auto end = begin + _eci().index().size();
-        _clexulator().calc_restricted_delta_point_corr(_configdof(),
-                                                       nlist().sites(nlist().unitcell_index(mutating_site)).data(),
-                                                       sublat,
-                                                       current_occupant,
-                                                       new_occupant,
-                                                       event.dCorr().data(),
-                                                       begin,
-                                                       end);
-      }
-    }
-    else {
->>>>>>> d88af5a9
 
           // Calculate after
-          _clexulator().calc_restricted_point_corr(sublat, after.data(), begin, end);
-
-        }
-
-<<<<<<< HEAD
+          _clexulator().calc_restricted_point_corr(
+            _configdof(),
+            nlist().sites(nlist().unitcell_index(mutating_site)).data(),
+            sublat,
+            after.data(),
+            begin,
+            end);
+
+        }
+
         // Calculate the change in correlations due to this event
         event.dCorr() = after - before;
-=======
-        // Calculate before
-        _clexulator().calc_point_corr(_configdof(),
-                                      nlist().sites(nlist().unitcell_index(mutating_site)).data(),
-                                      sublat,
-                                      before.data());
->>>>>>> d88af5a9
 
         // Unapply changes
         _configdof().occ(mutating_site) = current_occupant;
       }
 
-<<<<<<< HEAD
       if(debug()) {
         _print_correlations(event.dCorr(), "delta correlations", "dCorr", all_correlations);
-=======
-        // Calculate after
-        _clexulator().calc_point_corr(_configdof(),
-                                      nlist().sites(nlist().unitcell_index(mutating_site)).data(),
-                                      sublat,
-                                      after.data());
->>>>>>> d88af5a9
-      }
-    }
-
-<<<<<<< HEAD
+      }
+    }
+
     /// \brief Print correlations to _log()
     void GrandCanonical::_print_correlations(const Eigen::VectorXd &corr,
                                              std::string title,
                                              std::string colheader,
                                              bool all_correlations) const {
-=======
-        // Calculate before
-        _clexulator().calc_restricted_point_corr(_configdof(),
-                                                 nlist().sites(nlist().unitcell_index(mutating_site)).data(),
-                                                 sublat,
-                                                 before.data(),
-                                                 begin,
-                                                 end);
->>>>>>> d88af5a9
 
       _log().calculate(title);
       _log() << std::setw(12) << "i"
@@ -597,17 +548,7 @@
              << std::setw(16) << colheader
              << std::endl;
 
-<<<<<<< HEAD
       for(int i = 0; i < corr.size(); ++i) {
-=======
-        // Calculate after
-        _clexulator().calc_restricted_point_corr(_configdof(),
-                                                 nlist().sites(nlist().unitcell_index(mutating_site)).data(),
-                                                 sublat,
-                                                 after.data(),
-                                                 begin,
-                                                 end);
->>>>>>> d88af5a9
 
         double eci = 0.0;
         bool calculated = true;
