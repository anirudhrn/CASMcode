/*
 *  version.cpp
 *
 */

#include "casm/version/version.hh"

using namespace CASM;

const std::string &CASM::version() {
<<<<<<< HEAD
  static const std::string &ver = "v0.1.1_merge";
=======
  static const std::string &ver = "eci_ternary_fix";
>>>>>>> 933809e2
  return ver;
};<|MERGE_RESOLUTION|>--- conflicted
+++ resolved
@@ -8,10 +8,6 @@
 using namespace CASM;
 
 const std::string &CASM::version() {
-<<<<<<< HEAD
-  static const std::string &ver = "v0.1.1_merge";
-=======
-  static const std::string &ver = "eci_ternary_fix";
->>>>>>> 933809e2
+  static const std::string &ver = "tmp";
   return ver;
 };