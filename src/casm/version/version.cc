/*
 *  version.cpp
 *
 */

#include "casm/version/version.hh"

using namespace CASM;

const std::string &CASM::version() {
<<<<<<< HEAD
  static const std::string &ver = "v0.1.1_pot_energy";
=======
  static const std::string &ver = "v0.1.1_cwd";
>>>>>>> ddc2e37e
  return ver;
};<|MERGE_RESOLUTION|>--- conflicted
+++ resolved
@@ -8,10 +8,6 @@
 using namespace CASM;
 
 const std::string &CASM::version() {
-<<<<<<< HEAD
-  static const std::string &ver = "v0.1.1_pot_energy";
-=======
-  static const std::string &ver = "v0.1.1_cwd";
->>>>>>> ddc2e37e
+  static const std::string &ver = "v0.1.1_grand_canonical";
   return ver;
 };