#include "casm/kinetics/DiffTransConfigMapping.hh"
#include "casm/clex/ConfigMapping.hh"

#include "casm/misc/CASM_Eigen_math.hh"
#include "casm/casm_io/container/json_io.hh"
#include "casm/clex/PrimClex.hh"
#include "casm/clex/ConfigDoF.hh"
#include "casm/clex/Configuration.hh"
#include "casm/clex/Supercell.hh"
#include "casm/strain/StrainConverter.hh"
#include "casm/crystallography/Lattice.hh"
#include "casm/crystallography/UnitCellCoord.hh"
#include "casm/crystallography/Niggli.hh"
#include "casm/crystallography/LatticeMap.hh"
#include "casm/crystallography/Structure.hh"
#include "casm/crystallography/SimpleStructureTools.hh"
#include "casm/symmetry/PermuteIterator.hh"
#include "casm/completer/Handlers.hh"
#include "casm/kinetics/DiffusionTransformation.hh"
#include "casm/kinetics/DiffTransConfiguration.hh"
#include "casm/kinetics/DiffTransConfigInterpolation.hh"
#include "casm/symmetry/Orbit.hh"
#include "casm/symmetry/OrbitDecl.hh"
#include "casm/symmetry/OrbitGeneration.hh"
#include "casm/symmetry/OrbitGeneration_impl.hh"
#include "casm/kinetics/DiffusionTransformationTraits.hh"
#include "casm/database/DiffTransOrbitDatabase.hh"
namespace CASM {
  namespace Kinetics {
    //*******************************************************************************************

    DiffTransConfigMapper::DiffTransConfigMapper(const PrimClex &_pclex,
                                                 ConfigMapping::Settings const &_settings,
                                                 double _tol/*=TOL*/) :
      m_pclex(&_pclex),
      m_settings(_settings),
      m_tol(max(1e-9, _tol)) {
      //squeeze lattice_weight into (0,1] if necessary
    }

    //*******************************************************************************************

    DiffTransConfigMapperResult DiffTransConfigMapper::import_structure_occupation(const fs::path &pos_path) const {
      return import_structure_occupation(pos_path, nullptr);
    }

    //*******************************************************************************************

    DiffTransConfigMapperResult DiffTransConfigMapper::import_structure_occupation(
      const fs::path &pos_path,
      const Kinetics::DiffTransConfiguration *hint_ptr) const {
      DiffTransConfigMapperResult result;
      result.structures = _get_structures(pos_path);
      ConfigMapper mapper(primclex(),
                          this->settings(),
                          primclex().crystallography_tol());
      //Find out which species are moving from which basis site to the other
      if(hint_ptr != nullptr) {
        Configuration tmp = hint_ptr->from_config().canonical_form();
        std::vector<std::string> scelname;
        scelname.push_back(tmp.supercell().name());
        mapper.clear_allowed_lattices();
        mapper.add_allowed_lattices({scelname});
        //	*result.config =*hint_ptr;
      }
      //      else {
      SimpleStructure from_child = make_simple_structure(result.structures[0]);
      std::set<MappingNode> from_set = mapper.struc_mapper().map_deformed_struc(from_child);

      SimpleStructure to_child = make_simple_structure(result.structures.back());
      std::set<MappingNode> to_set = mapper.struc_mapper().map_deformed_struc(to_child);

      if(from_set.empty() || to_set.empty()) {
        return result;
      }
      MappingNode from_node = *from_set.begin();
      MappingNode to_node = *to_set.begin();

      auto scel_ptr = std::make_shared<Supercell>(&(mapper.primclex()), from_node.lat_node.parent.scel_lattice());
      std::vector<UnitCellCoord> from_uccoords;
      std::vector<UnitCellCoord> to_uccoords;

      std::set<UnitCellCoord> vacancy_from;
      std::set<UnitCellCoord> vacancy_to;
      //This rigid rotation and rigid shift seems unnecessary surprisingly
      Coordinate first_site = Coordinate(result.structures[0].basis(0).const_frac(), scel_ptr->lattice(), FRAC);

      Coordinate t_shift =
        copy_apply(SymOp::point_op(from_node.lat_node.isometry), first_site)
<<<<<<< HEAD
        - Coordinate(scel_ptr->uccoord(find_index(from_node.atom_permutation, 0)));
=======
        - Coordinate(scel_ptr->uccoord(find_index(from_node.permutation, 0)).coordinate(this->primclex().prim()));
>>>>>>> a34c27ac
      t_shift.set_lattice(primclex().prim().lattice(), CART);

      //std::cout << "t shift " << t_shift.const_frac() << std::endl;
      //Maybe check coordinate similarity after applying deformations
      //Check the unitcell coordinate within a tolerance of the maxium displacement of any atom in the from config
      //This max_displacement is not considering rigid translational shifts of the structures's basis to the primclex's basis
      BasicStructure<Site> from = result.structures[0];
      BasicStructure<Site> to = result.structures[result.structures.size() - 1];
      //std::cout << "unconditioned from struc" << std::endl;
      //from.print_xyz(std::cout,true);
      //std::cout << "unconditioned to struc" << std::endl;
      //to.print_xyz(std::cout,true);
      _precondition_from_and_to(from_node.lat_node.isometry,
                                from_node.lat_node.stretch,
                                t_shift.const_cart(),
                                from,
                                to);

      //std::cout << "trans" << t_shift.const_cart() << std::endl;
      //std::cout << "from struc" << std::endl;
      //from.print_xyz(std::cout,true);
      //std::cout << "to struc" << std::endl;
      //to.print_xyz(std::cout,true);
      double uccoord_tol = 1.1 * max(from_node.atom_displacement.colwise().norm().maxCoeff(), to_node.atom_displacement.colwise().norm().maxCoeff()) + cuberoot(abs(scel_ptr->lattice().vol())) * primclex().crystallography_tol();
      //std::cout << "uccoord_tol " << uccoord_tol <<std::endl;
      std::vector<Index> moving_atoms = _analyze_atoms_ideal(from,
                                                             to,
                                                             *scel_ptr,
                                                             uccoord_tol,
                                                             from_uccoords,
                                                             to_uccoords,
                                                             vacancy_from,
                                                             vacancy_to);
      //std::cout << " MOVING ATOM IS GOING FROM " << from_uccoords[moving_atoms[0]]<< " TO " << to_uccoords[moving_atoms[0]]    << std::endl;
      Kinetics::DiffusionTransformation diff_trans = _make_hop(result.structures[0],
                                                               from_uccoords,
                                                               to_uccoords,
                                                               vacancy_from,
                                                               vacancy_to,
                                                               moving_atoms);
      //std::cout << "possibly not shortest hop" << diff_trans << std::endl;
      //diff_trans constructed from end points might not be shortest path
      //in order to set up shortest path create eigen counter that represents all adjacent supercells
      //to which the unitcell coords will be reachable from the from uccoords
      // for each item in counter take item wise product with maximum uccoord in from configs scel
      // + 1 to account for starting at 0
      // make temp storage "final_diff_trans" replace if max length is smaller for current diff_trans
      //

      {
        SimpleStructure oriented_struc = mapper.struc_mapper().calculator().resolve_setting(from_node, from_child);

        auto tdof = to_configdof(oriented_struc, *scel_ptr);
        Configuration from_config(scel_ptr, jsonParser(), tdof.first);

        //Configuration from_config(Configuration::zeros(scel_ptr));
        //from_config.set_occupation(mapper.occupation(make_simple_structure(result.structures[0]),
        //from_node));
        Kinetics::DiffusionTransformation final_diff_trans = _shortest_hop(diff_trans, from_config.supercell());
        //THIS IS THE FIRST CASE IN WHICH WE DON'T WANT TO SORT DIFFTRANS ON CONSTRUCTION -speak with brian about removing sorting from prepare
        //or stick with prepareless workaround. Alternatively check if sorted, if not then sort diff trans and flip from/to then create.
        //Need to somehow only use occupation from the config to construct diff_trans_config
        diff_trans = final_diff_trans;
        //std::cout << "diff_trans is " << std::endl;
        //std::cout << diff_trans << std::endl;
        //Attach hop to ideal from config in same orientation

        //std::cout << "from config is " << std::endl << from_config << std::endl;
        result.config = notstd::make_unique<Kinetics::DiffTransConfiguration>(from_config, diff_trans);
        if(!result.config->has_valid_from_occ()) {
          throw std::runtime_error("Moving forward with invalid diff_trans_config is a bad idea.");
        }
      }
      //std::cout << "to config is " << std::endl << non_canon_to_config << std::endl;
      //NEED TO SET ORBIT NAME OF DTC SOMEHOW FOR NEW DIFF TRANS

      PrimPeriodicDiffTransSymCompare sym_c {this->primclex().shared_prim(), primclex().crystallography_tol()};
      OrbitGenerators<PrimPeriodicDiffTransOrbit> generators(primclex().prim().factor_group(), sym_c);
      generators.insert(sym_c.prepare(diff_trans));
      std::vector<PrimPeriodicDiffTransOrbit> dt_orbits;
      generators.make_orbits(std::back_inserter(dt_orbits), primclex());
      auto insert_res = primclex().db<PrimPeriodicDiffTransOrbit>().insert(dt_orbits.front());
      primclex().db<PrimPeriodicDiffTransOrbit>().commit();
      result.config->set_orbit_name(insert_res.first.name());
      //    }

      //use this to interpolate same amount of images

      Kinetics::DiffTransConfigInterpolation interpolater(result.config->diff_trans(), result.config->from_config(), result.config->to_config(), result.structures.size() - 2); //<- using current calctype here
      int image_no = 0;
      for(auto it = interpolater.begin(); it != interpolater.end(); ++it) {
        //result.relaxation_properties.push_back(jsonParser());
        //result.relaxation_properties[image_no].put_obj();
        //Structure pseudoprim = make_deformed_struc(*it);
        //Structure img = Structure(result.structures[image_no]);
        // ConfigMapperResult tmp_result = ConfigMapping::structure_mapping(pseudoprim, img, lattice_weight());
        //result.relaxation_properties[image_no]["lattice_deformation"] = tmp_result.relaxation_properties["best_mapping"]["lattice_deformation"];
        //result.relaxation_properties[image_no]["lattice_deformation"] = -1.0;
        //result.relaxation_properties[image_no]["basis_deformation"] = tmp_result.relaxation_properties["best_mapping"]["basis_deformation"];
        //result.relaxation_properties[image_no]["basis_deformation"] = -1.0;
        image_no++;
      }

      //Structure config.supercell().superstructure(config) //<---how to get structure from ideal config
      //calculate strain scores and basis scores for every image and sum/average/sumsq
      // set relaxation properties and indicate successful mapping or not
      if(pos_path.extension() == ".json" || pos_path.extension() == ".JSON") {
        jsonParser all_strucs;
        to_json(pos_path, all_strucs);
        int count = 0;
        std::vector<double> energies;
        for(auto &img : all_strucs) {
          energies.push_back(img["relaxed_energy"].get<double>());
          //result.relaxation_properties[count]["relaxed_energy"] = img["relaxed_energy"];
          count++;
        }
        if(!all_strucs.contains("kra")) {
          result.kra = *(std::max_element(energies.begin(), energies.end())) - (energies.front() + energies.back()) / 2.0;
        }
        else {
          result.kra = all_strucs["kra"].get<double>();
        }
      }
      result.success = true;
      return result;
    }

    std::vector<Index> DiffTransConfigMapper::_analyze_atoms_ideal(const BasicStructure<Site> &from,
                                                                   const BasicStructure<Site> &to,
                                                                   const Supercell &scel,
                                                                   double uccoord_tol,
                                                                   std::vector<UnitCellCoord> &from_uccoords,
                                                                   std::vector<UnitCellCoord> &to_uccoords,
                                                                   std::set<UnitCellCoord> &vacancy_from,
                                                                   std::set<UnitCellCoord> &vacancy_to) const {
      // For image 00 set reference of POSCAR index to  basis site linear index
      // tolerance for UnitCellCoord mapping has 20% wiggle room from max displacement
      // instead of introducing wiggle room maybe take max disp between from map and to map
      int from_count = 0;
      for(auto &site : from.basis()) {
        from_uccoords.push_back(scel.prim_grid().within(_site_to_uccoord(site, primclex(), uccoord_tol)));
        from_count++;
      }

      // For last image  find POSCAR index to basis site linear index
      int to_count = 0;
      for(auto &site : to.basis()) {
        to_uccoords.push_back(scel.prim_grid().within(_site_to_uccoord(site, primclex(), uccoord_tol)));
        to_count++;
      }
      std::vector<Index> moving_atoms;
      for(int i = 0 ; i < from_uccoords.size(); i++) {
        if(from_uccoords[i] != to_uccoords[i]) {
          moving_atoms.push_back(i);
        }
      }
      ////if this isn't a closed loop one of the species is a vacancy
      for(int i = 0 ; i < moving_atoms.size() ; i++) {
        if(vacancy_from.find(to_uccoords[moving_atoms[i]]) == vacancy_from.end()) {
          vacancy_from.insert(to_uccoords[moving_atoms[i]]);
        }
        else {
          std::cout << "There should be only 1 vacancy in hop!" << std::endl;
          vacancy_from.erase(vacancy_from.find(to_uccoords[moving_atoms[i]]));
        }
        if(vacancy_to.find(from_uccoords[moving_atoms[i]]) == vacancy_to.end()) {
          vacancy_to.insert(from_uccoords[moving_atoms[i]]);
        }
        else {
          std::cout << "There should be only 1 vacancy in hop!" << std::endl;
          vacancy_to.erase(vacancy_to.find(from_uccoords[moving_atoms[i]]));
        }
      }
      return moving_atoms;
    }

    UnitCellCoord DiffTransConfigMapper::_site_to_uccoord(const Site &site, const PrimClex &pclex, double tol) const {
      return UnitCellCoord::from_coordinate(pclex.prim(), site, tol);
    }

    void DiffTransConfigMapper::_precondition_from_and_to(const Eigen::Matrix3d &cart_op, const Eigen::Matrix3d &strain, const Eigen::Vector3d &trans, BasicStructure<Site> &from, BasicStructure<Site> &to) const {
      from.set_lattice(Lattice(strain.inverse() * (cart_op.transpose()*from.lattice().lat_column_mat())), FRAC);
      from += Coordinate(trans, from.lattice(), CART);
      for(auto &site : from.set_basis()) {
        site.within();
      }
      to.set_lattice(Lattice(strain.inverse() * (cart_op.transpose()*to.lattice().lat_column_mat())), FRAC);
      to += Coordinate(trans, to.lattice(), CART);
      for(auto &site : to.set_basis()) {
        site.within();
      }
      return;
    }

    Kinetics::DiffusionTransformation DiffTransConfigMapper::_shortest_hop(const Kinetics::DiffusionTransformation &diff_trans, const Supercell &scel) const {
      Kinetics::DiffusionTransformation final_diff_trans = diff_trans;
      EigenCounter<Eigen::Vector3l> counter(Eigen::Vector3l::Constant(-1), Eigen::Vector3l::Constant(1), Eigen::Vector3l::Ones());
      for(int i = 0 ; i < diff_trans.occ_transform().size(); i++) {
        Eigen::Matrix3d lat_mat = scel.lattice().lat_column_mat();
        while(counter.valid()) {
          UnitCell shift = lround(scel.prim().lattice().inv_lat_column_mat() * lat_mat * counter().cast<double>());
          Kinetics::DiffusionTransformation tmp = diff_trans;
          UnitCellCoord replace_this = tmp.occ_transform()[i].uccoord;
          tmp.occ_transform()[i].uccoord = replace_this + shift;
          for(auto &traj : tmp.species_traj()) {
            if(traj.from.uccoord == replace_this) {
              traj.from.uccoord = replace_this + shift;
            }
            if(traj.to.uccoord == replace_this) {
              traj.to.uccoord = replace_this + shift;
            }
          }
          if(tmp.max_length() <= final_diff_trans.max_length()) {
            final_diff_trans = tmp;
          }
          counter++;
        }
      }
      return final_diff_trans;
    }

    Kinetics::DiffusionTransformation DiffTransConfigMapper::_make_hop(const BasicStructure<Site> &from_struc,
                                                                       const std::vector<UnitCellCoord> &from_coords,
                                                                       const std::vector<UnitCellCoord> &to_coords,
                                                                       const std::set<UnitCellCoord> &vacancy_from,
                                                                       const std::set<UnitCellCoord> &vacancy_to,
                                                                       const std::vector<Index> &moving_atoms) const {
      //From the moving species and basis sites, should be able to create hop
      Kinetics::DiffusionTransformation diff_trans(primclex().prim());
      for(int i = 0; i < moving_atoms.size(); i++) {
        diff_trans.occ_transform().emplace_back(from_coords[moving_atoms[i]], 0, 0);
      }
      if(vacancy_from.size() && vacancy_to.size()) {
        diff_trans.occ_transform().emplace_back(*vacancy_from.begin(), 0, 0);
      }
      for(int i = 0; i < moving_atoms.size(); i++) {
        std::vector<std::string> allowed_from_occs = primclex().prim().basis()[from_coords[moving_atoms[i]].sublattice()].allowed_occupants();
        Index from_occ_index = std::distance(allowed_from_occs.begin(),
                                             std::find(allowed_from_occs.begin(),
                                                       allowed_from_occs.end(),
                                                       from_struc.basis()[moving_atoms[i]].occ_name()));
        //for now pos is 0 because Molecules are hard
        Kinetics::SpeciesLocation from_loc(from_coords[moving_atoms[i]], from_occ_index, 0);
        std::vector<std::string> allowed_to_occs = primclex().prim().basis()[to_coords[moving_atoms[i]].sublattice()].allowed_occupants();
        Index to_occ_index = std::distance(allowed_to_occs.begin(),
                                           std::find(allowed_to_occs.begin(),
                                                     allowed_to_occs.end(),
                                                     from_struc.basis()[moving_atoms[i]].occ_name()));

        //for now pos is 0 because Molecules are hard
        Kinetics::SpeciesLocation to_loc(to_coords[moving_atoms[i]], to_occ_index, 0);
        diff_trans.species_traj().emplace_back(from_loc, to_loc);
        for(auto &occ_trans : diff_trans.occ_transform()) {
          if(occ_trans.uccoord == from_coords[moving_atoms[i]]) {
            occ_trans.from_value = from_occ_index;
          }
          if(occ_trans.uccoord == to_coords[moving_atoms[i]]) {
            occ_trans.to_value = to_occ_index;
          }
        }
      }
      if(vacancy_from.size() && vacancy_to.size()) {
        std::vector<std::string> allowed_from_occs = primclex().prim().basis()[vacancy_from.begin()->sublattice()].allowed_occupants();
        Index from_occ_index = std::distance(allowed_from_occs.begin(), std::find(allowed_from_occs.begin(), allowed_from_occs.end(), "Va"));
        Kinetics::SpeciesLocation from_loc(*vacancy_from.begin(), from_occ_index, 0);
        std::vector<std::string> allowed_to_occs = primclex().prim().basis()[vacancy_to.begin()->sublattice()].allowed_occupants();
        Index to_occ_index = std::distance(allowed_to_occs.begin(), std::find(allowed_to_occs.begin(), allowed_to_occs.end(), "Va"));
        Kinetics::SpeciesLocation to_loc(*vacancy_to.begin(), to_occ_index, 0);
        diff_trans.species_traj().emplace_back(from_loc, to_loc);
        for(auto &occ_trans : diff_trans.occ_transform()) {
          if(occ_trans.uccoord == *vacancy_from.begin()) {
            occ_trans.from_value = from_occ_index;
          }
          if(occ_trans.uccoord == *vacancy_to.begin()) {
            occ_trans.to_value = to_occ_index;
          }
        }
      }
      return diff_trans;
    }


    std::vector<BasicStructure<Site>> DiffTransConfigMapper::_get_structures(const fs::path &pos_path) const {
      std::map<Index, BasicStructure<Site>> bins;
      std::vector<BasicStructure<Site>> images;
      if(pos_path.extension() == ".json" || pos_path.extension() == ".JSON") {
        jsonParser all_strucs;
        to_json(pos_path, all_strucs);
        for(auto it =  all_strucs.begin(); it != all_strucs.end(); ++it) {
          BasicStructure<Site> struc;
          try {
            throw std::runtime_error("DiffTransConfigMapper must be re-implemented to use SimpleStructure");
            //int img_no = std::stoi(it.name());
            //from_json(simple_json(struc, "relaxed_"), *it);
            //bins.insert(std::make_pair(img_no, struc));
          }
          catch(std::invalid_argument) {
          }
        }
      }
      else {
        fs::directory_iterator end;
        for(fs::directory_iterator begin(pos_path); begin != end; ++begin) {
          try {
            int img_no = std::stoi(begin->path().filename().string());
            if(fs::is_directory(*begin)) {
              if(fs::is_regular(*begin / "CONTCAR")) {
                bins.insert(std::make_pair(img_no, BasicStructure<Site>(*begin / "CONTCAR")));
              }
              else if(fs::is_regular(*begin / "POSCAR")) {
                bins.insert(std::make_pair(img_no, BasicStructure<Site>(*begin / "POSCAR")));
              }
              else {
                std::cerr << "NO POSCAR OR CONTCAR FOUND IN " << *begin << std::endl;
              }
            }
          }
          catch(...) {
          }
        }
      }
      for(int i = 0 ; i < bins.size(); i++) {
        try {
          images.push_back(bins[i]);
        }
        catch(...) {
          std::cerr << "IMAGE NUMBERS NOT CONSECUTIVE IN " << pos_path << std::endl;
        }
      }
      return images;
    }

  }
}
//*******************************************************************************************<|MERGE_RESOLUTION|>--- conflicted
+++ resolved
@@ -87,11 +87,8 @@
 
       Coordinate t_shift =
         copy_apply(SymOp::point_op(from_node.lat_node.isometry), first_site)
-<<<<<<< HEAD
-        - Coordinate(scel_ptr->uccoord(find_index(from_node.atom_permutation, 0)));
-=======
-        - Coordinate(scel_ptr->uccoord(find_index(from_node.permutation, 0)).coordinate(this->primclex().prim()));
->>>>>>> a34c27ac
+        - Coordinate(scel_ptr->uccoord(find_index(from_node.atom_permutation, 0)).coordinate(this->primclex().prim()));
+
       t_shift.set_lattice(primclex().prim().lattice(), CART);
 
       //std::cout << "t shift " << t_shift.const_frac() << std::endl;
