#include "casm/kinetics/DiffTransConfigMapping.hh"
#include "casm/clex/ConfigMapping.hh"

#include "casm/misc/CASM_Eigen_math.hh"
#include "casm/casm_io/container/json_io.hh"
#include "casm/clex/PrimClex.hh"
#include "casm/clex/ConfigDoF.hh"
#include "casm/clex/Configuration.hh"
#include "casm/clex/Supercell.hh"
#include "casm/strain/StrainConverter.hh"
#include "casm/crystallography/Lattice.hh"
#include "casm/crystallography/UnitCellCoord.hh"
#include "casm/crystallography/Niggli.hh"
#include "casm/crystallography/LatticeMap.hh"
#include "casm/crystallography/Structure.hh"
#include "casm/crystallography/SimpleStructureTools.hh"
#include "casm/symmetry/PermuteIterator.hh"
#include "casm/completer/Handlers.hh"
#include "casm/kinetics/DiffusionTransformation.hh"
#include "casm/kinetics/DiffTransConfiguration.hh"
#include "casm/kinetics/DiffTransConfigInterpolation.hh"
#include "casm/crystallography/jsonStruc.hh"
#include "casm/symmetry/Orbit.hh"
#include "casm/symmetry/OrbitDecl.hh"
#include "casm/symmetry/OrbitGeneration.hh"
#include "casm/symmetry/OrbitGeneration_impl.hh"
#include "casm/kinetics/DiffusionTransformationTraits.hh"
#include "casm/database/DiffTransOrbitDatabase.hh"
namespace CASM {
  namespace Kinetics {
    //*******************************************************************************************

    DiffTransConfigMapper::DiffTransConfigMapper(const PrimClex &_pclex,
                                                 double _lattice_weight,
                                                 double _max_volume_change/*=0.5*/,
                                                 int options/*=StrucMapper::robust*/,
                                                 double _tol/*=TOL*/) :
      m_pclex(&_pclex),
      m_lattice_weight(_lattice_weight),
      m_max_volume_change(_max_volume_change),
      m_min_va_frac(0.),
      m_max_va_frac(1.),
      m_options(options),
      m_tol(max(1e-9, _tol)) {
      //squeeze lattice_weight into (0,1] if necessary
      m_lattice_weight = max(min(_lattice_weight, 1.0), 1e-9);
      m_max_volume_change = max(m_tol, _max_volume_change);
    }

    //*******************************************************************************************

    DiffTransConfigMapperResult DiffTransConfigMapper::import_structure_occupation(const fs::path &pos_path) const {
      return import_structure_occupation(pos_path, nullptr);
    }

    //*******************************************************************************************

    DiffTransConfigMapperResult DiffTransConfigMapper::import_structure_occupation(
      const fs::path &pos_path,
      const Kinetics::DiffTransConfiguration *hint_ptr) const {
      DiffTransConfigMapperResult result;
      result.structures = _get_structures(pos_path);
      ConfigMapper mapper(primclex(),
                          lattice_weight(),
                          m_max_volume_change,
                          m_options,
                          primclex().crystallography_tol());
      //Find out which species are moving from which basis site to the other
      mapper.struc_mapper().set_max_va_frac(m_max_va_frac);
      mapper.struc_mapper().set_min_va_frac(m_min_va_frac);
      if(m_restricted) {
        mapper.struc_mapper().restricted();
      }
      if(m_lattices_to_force.size()) {
        mapper.add_allowed_lattices(m_lattices_to_force);
      }
      if(hint_ptr != nullptr) {
        Configuration tmp = hint_ptr->from_config().canonical_form();
        std::vector<std::string> scelname;
        scelname.push_back(tmp.supercell().name());
        mapper.clear_allowed_lattices();
        mapper.add_allowed_lattices({scelname});
        //	*result.config =*hint_ptr;
      }
      //      else {
      SimpleStructure from_child = to_simple_structure(result.structures[0]);
      std::set<MappingNode> from_set = mapper.struc_mapper().map_deformed_struc(from_child);

      SimpleStructure to_child = to_simple_structure(result.structures.back());
      std::set<MappingNode> to_set = mapper.struc_mapper().map_deformed_struc(to_child);

      if(from_set.empty() || to_set.empty()) {
        return result;
      }
      MappingNode from_node = *from_set.begin();
      MappingNode to_node = *to_set.begin();

      auto scel_ptr = std::make_shared<Supercell>(&(mapper.primclex()), from_node.lat_node.parent.scel_lattice());
      std::vector<UnitCellCoord> from_uccoords;
      std::vector<UnitCellCoord> to_uccoords;

      std::set<UnitCellCoord> vacancy_from;
      std::set<UnitCellCoord> vacancy_to;
      //This rigid rotation and rigid shift seems unnecessary surprisingly
      Coordinate first_site = Coordinate(result.structures[0].basis(0).const_frac(), scel_ptr->lattice(), FRAC);

      Coordinate t_shift =
        copy_apply(SymOp::point_op(from_node.lat_node.isometry), first_site)
        - Coordinate(scel_ptr->uccoord(find_index(from_node.permutation, 0)).coordinate(this->primclex().prim()));
      //  !!TODO!!  - Coordinate(scel_ptr->uccoord(find_index(from_node.permutation, 0)));
      t_shift.set_lattice(primclex().prim().lattice(), CART);

      //std::cout << "t shift " << t_shift.const_frac() << std::endl;
      //Maybe check coordinate similarity after applying deformations
      //Check the unitcell coordinate within a tolerance of the maxium displacement of any atom in the from config
      //This max_displacement is not considering rigid translational shifts of the structures's basis to the primclex's basis
      BasicStructure<Site> from = result.structures[0];
      BasicStructure<Site> to = result.structures[result.structures.size() - 1];
      //std::cout << "unconditioned from struc" << std::endl;
      //from.print_xyz(std::cout,true);
      //std::cout << "unconditioned to struc" << std::endl;
      //to.print_xyz(std::cout,true);
      _precondition_from_and_to(from_node.lat_node.isometry,
                                from_node.lat_node.stretch,
                                t_shift.const_cart(),
                                from,
                                to);

      //std::cout << "trans" << t_shift.const_cart() << std::endl;
      //std::cout << "from struc" << std::endl;
      //from.print_xyz(std::cout,true);
      //std::cout << "to struc" << std::endl;
      //to.print_xyz(std::cout,true);
      double uccoord_tol = 1.1 * max(from_node.displacement.colwise().norm().maxCoeff(), to_node.displacement.colwise().norm().maxCoeff()) + cuberoot(abs(scel_ptr->lattice().vol())) * primclex().crystallography_tol();
      //std::cout << "uccoord_tol " << uccoord_tol <<std::endl;
      std::vector<Index> moving_atoms = _analyze_atoms_ideal(from,
                                                             to,
                                                             *scel_ptr,
                                                             uccoord_tol,
                                                             from_uccoords,
                                                             to_uccoords,
                                                             vacancy_from,
                                                             vacancy_to);
      //std::cout << " MOVING ATOM IS GOING FROM " << from_uccoords[moving_atoms[0]]<< " TO " << to_uccoords[moving_atoms[0]]    << std::endl;
      Kinetics::DiffusionTransformation diff_trans = _make_hop(result.structures[0],
                                                               from_uccoords,
                                                               to_uccoords,
                                                               vacancy_from,
                                                               vacancy_to,
                                                               moving_atoms);
      //std::cout << "possibly not shortest hop" << diff_trans << std::endl;
      //diff_trans constructed from end points might not be shortest path
      //in order to set up shortest path create eigen counter that represents all adjacent supercells
      //to which the unitcell coords will be reachable from the from uccoords
      // for each item in counter take item wise product with maximum uccoord in from configs scel
      // + 1 to account for starting at 0
      // make temp storage "final_diff_trans" replace if max length is smaller for current diff_trans
      //

      {
        SimpleStructure oriented_struc = mapper.struc_mapper().calculator().resolve_setting(from_node, from_child);

        Configuration from_config(scel_ptr, jsonParser(), to_configdof(from_node, oriented_struc, *scel_ptr));

        //Configuration from_config(Configuration::zeros(scel_ptr));
        //from_config.set_occupation(mapper.occupation(to_simple_structure(result.structures[0]),
        //from_node));
        Kinetics::DiffusionTransformation final_diff_trans = _shortest_hop(diff_trans, from_config.supercell());
        //THIS IS THE FIRST CASE IN WHICH WE DON'T WANT TO SORT DIFFTRANS ON CONSTRUCTION -speak with brian about removing sorting from prepare
        //or stick with prepareless workaround. Alternatively check if sorted, if not then sort diff trans and flip from/to then create.
        //Need to somehow only use occupation from the config to construct diff_trans_config
        diff_trans = final_diff_trans;
        //std::cout << "diff_trans is " << std::endl;
        //std::cout << diff_trans << std::endl;
        //Attach hop to ideal from config in same orientation

        //std::cout << "from config is " << std::endl << from_config << std::endl;
        result.config = notstd::make_unique<Kinetics::DiffTransConfiguration>(from_config, diff_trans);
        if(!result.config->has_valid_from_occ()) {
          throw std::runtime_error("Moving forward with invalid diff_trans_config is a bad idea.");
        }
      }
      //std::cout << "to config is " << std::endl << non_canon_to_config << std::endl;
      //NEED TO SET ORBIT NAME OF DTC SOMEHOW FOR NEW DIFF TRANS
      PrimPeriodicDiffTransSymCompare sym_c {primclex().crystallography_tol()};
      OrbitGenerators<PrimPeriodicDiffTransOrbit> generators(primclex().prim().factor_group(), sym_c);
      generators.insert(sym_c.prepare(diff_trans));
      std::vector<PrimPeriodicDiffTransOrbit> dt_orbits;
      generators.make_orbits(std::back_inserter(dt_orbits), primclex());
      auto insert_res = primclex().db<PrimPeriodicDiffTransOrbit>().insert(dt_orbits.front());
      primclex().db<PrimPeriodicDiffTransOrbit>().commit();
      result.config->set_orbit_name(insert_res.first.name());
      //    }

      //use this to interpolate same amount of images

      Kinetics::DiffTransConfigInterpolation interpolater(result.config->diff_trans(), result.config->from_config(), result.config->to_config(), result.structures.size() - 2); //<- using current calctype here
      int image_no = 0;
      for(auto it = interpolater.begin(); it != interpolater.end(); ++it) {
        //result.relaxation_properties.push_back(jsonParser());
        //result.relaxation_properties[image_no].put_obj();
        //Structure pseudoprim = make_deformed_struc(*it);
        //Structure img = Structure(result.structures[image_no]);
        // ConfigMapperResult tmp_result = ConfigMapping::structure_mapping(pseudoprim, img, lattice_weight());
        //result.relaxation_properties[image_no]["lattice_deformation"] = tmp_result.relaxation_properties["best_mapping"]["lattice_deformation"];
        //result.relaxation_properties[image_no]["lattice_deformation"] = -1.0;
        //result.relaxation_properties[image_no]["basis_deformation"] = tmp_result.relaxation_properties["best_mapping"]["basis_deformation"];
        //result.relaxation_properties[image_no]["basis_deformation"] = -1.0;
        image_no++;
      }

      //Structure config.supercell().superstructure(config) //<---how to get structure from ideal config
      //calculate strain scores and basis scores for every image and sum/average/sumsq
      // set relaxation properties and indicate successful mapping or not
      if(pos_path.extension() == ".json" || pos_path.extension() == ".JSON") {
        jsonParser all_strucs;
        to_json(pos_path, all_strucs);
        int count = 0;
        std::vector<double> energies;
        for(auto &img : all_strucs) {
          energies.push_back(img["relaxed_energy"].get<double>());
          //result.relaxation_properties[count]["relaxed_energy"] = img["relaxed_energy"];
          count++;
        }
        if(!all_strucs.contains("kra")) {
          result.kra = *(std::max_element(energies.begin(), energies.end())) - (energies.front() + energies.back()) / 2.0;
        }
        else {
          result.kra = all_strucs["kra"].get<double>();
        }
      }
      result.success = true;
      return result;
    }

    std::vector<Index> DiffTransConfigMapper::_analyze_atoms_ideal(const BasicStructure<Site> &from,
                                                                   const BasicStructure<Site> &to,
                                                                   const Supercell &scel,
                                                                   double uccoord_tol,
                                                                   std::vector<UnitCellCoord> &from_uccoords,
                                                                   std::vector<UnitCellCoord> &to_uccoords,
                                                                   std::set<UnitCellCoord> &vacancy_from,
                                                                   std::set<UnitCellCoord> &vacancy_to) const {
      // For image 00 set reference of POSCAR index to  basis site linear index
      // tolerance for UnitCellCoord mapping has 20% wiggle room from max displacement
      // instead of introducing wiggle room maybe take max disp between from map and to map
      int from_count = 0;
      for(auto &site : from.basis()) {
        from_uccoords.push_back(scel.prim_grid().within(_site_to_uccoord(site, primclex(), uccoord_tol)));
        from_count++;
      }

      // For last image  find POSCAR index to basis site linear index
      int to_count = 0;
      for(auto &site : to.basis()) {
        to_uccoords.push_back(scel.prim_grid().within(_site_to_uccoord(site, primclex(), uccoord_tol)));
        to_count++;
      }
      std::vector<Index> moving_atoms;
      for(int i = 0 ; i < from_uccoords.size(); i++) {
        if(from_uccoords[i] != to_uccoords[i]) {
          moving_atoms.push_back(i);
        }
      }
      ////if this isn't a closed loop one of the species is a vacancy
      for(int i = 0 ; i < moving_atoms.size() ; i++) {
        if(vacancy_from.find(to_uccoords[moving_atoms[i]]) == vacancy_from.end()) {
          vacancy_from.insert(to_uccoords[moving_atoms[i]]);
        }
        else {
          std::cout << "There should be only 1 vacancy in hop!" << std::endl;
          vacancy_from.erase(vacancy_from.find(to_uccoords[moving_atoms[i]]));
        }
        if(vacancy_to.find(from_uccoords[moving_atoms[i]]) == vacancy_to.end()) {
          vacancy_to.insert(from_uccoords[moving_atoms[i]]);
        }
        else {
          std::cout << "There should be only 1 vacancy in hop!" << std::endl;
          vacancy_to.erase(vacancy_to.find(from_uccoords[moving_atoms[i]]));
        }
      }
      return moving_atoms;
    }

    UnitCellCoord DiffTransConfigMapper::_site_to_uccoord(const Site &site, const PrimClex &pclex, double tol) const {
      return UnitCellCoord(site, tol);
    }

    void DiffTransConfigMapper::_precondition_from_and_to(const Eigen::Matrix3d &cart_op, const Eigen::Matrix3d &strain, const Eigen::Vector3d &trans, BasicStructure<Site> &from, BasicStructure<Site> &to) const {
      from.set_lattice(Lattice(strain.inverse() * (cart_op.transpose()*from.lattice().lat_column_mat())), FRAC);
      from += Coordinate(trans, from.lattice(), CART);
      for(auto &site : from.set_basis()) {
        site.within();
      }
      to.set_lattice(Lattice(strain.inverse() * (cart_op.transpose()*to.lattice().lat_column_mat())), FRAC);
      to += Coordinate(trans, to.lattice(), CART);
      for(auto &site : to.set_basis()) {
        site.within();
      }
      return;
    }

    Kinetics::DiffusionTransformation DiffTransConfigMapper::_shortest_hop(const Kinetics::DiffusionTransformation &diff_trans, const Supercell &scel) const {
      Kinetics::DiffusionTransformation final_diff_trans = diff_trans;
      EigenCounter<Eigen::Vector3l> counter(Eigen::Vector3l::Constant(-1), Eigen::Vector3l::Constant(1), Eigen::Vector3l::Ones());
      for(int i = 0 ; i < diff_trans.occ_transform().size(); i++) {
        Eigen::Matrix3d lat_mat = scel.lattice().lat_column_mat();
        while(counter.valid()) {
          UnitCell shift = lround(scel.prim().lattice().inv_lat_column_mat() * lat_mat * counter().cast<double>());
          Kinetics::DiffusionTransformation tmp = diff_trans;
          UnitCellCoord replace_this = tmp.occ_transform()[i].uccoord;
          tmp.occ_transform()[i].uccoord = replace_this + shift;
          for(auto &traj : tmp.species_traj()) {
            if(traj.from.uccoord == replace_this) {
              traj.from.uccoord = replace_this + shift;
            }
            if(traj.to.uccoord == replace_this) {
              traj.to.uccoord = replace_this + shift;
            }
          }
          if(tmp.max_length() <= final_diff_trans.max_length()) {
            final_diff_trans = tmp;
          }
          counter++;
        }
      }
      return final_diff_trans;
    }

    Kinetics::DiffusionTransformation DiffTransConfigMapper::_make_hop(const BasicStructure<Site> &from_struc,
                                                                       const std::vector<UnitCellCoord> &from_coords,
                                                                       const std::vector<UnitCellCoord> &to_coords,
                                                                       const std::set<UnitCellCoord> &vacancy_from,
                                                                       const std::set<UnitCellCoord> &vacancy_to,
                                                                       const std::vector<Index> &moving_atoms) const {
      //From the moving species and basis sites, should be able to create hop
      Kinetics::DiffusionTransformation diff_trans(primclex().prim());
      for(int i = 0; i < moving_atoms.size(); i++) {
        diff_trans.occ_transform().emplace_back(from_coords[moving_atoms[i]], 0, 0);
      }
      if(vacancy_from.size() && vacancy_to.size()) {
        diff_trans.occ_transform().emplace_back(*vacancy_from.begin(), 0, 0);
      }
      for(int i = 0; i < moving_atoms.size(); i++) {
<<<<<<< HEAD
        std::vector<std::string> allowed_from_occs = primclex().prim().basis()[from_coords[moving_atoms[i]].sublattice()].allowed_occupants();
        Index from_occ_index = std::distance(allowed_from_occs.begin(), std::find(allowed_from_occs.begin(), allowed_from_occs.end(), from_struc.basis()[moving_atoms[i]].occ_name()));
        //for now pos is 0 because Molecules are hard
        Kinetics::SpeciesLocation from_loc(from_coords[moving_atoms[i]], from_occ_index, 0);
        std::vector<std::string> allowed_to_occs = primclex().prim().basis()[to_coords[moving_atoms[i]].sublattice()].allowed_occupants();
        Index to_occ_index = std::distance(allowed_to_occs.begin(), std::find(allowed_to_occs.begin(), allowed_to_occs.end(), from_struc.basis()[moving_atoms[i]].occ_name()));
=======
        std::vector<std::string> allowed_from_occs = primclex().prim().basis()[from_coords[moving_atoms[i]].sublat()].allowed_occupants();
        Index from_occ_index = std::distance(allowed_from_occs.begin(),
                                             std::find(allowed_from_occs.begin(),
                                                       allowed_from_occs.end(),
                                                       from_struc.basis()[moving_atoms[i]].occ_name()));
        //for now pos is 0 because Molecules are hard
        Kinetics::SpeciesLocation from_loc(from_coords[moving_atoms[i]], from_occ_index, 0);
        std::vector<std::string> allowed_to_occs = primclex().prim().basis()[to_coords[moving_atoms[i]].sublat()].allowed_occupants();
        Index to_occ_index = std::distance(allowed_to_occs.begin(),
                                           std::find(allowed_to_occs.begin(),
                                                     allowed_to_occs.end(),
                                                     from_struc.basis()[moving_atoms[i]].occ_name()));

>>>>>>> d68d4c96
        //for now pos is 0 because Molecules are hard
        Kinetics::SpeciesLocation to_loc(to_coords[moving_atoms[i]], to_occ_index, 0);
        diff_trans.species_traj().emplace_back(from_loc, to_loc);
        for(auto &occ_trans : diff_trans.occ_transform()) {
          if(occ_trans.uccoord == from_coords[moving_atoms[i]]) {
            occ_trans.from_value = from_occ_index;
          }
          if(occ_trans.uccoord == to_coords[moving_atoms[i]]) {
            occ_trans.to_value = to_occ_index;
          }
        }
      }
      if(vacancy_from.size() && vacancy_to.size()) {
        std::vector<std::string> allowed_from_occs = primclex().prim().basis()[vacancy_from.begin()->sublattice()].allowed_occupants();
        Index from_occ_index = std::distance(allowed_from_occs.begin(), std::find(allowed_from_occs.begin(), allowed_from_occs.end(), "Va"));
        Kinetics::SpeciesLocation from_loc(*vacancy_from.begin(), from_occ_index, 0);
        std::vector<std::string> allowed_to_occs = primclex().prim().basis()[vacancy_to.begin()->sublattice()].allowed_occupants();
        Index to_occ_index = std::distance(allowed_to_occs.begin(), std::find(allowed_to_occs.begin(), allowed_to_occs.end(), "Va"));
        Kinetics::SpeciesLocation to_loc(*vacancy_to.begin(), to_occ_index, 0);
        diff_trans.species_traj().emplace_back(from_loc, to_loc);
        for(auto &occ_trans : diff_trans.occ_transform()) {
          if(occ_trans.uccoord == *vacancy_from.begin()) {
            occ_trans.from_value = from_occ_index;
          }
          if(occ_trans.uccoord == *vacancy_to.begin()) {
            occ_trans.to_value = to_occ_index;
          }
        }
      }
      return diff_trans;
    }


    std::vector<BasicStructure<Site>> DiffTransConfigMapper::_get_structures(const fs::path &pos_path) const {
      std::map<Index, BasicStructure<Site>> bins;
      std::vector<BasicStructure<Site>> images;
      if(pos_path.extension() == ".json" || pos_path.extension() == ".JSON") {
        jsonParser all_strucs;
        to_json(pos_path, all_strucs);
        for(auto it =  all_strucs.begin(); it != all_strucs.end(); ++it) {
          BasicStructure<Site> struc;
          try {
            int img_no = std::stoi(it.name());
            from_json(simple_json(struc, "relaxed_"), *it);
            bins.insert(std::make_pair(img_no, struc));
          }
          catch(std::invalid_argument) {
          }
        }
      }
      else {
        fs::directory_iterator end;
        for(fs::directory_iterator begin(pos_path); begin != end; ++begin) {
          try {
            int img_no = std::stoi(begin->path().filename().string());
            if(fs::is_directory(*begin)) {
              if(fs::is_regular(*begin / "CONTCAR")) {
                bins.insert(std::make_pair(img_no, BasicStructure<Site>(*begin / "CONTCAR")));
              }
              else if(fs::is_regular(*begin / "POSCAR")) {
                bins.insert(std::make_pair(img_no, BasicStructure<Site>(*begin / "POSCAR")));
              }
              else {
                std::cerr << "NO POSCAR OR CONTCAR FOUND IN " << *begin << std::endl;
              }
            }
          }
          catch(...) {
          }
        }
      }
      for(int i = 0 ; i < bins.size(); i++) {
        try {
          images.push_back(bins[i]);
        }
        catch(...) {
          std::cerr << "IMAGE NUMBERS NOT CONSECUTIVE IN " << pos_path << std::endl;
        }
      }
      return images;
    }

  }
}
//*******************************************************************************************<|MERGE_RESOLUTION|>--- conflicted
+++ resolved
@@ -342,28 +342,19 @@
         diff_trans.occ_transform().emplace_back(*vacancy_from.begin(), 0, 0);
       }
       for(int i = 0; i < moving_atoms.size(); i++) {
-<<<<<<< HEAD
         std::vector<std::string> allowed_from_occs = primclex().prim().basis()[from_coords[moving_atoms[i]].sublattice()].allowed_occupants();
-        Index from_occ_index = std::distance(allowed_from_occs.begin(), std::find(allowed_from_occs.begin(), allowed_from_occs.end(), from_struc.basis()[moving_atoms[i]].occ_name()));
-        //for now pos is 0 because Molecules are hard
-        Kinetics::SpeciesLocation from_loc(from_coords[moving_atoms[i]], from_occ_index, 0);
-        std::vector<std::string> allowed_to_occs = primclex().prim().basis()[to_coords[moving_atoms[i]].sublattice()].allowed_occupants();
-        Index to_occ_index = std::distance(allowed_to_occs.begin(), std::find(allowed_to_occs.begin(), allowed_to_occs.end(), from_struc.basis()[moving_atoms[i]].occ_name()));
-=======
-        std::vector<std::string> allowed_from_occs = primclex().prim().basis()[from_coords[moving_atoms[i]].sublat()].allowed_occupants();
         Index from_occ_index = std::distance(allowed_from_occs.begin(),
                                              std::find(allowed_from_occs.begin(),
                                                        allowed_from_occs.end(),
                                                        from_struc.basis()[moving_atoms[i]].occ_name()));
         //for now pos is 0 because Molecules are hard
         Kinetics::SpeciesLocation from_loc(from_coords[moving_atoms[i]], from_occ_index, 0);
-        std::vector<std::string> allowed_to_occs = primclex().prim().basis()[to_coords[moving_atoms[i]].sublat()].allowed_occupants();
+        std::vector<std::string> allowed_to_occs = primclex().prim().basis()[to_coords[moving_atoms[i]].sublattice()].allowed_occupants();
         Index to_occ_index = std::distance(allowed_to_occs.begin(),
                                            std::find(allowed_to_occs.begin(),
                                                      allowed_to_occs.end(),
                                                      from_struc.basis()[moving_atoms[i]].occ_name()));
 
->>>>>>> d68d4c96
         //for now pos is 0 because Molecules are hard
         Kinetics::SpeciesLocation to_loc(to_coords[moving_atoms[i]], to_occ_index, 0);
         diff_trans.species_traj().emplace_back(from_loc, to_loc);
