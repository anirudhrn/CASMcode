#include "casm/kinetics/DiffTransConfigMapping.hh"
#include "casm/clex/ConfigMapping.hh"

#include "casm/misc/CASM_Eigen_math.hh"
#include "casm/casm_io/container/json_io.hh"
#include "casm/clex/PrimClex.hh"
#include "casm/clex/ConfigDoF.hh"
#include "casm/clex/Configuration.hh"
#include "casm/clex/Supercell.hh"
#include "casm/strain/StrainConverter.hh"
#include "casm/crystallography/Lattice.hh"
#include "casm/crystallography/UnitCellCoord.hh"
#include "casm/crystallography/Niggli.hh"
#include "casm/crystallography/LatticeMap.hh"
#include "casm/crystallography/Structure.hh"
#include "casm/crystallography/SimpleStructureTools.hh"
#include "casm/crystallography/io/LatticeIO.hh"
#include "casm/symmetry/PermuteIterator.hh"
#include "casm/completer/Handlers.hh"
#include "casm/kinetics/DiffusionTransformation.hh"
#include "casm/kinetics/DiffTransConfiguration.hh"
#include "casm/kinetics/DiffTransConfigInterpolation.hh"
<<<<<<< HEAD
#include "casm/crystallography/io/jsonStruc.hh"
=======
>>>>>>> cce5a036
#include "casm/symmetry/Orbit.hh"
#include "casm/symmetry/OrbitDecl.hh"
#include "casm/symmetry/OrbitGeneration.hh"
#include "casm/symmetry/OrbitGeneration_impl.hh"
#include "casm/kinetics/DiffusionTransformationTraits.hh"
#include "casm/database/DiffTransOrbitDatabase.hh"
namespace CASM {
  namespace Kinetics {
    //*******************************************************************************************

    DiffTransConfigMapper::DiffTransConfigMapper(const PrimClex &_pclex,
                                                 ConfigMapping::Settings const &_settings,
                                                 double _tol/*=TOL*/) :
      m_pclex(&_pclex),
      m_settings(_settings),
      m_tol(max(1e-9, _tol)) {
      //squeeze lattice_weight into (0,1] if necessary
    }

    //*******************************************************************************************

    DiffTransConfigMapperResult DiffTransConfigMapper::import_structure_occupation(const fs::path &pos_path) const {
      return import_structure_occupation(pos_path, nullptr);
    }

    //*******************************************************************************************

    DiffTransConfigMapperResult DiffTransConfigMapper::import_structure_occupation(
      const fs::path &pos_path,
      const Kinetics::DiffTransConfiguration *hint_ptr) const {
      DiffTransConfigMapperResult result;
      result.structures = _get_structures(pos_path);
      ConfigMapper mapper(primclex(),
                          this->settings(),
                          primclex().crystallography_tol());
      //Find out which species are moving from which basis site to the other
      if(hint_ptr != nullptr) {
        Configuration tmp = hint_ptr->from_config().canonical_form();
        std::vector<std::string> scelname;
        scelname.push_back(tmp.supercell().name());
        mapper.clear_allowed_lattices();
        mapper.add_allowed_lattices({scelname});
        //	*result.config =*hint_ptr;
      }
      //      else {
      SimpleStructure from_child = make_simple_structure(result.structures[0]);
      std::set<MappingNode> from_set = mapper.struc_mapper().map_deformed_struc(from_child);

      SimpleStructure to_child = make_simple_structure(result.structures.back());
      std::set<MappingNode> to_set = mapper.struc_mapper().map_deformed_struc(to_child);

      if(from_set.empty() || to_set.empty()) {
        return result;
      }
      MappingNode from_node = *from_set.begin();
      MappingNode to_node = *to_set.begin();

      auto scel_ptr = std::make_shared<Supercell>(&(mapper.primclex()), from_node.lat_node.parent.superlattice());
      std::vector<UnitCellCoord> from_uccoords;
      std::vector<UnitCellCoord> to_uccoords;

      std::set<UnitCellCoord> vacancy_from;
      std::set<UnitCellCoord> vacancy_to;
      //This rigid rotation and rigid shift seems unnecessary surprisingly
      Coordinate first_site = Coordinate(result.structures[0].basis()[0].const_frac(), scel_ptr->lattice(), FRAC);

      Coordinate t_shift =
<<<<<<< HEAD
        sym::copy_apply(xtal::SymOp::point_operation(from_node.lat_node.isometry), first_site)
        - Coordinate(scel_ptr->uccoord(find_index(from_node.permutation, 0)).coordinate(this->primclex().prim()));
=======
        copy_apply(SymOp::point_op(from_node.lat_node.isometry), first_site)
        - Coordinate(scel_ptr->uccoord(find_index(from_node.atom_permutation, 0)).coordinate(this->primclex().prim()));

>>>>>>> cce5a036
      t_shift.set_lattice(primclex().prim().lattice(), CART);

      //std::cout << "t shift " << t_shift.const_frac() << std::endl;
      //Maybe check coordinate similarity after applying deformations
      //Check the unitcell coordinate within a tolerance of the maxium displacement of any atom in the from config
      //This max_displacement is not considering rigid translational shifts of the structures's basis to the primclex's basis
      BasicStructure from = result.structures[0];
      BasicStructure to = result.structures[result.structures.size() - 1];
      //std::cout << "unconditioned from struc" << std::endl;
      //from.print_xyz(std::cout,true);
      //std::cout << "unconditioned to struc" << std::endl;
      //to.print_xyz(std::cout,true);
      _precondition_from_and_to(from_node.lat_node.isometry,
                                from_node.lat_node.stretch,
                                t_shift.const_cart(),
                                from,
                                to);

      //std::cout << "trans" << t_shift.const_cart() << std::endl;
      //std::cout << "from struc" << std::endl;
      //from.print_xyz(std::cout,true);
      //std::cout << "to struc" << std::endl;
      //to.print_xyz(std::cout,true);
<<<<<<< HEAD
      double uccoord_tol = 1.1 * max(from_node.displacement.colwise().norm().maxCoeff(), to_node.displacement.colwise().norm().maxCoeff()) + cuberoot(abs(scel_ptr->lattice().volume())) * primclex().crystallography_tol();
=======
      double uccoord_tol = 1.1 * max(from_node.atom_displacement.colwise().norm().maxCoeff(), to_node.atom_displacement.colwise().norm().maxCoeff()) + cuberoot(abs(scel_ptr->lattice().vol())) * primclex().crystallography_tol();
>>>>>>> cce5a036
      //std::cout << "uccoord_tol " << uccoord_tol <<std::endl;
      std::vector<Index> moving_atoms = _analyze_atoms_ideal(from,
                                                             to,
                                                             *scel_ptr,
                                                             uccoord_tol,
                                                             from_uccoords,
                                                             to_uccoords,
                                                             vacancy_from,
                                                             vacancy_to);
      //std::cout << " MOVING ATOM IS GOING FROM " << from_uccoords[moving_atoms[0]]<< " TO " << to_uccoords[moving_atoms[0]]    << std::endl;
      Kinetics::DiffusionTransformation diff_trans = _make_hop(result.structures[0],
                                                               from_uccoords,
                                                               to_uccoords,
                                                               vacancy_from,
                                                               vacancy_to,
                                                               moving_atoms);
      //std::cout << "possibly not shortest hop" << diff_trans << std::endl;
      //diff_trans constructed from end points might not be shortest path
      //in order to set up shortest path create eigen counter that represents all adjacent supercells
      //to which the unitcell coords will be reachable from the from uccoords
      // for each item in counter take item wise product with maximum uccoord in from configs scel
      // + 1 to account for starting at 0
      // make temp storage "final_diff_trans" replace if max length is smaller for current diff_trans
      //

      {
        SimpleStructure oriented_struc = mapper.struc_mapper().calculator().resolve_setting(from_node, from_child);

        auto tdof = to_configdof(oriented_struc, *scel_ptr);
        Configuration from_config(scel_ptr, jsonParser(), tdof.first);

        //Configuration from_config(Configuration::zeros(scel_ptr));
        //from_config.set_occupation(mapper.occupation(make_simple_structure(result.structures[0]),
        //from_node));
        Kinetics::DiffusionTransformation final_diff_trans = _shortest_hop(diff_trans, from_config.supercell());
        //THIS IS THE FIRST CASE IN WHICH WE DON'T WANT TO SORT DIFFTRANS ON CONSTRUCTION -speak with brian about removing sorting from prepare
        //or stick with prepareless workaround. Alternatively check if sorted, if not then sort diff trans and flip from/to then create.
        //Need to somehow only use occupation from the config to construct diff_trans_config
        diff_trans = final_diff_trans;
        //std::cout << "diff_trans is " << std::endl;
        //std::cout << diff_trans << std::endl;
        //Attach hop to ideal from config in same orientation

        //std::cout << "from config is " << std::endl << from_config << std::endl;
        result.config = notstd::make_unique<Kinetics::DiffTransConfiguration>(from_config, diff_trans);
        if(!result.config->has_valid_from_occ()) {
          throw std::runtime_error("Moving forward with invalid diff_trans_config is a bad idea.");
        }
      }
      //std::cout << "to config is " << std::endl << non_canon_to_config << std::endl;
      //NEED TO SET ORBIT NAME OF DTC SOMEHOW FOR NEW DIFF TRANS

      PrimPeriodicDiffTransSymCompare sym_c {this->primclex().shared_prim(), primclex().crystallography_tol()};
      OrbitGenerators<PrimPeriodicDiffTransOrbit> generators(primclex().prim().factor_group(), sym_c);
      generators.insert(sym_c.prepare(diff_trans));
      std::vector<PrimPeriodicDiffTransOrbit> dt_orbits;
      generators.make_orbits(std::back_inserter(dt_orbits), primclex());
      auto insert_res = primclex().db<PrimPeriodicDiffTransOrbit>().insert(dt_orbits.front());
      primclex().db<PrimPeriodicDiffTransOrbit>().commit();
      result.config->set_orbit_name(insert_res.first.name());
      //    }

      //use this to interpolate same amount of images

      Kinetics::DiffTransConfigInterpolation interpolater(result.config->diff_trans(), result.config->from_config(), result.config->to_config(), result.structures.size() - 2); //<- using current calctype here
      int image_no = 0;
      for(auto it = interpolater.begin(); it != interpolater.end(); ++it) {
        //result.relaxation_properties.push_back(jsonParser());
        //result.relaxation_properties[image_no].put_obj();
        //Structure pseudoprim = make_deformed_struc(*it);
        //Structure img = Structure(result.structures[image_no]);
        // ConfigMapperResult tmp_result = ConfigMapping::structure_mapping(pseudoprim, img, lattice_weight());
        //result.relaxation_properties[image_no]["lattice_deformation"] = tmp_result.relaxation_properties["best_mapping"]["lattice_deformation"];
        //result.relaxation_properties[image_no]["lattice_deformation"] = -1.0;
        //result.relaxation_properties[image_no]["basis_deformation"] = tmp_result.relaxation_properties["best_mapping"]["basis_deformation"];
        //result.relaxation_properties[image_no]["basis_deformation"] = -1.0;
        image_no++;
      }

      //Structure config.supercell().superstructure(config) //<---how to get structure from ideal config
      //calculate strain scores and basis scores for every image and sum/average/sumsq
      // set relaxation properties and indicate successful mapping or not
      if(pos_path.extension() == ".json" || pos_path.extension() == ".JSON") {
        jsonParser all_strucs;
        to_json(pos_path, all_strucs);
        int count = 0;
        std::vector<double> energies;
        for(auto &img : all_strucs) {
          energies.push_back(img["relaxed_energy"].get<double>());
          //result.relaxation_properties[count]["relaxed_energy"] = img["relaxed_energy"];
          count++;
        }
        if(!all_strucs.contains("kra")) {
          result.kra = *(std::max_element(energies.begin(), energies.end())) - (energies.front() + energies.back()) / 2.0;
        }
        else {
          result.kra = all_strucs["kra"].get<double>();
        }
      }
      result.success = true;
      return result;
    }

    std::vector<Index> DiffTransConfigMapper::_analyze_atoms_ideal(const BasicStructure &from,
                                                                   const BasicStructure &to,
                                                                   const Supercell &scel,
                                                                   double uccoord_tol,
                                                                   std::vector<UnitCellCoord> &from_uccoords,
                                                                   std::vector<UnitCellCoord> &to_uccoords,
                                                                   std::set<UnitCellCoord> &vacancy_from,
                                                                   std::set<UnitCellCoord> &vacancy_to) const {
      auto bring_within_f = xtal::make_bring_within_f(scel);
      // For image 00 set reference of POSCAR index to  basis site linear index
      // tolerance for UnitCellCoord mapping has 20% wiggle room from max displacement
      // instead of introducing wiggle room maybe take max disp between from map and to map
      int from_count = 0;
      for(auto &site : from.basis()) {
        from_uccoords.push_back(bring_within_f(_site_to_uccoord(site, primclex(), uccoord_tol)));
        from_count++;
      }

      // For last image  find POSCAR index to basis site linear index
      int to_count = 0;
      for(auto &site : to.basis()) {
        to_uccoords.push_back(bring_within_f(_site_to_uccoord(site, primclex(), uccoord_tol)));
        to_count++;
      }
      std::vector<Index> moving_atoms;
      for(int i = 0 ; i < from_uccoords.size(); i++) {
        if(from_uccoords[i] != to_uccoords[i]) {
          moving_atoms.push_back(i);
        }
      }
      ////if this isn't a closed loop one of the species is a vacancy
      for(int i = 0 ; i < moving_atoms.size() ; i++) {
        if(vacancy_from.find(to_uccoords[moving_atoms[i]]) == vacancy_from.end()) {
          vacancy_from.insert(to_uccoords[moving_atoms[i]]);
        }
        else {
          std::cout << "There should be only 1 vacancy in hop!" << std::endl;
          vacancy_from.erase(vacancy_from.find(to_uccoords[moving_atoms[i]]));
        }
        if(vacancy_to.find(from_uccoords[moving_atoms[i]]) == vacancy_to.end()) {
          vacancy_to.insert(from_uccoords[moving_atoms[i]]);
        }
        else {
          std::cout << "There should be only 1 vacancy in hop!" << std::endl;
          vacancy_to.erase(vacancy_to.find(from_uccoords[moving_atoms[i]]));
        }
      }
      return moving_atoms;
    }

    UnitCellCoord DiffTransConfigMapper::_site_to_uccoord(const Site &site, const PrimClex &pclex, double tol) const {
      return UnitCellCoord::from_coordinate(pclex.prim(), site, tol);
    }

    void DiffTransConfigMapper::_precondition_from_and_to(const Eigen::Matrix3d &cart_op, const Eigen::Matrix3d &strain, const Eigen::Vector3d &trans, BasicStructure &from, BasicStructure &to) const {
      from.set_lattice(Lattice(strain.inverse() * (cart_op.transpose()*from.lattice().lat_column_mat())), FRAC);
      from += Coordinate(trans, from.lattice(), CART);
      for(auto &site : from.set_basis()) {
        site.within();
      }
      to.set_lattice(Lattice(strain.inverse() * (cart_op.transpose()*to.lattice().lat_column_mat())), FRAC);
      to += Coordinate(trans, to.lattice(), CART);
      for(auto &site : to.set_basis()) {
        site.within();
      }
      return;
    }

    Kinetics::DiffusionTransformation DiffTransConfigMapper::_shortest_hop(const Kinetics::DiffusionTransformation &diff_trans, const Supercell &scel) const {
      Kinetics::DiffusionTransformation final_diff_trans = diff_trans;
      EigenCounter<Eigen::Vector3l> counter(Eigen::Vector3l::Constant(-1), Eigen::Vector3l::Constant(1), Eigen::Vector3l::Ones());
      for(int i = 0 ; i < diff_trans.occ_transform().size(); i++) {
        Eigen::Matrix3d lat_mat = scel.lattice().lat_column_mat();
        while(counter.valid()) {
          UnitCell shift = lround(scel.prim().lattice().inv_lat_column_mat() * lat_mat * counter().cast<double>());
          Kinetics::DiffusionTransformation tmp = diff_trans;
          UnitCellCoord replace_this = tmp.occ_transform()[i].uccoord;
          tmp.occ_transform()[i].uccoord = replace_this + shift;
          for(auto &traj : tmp.species_traj()) {
            if(traj.from.uccoord == replace_this) {
              traj.from.uccoord = replace_this + shift;
            }
            if(traj.to.uccoord == replace_this) {
              traj.to.uccoord = replace_this + shift;
            }
          }
          if(tmp.max_length() <= final_diff_trans.max_length()) {
            final_diff_trans = tmp;
          }
          counter++;
        }
      }
      return final_diff_trans;
    }

    Kinetics::DiffusionTransformation DiffTransConfigMapper::_make_hop(const BasicStructure &from_struc,
                                                                       const std::vector<UnitCellCoord> &from_coords,
                                                                       const std::vector<UnitCellCoord> &to_coords,
                                                                       const std::set<UnitCellCoord> &vacancy_from,
                                                                       const std::set<UnitCellCoord> &vacancy_to,
                                                                       const std::vector<Index> &moving_atoms) const {
      //From the moving species and basis sites, should be able to create hop
      Kinetics::DiffusionTransformation diff_trans(primclex().prim());
      for(int i = 0; i < moving_atoms.size(); i++) {
        diff_trans.occ_transform().emplace_back(from_coords[moving_atoms[i]], 0, 0);
      }
      if(vacancy_from.size() && vacancy_to.size()) {
        diff_trans.occ_transform().emplace_back(*vacancy_from.begin(), 0, 0);
      }
      for(int i = 0; i < moving_atoms.size(); i++) {
        assert(from_struc.basis()[moving_atoms[i]].occupant_dof().size() == 1);
        std::vector<std::string> allowed_from_occs = primclex().prim().basis()[from_coords[moving_atoms[i]].sublattice()].allowed_occupants();
        Index from_occ_index = std::distance(allowed_from_occs.begin(),
                                             std::find(allowed_from_occs.begin(),
                                                       allowed_from_occs.end(),
                                                       from_struc.basis()[moving_atoms[i]].allowed_occupants()[0]));
        //for now pos is 0 because Molecules are hard
        Kinetics::SpeciesLocation from_loc(from_coords[moving_atoms[i]], from_occ_index, 0);
        std::vector<std::string> allowed_to_occs = primclex().prim().basis()[to_coords[moving_atoms[i]].sublattice()].allowed_occupants();
        Index to_occ_index = std::distance(allowed_to_occs.begin(),
                                           std::find(allowed_to_occs.begin(),
                                                     allowed_to_occs.end(),
                                                     from_struc.basis()[moving_atoms[i]].allowed_occupants()[0]));

        //for now pos is 0 because Molecules are hard
        Kinetics::SpeciesLocation to_loc(to_coords[moving_atoms[i]], to_occ_index, 0);
        diff_trans.species_traj().emplace_back(from_loc, to_loc);
        for(auto &occ_trans : diff_trans.occ_transform()) {
          if(occ_trans.uccoord == from_coords[moving_atoms[i]]) {
            occ_trans.from_value = from_occ_index;
          }
          if(occ_trans.uccoord == to_coords[moving_atoms[i]]) {
            occ_trans.to_value = to_occ_index;
          }
        }
      }
      if(vacancy_from.size() && vacancy_to.size()) {
        std::vector<std::string> allowed_from_occs = primclex().prim().basis()[vacancy_from.begin()->sublattice()].allowed_occupants();
        Index from_occ_index = std::distance(allowed_from_occs.begin(), std::find(allowed_from_occs.begin(), allowed_from_occs.end(), "Va"));
        Kinetics::SpeciesLocation from_loc(*vacancy_from.begin(), from_occ_index, 0);
        std::vector<std::string> allowed_to_occs = primclex().prim().basis()[vacancy_to.begin()->sublattice()].allowed_occupants();
        Index to_occ_index = std::distance(allowed_to_occs.begin(), std::find(allowed_to_occs.begin(), allowed_to_occs.end(), "Va"));
        Kinetics::SpeciesLocation to_loc(*vacancy_to.begin(), to_occ_index, 0);
        diff_trans.species_traj().emplace_back(from_loc, to_loc);
        for(auto &occ_trans : diff_trans.occ_transform()) {
          if(occ_trans.uccoord == *vacancy_from.begin()) {
            occ_trans.from_value = from_occ_index;
          }
          if(occ_trans.uccoord == *vacancy_to.begin()) {
            occ_trans.to_value = to_occ_index;
          }
        }
      }
      return diff_trans;
    }


    std::vector<BasicStructure> DiffTransConfigMapper::_get_structures(const fs::path &pos_path) const {
      std::map<Index, BasicStructure> bins;
      std::vector<BasicStructure> images;
      if(pos_path.extension() == ".json" || pos_path.extension() == ".JSON") {
        jsonParser all_strucs;
        to_json(pos_path, all_strucs);
        for(auto it =  all_strucs.begin(); it != all_strucs.end(); ++it) {
          BasicStructure struc;
          try {
            throw std::runtime_error("DiffTransConfigMapper must be re-implemented to use SimpleStructure");
            //int img_no = std::stoi(it.name());
            //from_json(simple_json(struc, "relaxed_"), *it);
            //bins.insert(std::make_pair(img_no, struc));
          }
          catch(std::invalid_argument) {
          }
        }
      }
      else {
        fs::directory_iterator end;
        for(fs::directory_iterator begin(pos_path); begin != end; ++begin) {
          try {
            int img_no = std::stoi(begin->path().filename().string());
            if(fs::is_directory(*begin)) {
              if(fs::is_regular(*begin / "CONTCAR")) {
                bins.insert(std::make_pair(img_no, BasicStructure(*begin / "CONTCAR")));
              }
              else if(fs::is_regular(*begin / "POSCAR")) {
                bins.insert(std::make_pair(img_no, BasicStructure(*begin / "POSCAR")));
              }
              else {
                std::cerr << "NO POSCAR OR CONTCAR FOUND IN " << *begin << std::endl;
              }
            }
          }
          catch(...) {
          }
        }
      }
      for(int i = 0 ; i < bins.size(); i++) {
        try {
          images.push_back(bins[i]);
        }
        catch(...) {
          std::cerr << "IMAGE NUMBERS NOT CONSECUTIVE IN " << pos_path << std::endl;
        }
      }
      return images;
    }

  }
}
//*******************************************************************************************<|MERGE_RESOLUTION|>--- conflicted
+++ resolved
@@ -20,10 +20,7 @@
 #include "casm/kinetics/DiffusionTransformation.hh"
 #include "casm/kinetics/DiffTransConfiguration.hh"
 #include "casm/kinetics/DiffTransConfigInterpolation.hh"
-<<<<<<< HEAD
 #include "casm/crystallography/io/jsonStruc.hh"
-=======
->>>>>>> cce5a036
 #include "casm/symmetry/Orbit.hh"
 #include "casm/symmetry/OrbitDecl.hh"
 #include "casm/symmetry/OrbitGeneration.hh"
@@ -91,14 +88,8 @@
       Coordinate first_site = Coordinate(result.structures[0].basis()[0].const_frac(), scel_ptr->lattice(), FRAC);
 
       Coordinate t_shift =
-<<<<<<< HEAD
         sym::copy_apply(xtal::SymOp::point_operation(from_node.lat_node.isometry), first_site)
         - Coordinate(scel_ptr->uccoord(find_index(from_node.permutation, 0)).coordinate(this->primclex().prim()));
-=======
-        copy_apply(SymOp::point_op(from_node.lat_node.isometry), first_site)
-        - Coordinate(scel_ptr->uccoord(find_index(from_node.atom_permutation, 0)).coordinate(this->primclex().prim()));
-
->>>>>>> cce5a036
       t_shift.set_lattice(primclex().prim().lattice(), CART);
 
       //std::cout << "t shift " << t_shift.const_frac() << std::endl;
@@ -122,11 +113,7 @@
       //from.print_xyz(std::cout,true);
       //std::cout << "to struc" << std::endl;
       //to.print_xyz(std::cout,true);
-<<<<<<< HEAD
-      double uccoord_tol = 1.1 * max(from_node.displacement.colwise().norm().maxCoeff(), to_node.displacement.colwise().norm().maxCoeff()) + cuberoot(abs(scel_ptr->lattice().volume())) * primclex().crystallography_tol();
-=======
-      double uccoord_tol = 1.1 * max(from_node.atom_displacement.colwise().norm().maxCoeff(), to_node.atom_displacement.colwise().norm().maxCoeff()) + cuberoot(abs(scel_ptr->lattice().vol())) * primclex().crystallography_tol();
->>>>>>> cce5a036
+      double uccoord_tol = 1.1 * max(from_node.atom_displacement.colwise().norm().maxCoeff(), to_node.atom_displacement.colwise().norm().maxCoeff()) + cuberoot(abs(scel_ptr->lattice().volume())) * primclex().crystallography_tol();
       //std::cout << "uccoord_tol " << uccoord_tol <<std::endl;
       std::vector<Index> moving_atoms = _analyze_atoms_ideal(from,
                                                              to,
