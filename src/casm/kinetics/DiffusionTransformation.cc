--- conflicted
+++ resolved
@@ -850,11 +850,7 @@
       /*from_json(
         trans.occ_transform(),
         json["occ_transform"],
-<<<<<<< HEAD
-        prim);
-=======
         json["occ_transform"][0].get<Kinetics::OccupationTransformation>(prim));*/
->>>>>>> d584f1e8
     }
     if(json["specie_traj"].size() > 0) {
       trans.specie_traj().clear();
@@ -864,11 +860,7 @@
       /*from_json(
         trans.specie_traj(),
         json["specie_traj"],
-<<<<<<< HEAD
-        prim);
-=======
         json["specie_traj"][0].get<Kinetics::SpecieTrajectory>(prim));*/
->>>>>>> d584f1e8
     }
   }
 
