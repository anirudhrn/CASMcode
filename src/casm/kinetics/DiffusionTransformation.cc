#include "casm/kinetics/DiffusionTransformation_impl.hh"
#include "casm/clex/NeighborList.hh"
#include "casm/database/Named_impl.hh"
#include "casm/database/DiffTransOrbitDatabase.hh"

namespace CASM {

  namespace DB {
    template class Named<CRTPBase<PrimPeriodicDiffTransOrbit> >;
    template class Indexed<CRTPBase<PrimPeriodicDiffTransOrbit> >;
  }

  template class ClusterSymCompare<SymCompare<CRTPBase<AperiodicSymCompare<Kinetics::DiffusionTransformation> > > >;
  template class AperiodicSymCompare<Kinetics::DiffusionTransformation>;

  template class ClusterSymCompare<SymCompare<CRTPBase<PrimPeriodicSymCompare<Kinetics::DiffusionTransformation> > > >;
  template class PrimPeriodicSymCompare<Kinetics::DiffusionTransformation>;

  template class ClusterSymCompare<SymCompare<CRTPBase<ScelPeriodicSymCompare<Kinetics::DiffusionTransformation> > > >;
  template class ScelPeriodicSymCompare<Kinetics::DiffusionTransformation>;

  namespace Kinetics {

    namespace {
      std::ostream &operator<<(std::ostream &sout, const std::map<AtomSpecies, Index> &count) {
        for(const auto &t : count) {
          sout << "  " << t.first.name() << ": " << t.second << std::endl;
        }
        return sout;
      }
    }

    // SpecieLocation

    SpeciesLocation::SpeciesLocation(const UnitCellCoord &_uccoord, Index _occ, Index _pos) :
      uccoord(_uccoord),
      occ(_occ),
      pos(_pos) {}

    bool SpeciesLocation::operator<(const SpeciesLocation &B) const {
      return _tuple() < B._tuple();
    }

    const Molecule &SpeciesLocation::mol() const {
      return uccoord.sublat_site().site_occupant()[occ];
    }

    const AtomSpecies &SpeciesLocation::species() const {
      return mol().atom(pos).species();
    }

    std::tuple<UnitCellCoord, Index, Index> SpeciesLocation::_tuple() const {
      return std::make_tuple(uccoord, occ, pos);
    }

    /// \brief Print DiffTransInvariants
    std::ostream &operator<<(std::ostream &sout, const SpeciesLocation &obj) {
      sout << obj.uccoord << " : " << obj.occ << " " << obj.pos;
      return sout;
    }

  }

  jsonParser &to_json(const Kinetics::SpeciesLocation &obj, jsonParser &json) {
    json.put_obj();
    json["uccoord"] = obj.uccoord;
    json["occ"] = obj.occ;
    json["pos"] = obj.pos;
    return json;
  }

  Kinetics::SpeciesLocation jsonConstructor<Kinetics::SpeciesLocation>::from_json(const jsonParser &json, const Structure &prim) {
    return Kinetics::SpeciesLocation {
      jsonConstructor<UnitCellCoord>::from_json(json["uccoord"], prim),
      json["occ"].get<Index>(),
      json["pos"].get<Index>()
    };
  }

  void from_json(Kinetics::SpeciesLocation &obj, const jsonParser &json) {
    from_json(obj.uccoord, json["uccoord"]);
    from_json(obj.occ, json["occ"]);
    from_json(obj.pos, json["pos"]);
  }


  namespace Kinetics {


    // SpecieTrajectory

    SpecieTrajectory::SpecieTrajectory(const SpeciesLocation &_from,
                                       const SpeciesLocation &_to) :
      from(_from),
      to(_to) {}

    SpecieTrajectory &SpecieTrajectory::operator+=(UnitCell frac) {
      from.uccoord += frac;
      to.uccoord += frac;
      return *this;
    }

    SpecieTrajectory &SpecieTrajectory::operator-=(UnitCell frac) {
      from.uccoord -= frac;
      to.uccoord -= frac;
      return *this;
    }

    bool SpecieTrajectory::species_types_map() const {
      return from.species() == to.species();
    }

    bool SpecieTrajectory::is_no_change() const {
      return from == to;
    }

    bool SpecieTrajectory::operator<(const SpecieTrajectory &B) const {
      return _tuple() < B._tuple();
    }

    SpecieTrajectory &SpecieTrajectory::apply_sym(const SymOp &op) {
      from.uccoord.apply_sym(op);
      to.uccoord.apply_sym(op);

      //MOLECULE_SUPPORT: apply permutation to to/from_value & to/from_species_index
      return *this;
    }

    void SpecieTrajectory::reverse() {
      using std::swap;
      swap(from, to);
    }

    std::tuple<SpeciesLocation, SpeciesLocation> SpecieTrajectory::_tuple() const {
      return std::make_tuple(from, to);
    }
  }

  jsonParser &to_json(const Kinetics::SpecieTrajectory &traj, jsonParser &json) {
    json.put_obj();
    to_json(traj.to, json["to"]);
    to_json(traj.from, json["from"]);
    return json;
  }

  Kinetics::SpecieTrajectory jsonConstructor<Kinetics::SpecieTrajectory>::from_json(const jsonParser &json, const Structure &prim) {
    return Kinetics::SpecieTrajectory {
      jsonConstructor<Kinetics::SpeciesLocation>::from_json(json["from"], prim),
      jsonConstructor<Kinetics::SpeciesLocation>::from_json(json["to"], prim)
    };
  }

  void from_json(Kinetics::SpecieTrajectory &traj, const jsonParser &json) {
    from_json(traj.from, json["from"]);
    from_json(traj.to, json["to"]);
  }


  namespace Kinetics {


    // DiffTransInvariants

    DiffTransInvariants::DiffTransInvariants(
      const DiffusionTransformation &trans) :
      cluster_invariants(trans.cluster().invariants()),
      species_count(trans.species_count()) {}
  }

  /// \brief Check if DiffTransInvariants are equal
  bool almost_equal(const Kinetics::DiffTransInvariants &A, const Kinetics::DiffTransInvariants &B, double tol) {
    return almost_equal(A.cluster_invariants, B.cluster_invariants, tol) &&
           A.species_count == B.species_count;
  }

  /// \brief Compare DiffTransInvariants
  bool compare(const Kinetics::DiffTransInvariants &A, const Kinetics::DiffTransInvariants &B, double tol) {
    if(compare(A.cluster_invariants, B.cluster_invariants, tol)) {
      return true;
    }
    if(compare(B.cluster_invariants, A.cluster_invariants, tol)) {
      return false;
    }
    return A.species_count < B.species_count;
  }

  /// \brief Print DiffTransInvariants
  std::ostream &operator<<(std::ostream &sout, const Kinetics::DiffTransInvariants &obj) {
    sout << obj.cluster_invariants;
    if(obj.species_count.size() > 0) {
      for(const auto &t : obj.species_count) {
        sout << " " << t.first.name() << ":" << t.second;
      }
    }
    return sout;
  }

  namespace Kinetics {

    // DiffusionTransformation

    DiffusionTransformation::DiffusionTransformation(const Structure &_prim) :
      m_prim_ptr(&_prim) {
    }

    const Structure &DiffusionTransformation::prim() const {
      return *m_prim_ptr;
    }

    DiffusionTransformation &DiffusionTransformation::operator+=(UnitCell frac) {
<<<<<<< HEAD
      m_cluster.reset();
=======
      if(!m_cluster) {
        cluster();
      }
>>>>>>> 82ae838d
      for(auto &t : m_occ_transform) {
        t += frac;
      }

      for(auto &t : m_species_traj) {
        t += frac;
      }
      *m_cluster += frac;
      return *this;
    }

    /// \brief Check if valid occupation transform
    ///
    /// Returns true if:
    /// - number of species of each type remains constant
    bool DiffusionTransformation::is_valid_occ_transform() const {
      return _from_species_count() == _to_species_count();
    }

    /// \brief Check if valid specie trajectories
    ///
    /// Returns true if:
    /// - species map to the correct specie type for occupation values,
    /// - no indivisble molecules are broken up,
    /// - some change occurs on every unitcell site (not a sub-hopcluster)
    bool DiffusionTransformation::is_valid_species_traj() const {
      return species_types_map() && !breaks_indivisible_mol() && !is_subcluster_transformation();
    }

    /// \brief Check if any SpecieTrajectory maps a Specie onto the wrong type
    bool DiffusionTransformation::species_types_map() const {
      return std::all_of(
               species_traj().begin(),
               species_traj().end(),
      [ = ](const SpecieTrajectory & t) {
        return t.species_types_map();
      });
    }

    /// \brief Check if any indivisible Molecules are broken
    bool DiffusionTransformation::breaks_indivisible_mol() const {

      // sort by 'from' uccoord (this may not typically be necessary, but let's be safe)
      auto tmp = species_traj();
      std::sort(tmp.begin(), tmp.end());

      // if species from the same 'from' molecule end up on different 'to' molecule (checked via uccoord),
      //   and the 'from' molecule is indivisible -> true

      auto f = [ = ](const SpecieTrajectory & A, const SpecieTrajectory & B) {
        return A.from.uccoord == B.from.uccoord && A.to.uccoord != B.to.uccoord && A.from.mol().is_indivisible();
      };

      return std::adjacent_find(tmp.begin(), tmp.end(), f) != tmp.end();
    }

    /// \brief Check if removing any site would leave the DiffusionTransformation unchanged
    ///
    /// - Is a subcluster if there is any unitcell site on which no species change positions,
    ///   of if any site begins and ends as a vacancy
    bool DiffusionTransformation::is_subcluster_transformation() const {

      // check if any vacancy transforms into a "different" vacancy
      auto is_va_to_va = [&](const OccupationTransformation & t) {
        return t.from_mol().is_vacancy() && t.to_mol().is_vacancy();
      };

      if(std::any_of(m_occ_transform.begin(), m_occ_transform.end(), is_va_to_va)) {
        return true;
      }

      // sort SpecieTrajectory by 'from' molecule
      typedef std::map<UnitCellCoord, std::vector<SpecieTrajectory> > map_type;
      map_type m;
      for(const auto &t : m_species_traj) {
        m[t.from.uccoord].push_back(t);
      }

      // lambda checks if all SpecieTrajectory from a molecule are 'no_change' trajectories
      auto is_no_change_mol = [ = ](const map_type::value_type & v) {
        return std::all_of(v.second.begin(), v.second.end(), [ = ](const SpecieTrajectory & t) {
          return t.is_no_change();
        });
      };

      // check if any Molecule is completely unchanged
      return std::any_of(m.begin(), m.end(), is_no_change_mol);
    }

    /// \brief Check if species_traj() and occ_transform() are consistent
    ///
    /// - Checks if species_traj occ indices match occ_transform indices
    ///   and that there as many traj as AtomSpecie in a Molecule
    ///
    bool DiffusionTransformation::is_self_consistent() const {
      for(const auto &trans : occ_transform()) {
        auto is_from_match = [&](const SpecieTrajectory & traj) {
          return trans.uccoord == traj.from.uccoord && trans.from_mol() == traj.from.mol();
        };
        auto from_match_count = std::count_if(species_traj().begin(), species_traj().end(), is_from_match);
        if(from_match_count != trans.from_mol().size()) {
          return false;
        }

        auto is_to_match = [&](const SpecieTrajectory & traj) {
          return trans.uccoord == traj.to.uccoord && trans.to_mol() == traj.to.mol();
        };
        auto to_match_count = std::count_if(species_traj().begin(), species_traj().end(), is_to_match);
        if(from_match_count != trans.to_mol().size()) {
          return false;
        }
      }
      return true;
    }

    /// \brief Check if occ_transform and species_traj are valid and self consistent
    bool DiffusionTransformation::is_valid() const {
      return is_valid_occ_transform() && is_valid_species_traj() && is_self_consistent();
    }

    std::vector<OccupationTransformation> &DiffusionTransformation::occ_transform() {
      _reset();
      return m_occ_transform;
    }

    const std::vector<OccupationTransformation> &DiffusionTransformation::occ_transform() const {
      return m_occ_transform;
    }

    std::vector<SpecieTrajectory> &DiffusionTransformation::species_traj() {
      _reset();
      return m_species_traj;
    }

    const std::vector<SpecieTrajectory> &DiffusionTransformation::species_traj() const {
      return m_species_traj;
    }

    /// \brief IntegralCluster as determined from sites in occ_transform()
    const IntegralCluster &DiffusionTransformation::cluster() const {
      if(!m_cluster) {
        m_cluster = notstd::make_cloneable<IntegralCluster>(prim());
        for(const auto &t : m_occ_transform) {
          m_cluster->elements().push_back(t.uccoord);
        }
      }
      return *m_cluster;
    }

    /// \brief Specie count as determined from sites in occ_transform()
    ///
    /// - Uses occ_transform() 'from' specie
    /// - Is equal to 'to' specie count if is_valid_occ_transform() == true
    const std::map<AtomSpecies, Index> &DiffusionTransformation::species_count() const {
      if(!m_species_count) {
        m_species_count = notstd::make_cloneable<std::map<AtomSpecies, Index> >(_from_species_count());
      }
      return *m_species_count;
    }

    /// \brief Compare DiffusionTransformation
    ///
    /// - lexicographic comparison of [size, occ_transform, species_traj], for the sorted
    ///   versions of this and B.
    bool DiffusionTransformation::operator<(const DiffusionTransformation &B) const {
      return this->sorted()._lt(B.sorted());
    }

    /// \brief Puts this in a sorted form, to enable comparisons
    ///
    /// - the forward and reverse occ_transform and species_traj are sorted in
    ///   ascending order
    /// - this becomes the minimum of the forward and reverse
    ///
    DiffusionTransformation &DiffusionTransformation::sort() {
      _forward_sort();
      DiffusionTransformation rev {*this};
      rev.reverse();
      rev._forward_sort();
      if(rev._lt(*this)) {
        *this = rev;
      }
      return *this;
    }

    /// \brief Returns the sorted version of this
    ///
    DiffusionTransformation DiffusionTransformation::sorted() const {
      DiffusionTransformation tmp {*this};
      return tmp.sort();
    }

    /// \brief Check if sorted
    bool DiffusionTransformation::is_sorted() const {
      DiffusionTransformation _tmp = sorted();
      return !this->_lt(_tmp) && !_tmp._lt(*this);
    }

    /// \brief Return the cluster size
    Index DiffusionTransformation::size() const {
      return cluster().size();
    }

    /// \brief Return the min pair distance, or 0.0 if size() <= 1
    double DiffusionTransformation::min_length() const {
      return cluster().min_length();
    }

    /// \brief Return the max pair distance, or 0.0 if size() <= 1
    double DiffusionTransformation::max_length() const {
      return cluster().max_length();
    }

    Configuration &DiffusionTransformation::apply_to(Configuration &config) const {
      // transform the occupation variables
      for(const auto &t : m_occ_transform) {
        t.apply_to(config);
      }
      return config;
    }

    DiffusionTransformation &DiffusionTransformation::apply_sym(const SymOp &op) {
<<<<<<< HEAD
      m_cluster.reset();
=======
      if(!m_cluster) {
        cluster();
      }
>>>>>>> 82ae838d
      for(auto &t : m_occ_transform) {
        t.apply_sym(op);
      }

      for(auto &t : m_species_traj) {
        t.apply_sym(op);
      }
      m_cluster->apply_sym(op);
      return *this;
    }

    DiffusionTransformation &DiffusionTransformation::apply_sym(const PermuteIterator &it) {
      apply_sym(it.sym_op());
      return *this;
    }

    void DiffusionTransformation::reverse() {
      for(auto &t : m_occ_transform) {
        t.reverse();
      }

      for(auto &t : m_species_traj) {
        t.reverse();
      }
    }

    Configuration &DiffusionTransformation::apply_reverse_to_impl(Configuration &config) const {
      // transform the occupation variables
      for(const auto &t : m_occ_transform) {
        t.apply_reverse_to(config);
      }
      return config;
    }

    /// \brief Puts this in a sorted form, without considering the reverse
    void DiffusionTransformation::_forward_sort() {
      std::sort(occ_transform().begin(), occ_transform().end());
      std::sort(species_traj().begin(), species_traj().end());
    }

    /// \brief Comparison of this and B, without sorting or considering reverse
    bool DiffusionTransformation::_lt(const DiffusionTransformation &B) const {
      if(occ_transform().size() < B.occ_transform().size()) {
        return true;
      }
      if(occ_transform().size() > B.occ_transform().size()) {
        return false;
      }

      {
        auto it = occ_transform().begin();
        auto B_it = B.occ_transform().begin();
        for(; it != occ_transform().end(); ++it, ++B_it) {
          if(*it < *B_it) {
            return true;
          }
          if(*it > *B_it) {
            return false;
          }
        }
      }

      {
        auto it = species_traj().begin();
        auto B_it = B.species_traj().begin();
        for(; it != species_traj().end(); ++it, ++B_it) {
          if(*it < *B_it) {
            return true;
          }
          if(*it > *B_it) {
            return false;
          }
        }
      }
      return false;
    }

    /// \brief Reset mutable members, cluster and invariants, when necessary
    void DiffusionTransformation::_reset() {
      m_cluster.reset();
      reset_invariants();
      m_species_count.reset();
    }

    std::map<AtomSpecies, Index> DiffusionTransformation::_from_species_count() const {
      return from_species_count(m_occ_transform.begin(), m_occ_transform.end());
    }

    std::map<AtomSpecies, Index> DiffusionTransformation::_to_species_count() const {
      return to_species_count(m_occ_transform.begin(), m_occ_transform.end());
    }

    /// \brief Print DiffusionTransformation to stream, using default Printer<Kinetics::DiffusionTransformation>
    std::ostream &operator<<(std::ostream &sout, const DiffusionTransformation &trans) {
      Printer<Kinetics::DiffusionTransformation> printer;
      Log out(sout);
      printer.print(trans, out);
      return sout;
    }

    /// \brief Returns the distance from uccoord to the closest point on a linearly
    /// interpolated diffusion path. (Could be an end point)
    double dist_to_path(const DiffusionTransformation &diff_trans, const UnitCellCoord &uccoord) {
      return vector_to_path(diff_trans, uccoord).norm();
    }

    /// \brief Returns the vector from uccoord to the closest point on a linearly
    /// interpolated diffusion path. (Could be an end point)
    Eigen::Vector3d vector_to_path(const DiffusionTransformation &diff_trans, const UnitCellCoord &uccoord) {
      double dist = std::numeric_limits<double>::max();
      Eigen::Vector3d result;
      for(auto it = diff_trans.species_traj().begin(); it != diff_trans.species_traj().end(); it++) {
        //vector from -> input
        Coordinate v1 = (uccoord.coordinate() - it->from.uccoord.coordinate());
        //vector from -> to
        Coordinate v2 = (it->to.uccoord.coordinate() - it->from.uccoord.coordinate());
        // projection of v1 onto v2
        Eigen::Vector3d v3 = v1.const_cart().dot(v2.const_cart()) / (v1.const_cart().norm()) / (v2.const_cart().norm()) * v2.const_cart();
        double curr_dist;
        Eigen::Vector3d curr_vec;
        //if v3 length is greater than v2 then input is closer to "to" than the path
        if(v3.norm() > v2.const_cart().norm()) {
          curr_vec = it->to.uccoord.coordinate().const_cart() - uccoord.coordinate().const_cart();
          curr_dist = curr_vec.norm();
        }
        //if v3 is in opposite direction of v2 then input is closer to "from" than the path
        else if(v3.dot(v2.const_cart()) < 0) {
          curr_vec = -v1.const_cart();
          curr_dist = curr_vec.norm();
        }
        else {
          // find magnitude of v1-v3 and set to current distance
          curr_vec = v3 - v1.const_cart();
          curr_dist = curr_vec.norm();
        }
        if(curr_dist < dist) {
          dist = curr_dist;
          result = curr_vec;
        }
      }
      return result;
    }

    /// \brief Determines the nearest site distance to the diffusion path
    std::pair<UnitCellCoord, Eigen::Vector3d> _path_nearest_neighbor(const DiffusionTransformation &diff_trans) {
      double dist = std::numeric_limits<double>::max();
      Eigen::Vector3d ret_vec;
      Structure prim(diff_trans.species_traj().begin()->from.uccoord.unit());
      std::set<int> sublat_indices;
      for(int i = 0; i < prim.basis.size(); i++) {
        sublat_indices.insert(i);
      }
      UnitCellCoord ret_coord(prim);
      // construct
      PrimNeighborList nlist(
        PrimNeighborList::make_weight_matrix(prim.lattice().lat_column_mat(), 10, TOL),
        sublat_indices.begin(),
        sublat_indices.end()
      );
      UnitCell pos(1, 1, 1);
      for(auto it = diff_trans.species_traj().begin(); it != diff_trans.species_traj().end(); ++it) {
        UnitCellCoord fromcoord = it->from.uccoord;
        UnitCellCoord tocoord = it->to.uccoord;

        nlist.expand(fromcoord);
        fromcoord += pos;
        nlist.expand(fromcoord);
        fromcoord -= pos;
        fromcoord -= pos;
        nlist.expand(fromcoord);
        nlist.expand(tocoord);
        tocoord += pos;
        nlist.expand(tocoord);
        tocoord -= pos;
        tocoord -= pos;
        nlist.expand(tocoord);
      }
      for(auto n_it = nlist.begin(); n_it != nlist.end(); n_it++) {
        for(int b = 0; b < prim.basis.size(); b++) {
          UnitCellCoord uccoord(prim, b, *n_it);
          bool in_diff_trans = false;
          for(auto it = diff_trans.species_traj().begin(); it != diff_trans.species_traj().end(); it++) {
            if(uccoord == it->from.uccoord || uccoord == it->to.uccoord) {
              in_diff_trans = true;
            }
          }

          if(!in_diff_trans) {
            double curr_dist = dist_to_path(diff_trans, uccoord);
            Eigen::Vector3d curr_vec = vector_to_path(diff_trans, uccoord);
            if(curr_dist < dist) {
              dist = curr_dist;
              ret_vec = curr_vec;
              ret_coord = uccoord;
            }
          }
        }
      }

      std::pair<UnitCellCoord, Eigen::Vector3d> pair(ret_coord, ret_vec);
      return pair;
    }

    /// \brief Determines which site is closest to the diffusion transformation
    UnitCellCoord path_nearest_neighbor(const DiffusionTransformation &diff_trans) {
      return _path_nearest_neighbor(diff_trans).first;
    }

    /// \brief Determines the nearest site distance to the diffusion path
    double min_dist_to_path(const DiffusionTransformation &diff_trans) {
      return _path_nearest_neighbor(diff_trans).second.norm();
    }

    /// \brief Determines the vector from the nearest site to the diffusion path
    Eigen::Vector3d min_vector_to_path(const DiffusionTransformation &diff_trans) {
      return _path_nearest_neighbor(diff_trans).second;
    }

    /// \brief Determines whether the atoms moving in the diffusion transformation will collide on a linearly interpolated path
    bool path_collision(const DiffusionTransformation &diff_trans) {
      std::vector<SpecieTrajectory> paths_to_check;
      for(auto it = diff_trans.species_traj().begin(); it != diff_trans.species_traj().end(); ++it) {
        if(!is_vacancy(it->from.species().name())) {
          paths_to_check.push_back(*it);
        }
      }
      for(int i = 0; i < paths_to_check.size(); ++i) {
        for(int j = i + 1; j < paths_to_check.size(); ++j) {
          //vector from -> to path 1
          Eigen::Vector3d v1 = (paths_to_check[i].to.uccoord.coordinate() - paths_to_check[i].from.uccoord.coordinate()).const_cart();
          //vector from -> to path 2
          Eigen::Vector3d v2 = (paths_to_check[j].to.uccoord.coordinate() - paths_to_check[j].from.uccoord.coordinate()).const_cart();
          // simplification of the following problem
          // parametric representation of path 1 = parametric representation of path 2
          // paths_to_check[i].from.uccoord.coordinate() + t*v1 = paths_to_check[j].from.uccoord.coordinate() + s*v2
          // v3 =  paths_to_check[j].from.uccoord.coordinate() - paths_to_check[i].from.uccoord.coordinate()
          Eigen::Vector3d v3 = (paths_to_check[j].from.uccoord.coordinate() - paths_to_check[i].from.uccoord.coordinate()).const_cart();
          Eigen::MatrixXd soln(2, 1);
          Eigen::Matrix2d m;
          Eigen::MatrixXd b(2, 1);
          m << v1[0], v2[0],
          v1[1], v2[1];
          b << v3[0],
          v3[1];
          int excluded_index = 2;
          try {
            Eigen::FullPivLU<Eigen::Matrix2d> lu(m);
            if(lu.rank() < 2) {
              m << v1[1], v2[1],
              v1[2], v2[2];
              b << v3[1],
              v3[2];
              excluded_index = 0;
              Eigen::FullPivLU<Eigen::Matrix2d> lu2(m);
              if(lu2.rank() < 2) {
                return true;
              }
            }
            soln = m.inverse() * b;
            if(soln(0, 0)*v1[excluded_index] + soln(1, 0)*v2[excluded_index] != v3[excluded_index]) {
              continue; //if solution for x and y coordinates but not z solution is not viable
            }
            if(soln(0, 0) < 1 && soln(0, 0) > 0 && soln(1, 0) < 0 && soln(1, 0) > -1) {
              return true;  // there is an intersection of paths not at the end points
            }

            if(soln(0, 0) == 1 || soln(0, 0) == 0 || soln(1, 0) == 0 || soln(1, 0) == -1) {
              if(v1 == -v2) {
                return true; // the paths are overlapping in opposition directions perfectly
              }
            }
          }
          catch(...) {
            throw;
          }
        }
      }
      return false;
    }
  }

  /// \brief Write DiffusionTransformation to JSON object
  jsonParser &to_json(const Kinetics::DiffusionTransformation &trans, jsonParser &json) {
    json.put_obj();
    json["occ_transform"].put_array(trans.occ_transform().begin(), trans.occ_transform().end());
    json["species_traj"].put_array(trans.species_traj().begin(), trans.species_traj().end());
    return json;
  }

  Kinetics::DiffusionTransformation jsonConstructor<Kinetics::DiffusionTransformation>::from_json(const jsonParser &json, const Structure &prim) {
    Kinetics::DiffusionTransformation trans {prim};
    CASM::from_json(trans, json, prim);
    return trans;
  }

  Kinetics::DiffusionTransformation jsonConstructor<Kinetics::DiffusionTransformation>::from_json(
    const jsonParser &json, const PrimClex &primclex) {
    Kinetics::DiffusionTransformation trans {primclex.prim()};
    CASM::from_json(trans, json, primclex.prim());
    return trans;
  }

  /// \brief Read from JSON
  void from_json(Kinetics::DiffusionTransformation &trans, const jsonParser &json, const Structure &prim) {
    if(json["occ_transform"].size() > 0) {
      trans.occ_transform().clear();
      for(auto it = json["occ_transform"].begin(); it != json["occ_transform"].end(); ++it) {
        trans.occ_transform().push_back(jsonConstructor<Kinetics::OccupationTransformation>::from_json(*it, prim));
      }
      /*from_json(
        trans.occ_transform(),
        json["occ_transform"],
        json["occ_transform"][0].get<Kinetics::OccupationTransformation>(prim));*/
    }
    if(json["species_traj"].size() > 0) {
      trans.species_traj().clear();
      for(auto it = json["species_traj"].begin(); it != json["species_traj"].end(); ++it) {
        trans.species_traj().push_back(jsonConstructor<Kinetics::SpecieTrajectory>::from_json(*it, prim));
      }
      /*from_json(
        trans.species_traj(),
        json["species_traj"],
        json["species_traj"][0].get<Kinetics::SpecieTrajectory>(prim));*/
    }
  }

  const std::string Printer<Kinetics::DiffusionTransformation>::element_name = "DiffusionTransformation";

  void Printer<Kinetics::DiffusionTransformation>::print(const Kinetics::DiffusionTransformation &trans, Log &out) {
    if(!out.print()) {
      return;
    }

    COORD_MODE printer_mode(mode);

    if(trans.is_valid()) {
      if(mode != INTEGRAL) {
        // calculate nice widths
        int name_width = 0;
        int prec = 7;
        int width = prec;
        out.ostream().precision(prec);
        out.ostream().flags(std::ios::showpoint | std::ios::fixed | std::ios::right);
        for(const auto &traj : trans.species_traj()) {
          if(traj.from.species().name().length() > name_width) name_width = traj.from.species().name().length();
          Eigen::Vector3d vec_from, vec_to;
          if(mode == CART) {
            vec_from = traj.from.uccoord.coordinate().cart();
            vec_to = traj.to.uccoord.coordinate().cart();
          }
          else {
            vec_from = traj.from.uccoord.coordinate().frac();
            vec_to = traj.to.uccoord.coordinate().frac();
          }
          width = print_matrix_width(out, vec_from, width);
          width = print_matrix_width(out, vec_to, width);
        }

        // print
        Eigen::IOFormat format(prec, width + 1);
        for(const auto &traj : trans.species_traj()) {
          out << out.indent_str() << indent();
          out << std::setw(name_width) << traj.from.species().name() << ": ";
          {
            const auto &obj = traj.from;
            obj.uccoord.coordinate().print(out, 0, format);
            out << " : " << obj.occ << " " << obj.pos;
          }
          out << "  ->  ";
          {
            const auto &obj = traj.to;
            obj.uccoord.coordinate().print(out, 0, format);
            out << " : " << obj.occ << " " << obj.pos;
          }
          if(delim)
            out << delim;
          out << std::flush;
        }
      }
      else {
        // calculate nice widths
        int name_width = 0;
        int prec = 1;
        int width = prec;
        out.ostream().precision(prec);
        out.ostream().flags(std::ios::showpoint | std::ios::fixed | std::ios::right);
        for(const auto &traj : trans.species_traj()) {
          if(traj.from.species().name().length() > name_width) name_width = traj.from.species().name().length();
          width = print_matrix_width(out, traj.from.uccoord.unitcell(), width);
          width = print_matrix_width(out, traj.to.uccoord.unitcell(), width);
        }

        // print
        Eigen::IOFormat format(prec, width);
        for(const auto &traj : trans.species_traj()) {
          out << out.indent_str() << indent();
          out << std::setw(name_width) << traj.from.species().name() << ": ";
          {
            const auto &obj = traj.from;
            out << obj.uccoord.sublat() << ", " << obj.uccoord.unitcell().transpose().format(format) << " : " << obj.occ << " " << obj.pos;
          }
          out << "  ->  ";
          {
            const auto &obj = traj.to;
            out << obj.uccoord.sublat() << ", " << obj.uccoord.unitcell().transpose().format(format) << " : " << obj.occ << " " << obj.pos;
          }
          if(delim)
            out << delim;
          out << std::flush;
        }
      }
    }
    else {
      out << out.indent_str() << indent() << "occupation transformation:" << delim;
      for(const auto &t : trans.occ_transform()) {
        out << t;
      }
      out << out.indent_str() << indent() << "specie trajectory:" << delim;
      for(const auto &traj : trans.species_traj()) {
        out << out.indent_str() << indent();
        out << traj.from << " (" << traj.from.species().name() << ")";
        out << "  ->  ";
        out << traj.to << " (" << traj.to.species().name() << ")";

        if(delim)
          out << delim;
        out << std::flush;
      }
    }
  }

}
<|MERGE_RESOLUTION|>--- conflicted
+++ resolved
@@ -208,13 +208,7 @@
     }
 
     DiffusionTransformation &DiffusionTransformation::operator+=(UnitCell frac) {
-<<<<<<< HEAD
       m_cluster.reset();
-=======
-      if(!m_cluster) {
-        cluster();
-      }
->>>>>>> 82ae838d
       for(auto &t : m_occ_transform) {
         t += frac;
       }
@@ -437,13 +431,6 @@
     }
 
     DiffusionTransformation &DiffusionTransformation::apply_sym(const SymOp &op) {
-<<<<<<< HEAD
-      m_cluster.reset();
-=======
-      if(!m_cluster) {
-        cluster();
-      }
->>>>>>> 82ae838d
       for(auto &t : m_occ_transform) {
         t.apply_sym(op);
       }
@@ -451,7 +438,7 @@
       for(auto &t : m_species_traj) {
         t.apply_sym(op);
       }
-      m_cluster->apply_sym(op);
+      m_cluster.reset();
       return *this;
     }
 
@@ -861,7 +848,7 @@
       for(const auto &t : trans.occ_transform()) {
         out << t;
       }
-      out << out.indent_str() << indent() << "specie trajectory:" << delim;
+      out << out.indent_str() << indent() << "species trajectory:" << delim;
       for(const auto &traj : trans.species_traj()) {
         out << out.indent_str() << indent();
         out << traj.from << " (" << traj.from.species().name() << ")";
