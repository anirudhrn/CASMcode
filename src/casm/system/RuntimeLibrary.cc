--- conflicted
+++ resolved
@@ -139,10 +139,7 @@
   // close
   if (m_handle != nullptr) {
     dlclose(m_handle);
-<<<<<<< HEAD
-=======
     m_handle = nullptr;
->>>>>>> 6efcf4d5
   }
 }
 
@@ -162,13 +159,7 @@
 }
 
 std::vector<std::string> _cxxflags_env() {
-<<<<<<< HEAD
-  return std::vector<std::string>{
-      "CASM_CXXFLAGS",
-  };
-=======
   return std::vector<std::string>{"CASM_CXXFLAGS"};
->>>>>>> 6efcf4d5
 }
 
 std::vector<std::string> _soflags_env() {
