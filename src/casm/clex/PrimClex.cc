--- conflicted
+++ resolved
@@ -394,17 +394,8 @@
           std::string("Error loading clexulator ") + key.bset + ". No basis functions exist.");
       }
 
-<<<<<<< HEAD
-      it = m_data->clexulator.insert(
-             std::make_pair(key, Clexulator(settings().name() + "_Clexulator",
-                                            dir().clexulator_dir(key.bset),
-                                            nlist(),
-                                            log(),
-                                            settings().compile_options(),
-                                            settings().so_options()))).first;
-=======
       try {
-        it = m_clexulator.insert(
+        it = m_data->clexulator.insert(
                std::make_pair(key, Clexulator(settings().name() + "_Clexulator",
                                               dir().clexulator_dir(key.bset),
                                               nlist(),
@@ -422,7 +413,6 @@
         settings().print_compiler_settings_summary(tlog);
         throw;
       }
->>>>>>> 02183eed
     }
     return it->second;
   }
@@ -477,11 +467,7 @@
 template DB::PropertiesDatabase &PrimClex::db_props<type>(std::string calc_type) const; \
 template const DB::PropertiesDatabase &PrimClex::const_db_props<type>(std::string calc_type) const; \
 
-<<<<<<< HEAD
 namespace CASM {
   BOOST_PP_SEQ_FOR_EACH(INST_PrimClex, _, CASM_DB_TYPES)
   BOOST_PP_SEQ_FOR_EACH(INST_PrimClexProps, _, CASM_DB_CONFIG_TYPES)
-}
-=======
-}
->>>>>>> 02183eed
+}