#include "casm/clex/PrimClex.hh"

#include "casm/external/boost.hh"

#include "casm/misc/algorithm.hh"
#include "casm/clex/ConfigIterator.hh"
#include "casm/clex/ECIContainer.hh"
#include "casm/system/RuntimeLibrary.hh"
#include "casm/casm_io/SafeOfstream.hh"
#include "casm/crystallography/Coordinate.hh"
#include "casm/app/AppIO.hh"
#include "casm/crystallography/Niggli.hh"

namespace CASM {
  //*******************************************************************************************
  //                                **** Constructors ****
  //*******************************************************************************************
  /// Initial construction of a PrimClex, from a primitive Structure
<<<<<<< HEAD
  PrimClex::PrimClex(const Structure &_prim, Log &log) :
    m_prim(_prim) {
=======
  PrimClex::PrimClex(const Structure &_prim, Log &log, Log &debug_log, Log &err_log) :
    Logging(log, debug_log, err_log),
    prim(_prim) {
>>>>>>> 2162c50a

    _init();

    return;
  }


  //*******************************************************************************************
  /// Construct PrimClex from existing CASM project directory
  ///  - read PrimClex and directory structure to generate all its Supercells and Configurations, etc.
<<<<<<< HEAD
  PrimClex::PrimClex(const fs::path &_root, Log &log):
    m_dir(_root),
    m_settings(_root),
    m_prim(read_prim(m_dir.prim())) {

    log.construct("CASM Project");
    log << "from: " << dir().root_dir() << "\n";
=======
  PrimClex::PrimClex(const fs::path &_root, Log &log, Log &debug_log, Log &err_log):
    Logging(log, debug_log, err_log),
    root(_root),
    m_dir(_root),
    m_settings(_root),
    prim(read_prim(m_dir.prim())) {
>>>>>>> 2162c50a

    _init();

  }

  /// Initialization routines
  ///  - If !root.empty(), read all saved data to generate all Supercells and Configurations, etc.
  void PrimClex::_init() {

<<<<<<< HEAD
    std::vector<std::string> struc_mol_name = m_prim.get_struc_molecule_name();
=======
    log().construct("CASM Project");
    log() << "from: " << root << "\n" << std::endl;

    std::vector<std::string> struc_mol_name = prim.get_struc_molecule_name();
>>>>>>> 2162c50a

    m_vacancy_allowed = false;
    for(int i = 0; i < struc_mol_name.size(); ++i) {
      if(is_vacancy(struc_mol_name[i])) {
        m_vacancy_allowed = true;
        m_vacancy_index = i;
      }
    }

    if(dir().root_dir().empty()) {
      return;
    }

    bool read_settings = false;
    bool read_composition = true;
    bool read_chem_ref = true;
    bool read_configs = true;

    refresh(false, true, true, true);
  }

  /// \brief Reload PrimClex data from settings
  ///
  /// \param read_settings Read project_settings.json
  /// \param read_composition Read composition_axes.json
  /// \param read_chem_ref Read chemical_reference.json
  /// \param read_configs Read SCEL and config_list.json
  /// \param clear_clex Clear stored orbitrees, clexulators, and eci
  ///
  /// - This does not check if what you request will cause problems.
  ///
  void PrimClex::refresh(bool read_settings,
                         bool read_composition,
                         bool read_chem_ref,
                         bool read_configs,
                         bool clear_clex) {

    log().custom("Load project data");

<<<<<<< HEAD
    // read param composition
    auto comp_axes = m_dir.composition_axes(m_settings.calctype(), m_settings.ref());
    if(fs::is_regular_file(comp_axes)) {
      log << "read: " << comp_axes << "\n";
=======
    if(read_settings) {
      try {
        m_settings = ProjectSettings(root);
      }
      catch(std::exception &e) {
        err_log().error("reading project_settings.json");
        err_log() << "file: " << m_dir.project_settings() << "\n" << std::endl;
      }
    }

    if(read_composition) {
      m_has_composition_axes = false;
      auto comp_axes = m_dir.composition_axes();
>>>>>>> 2162c50a

      try {
        if(fs::is_regular_file(comp_axes)) {
          log() << "read: " << comp_axes << "\n";

          CompositionAxes opt(comp_axes);

          if(opt.has_current_axes) {
            m_has_composition_axes = true;
            m_comp_converter = opt.curr;
          }
        }
      }
      catch(std::exception &e) {
        err_log().error("reading composition_axes.json");
        err_log() << "file: " << comp_axes << "\n" << std::endl;
      }
    }

<<<<<<< HEAD
    // read chemical reference
    auto chem_ref_path = m_dir.chemical_reference(m_settings.calctype(), m_settings.ref());
    if(fs::is_regular_file(chem_ref_path)) {
      log << "read: " << chem_ref_path << "\n";
      m_chem_ref = notstd::make_cloneable<ChemicalReference>(read_chemical_reference(chem_ref_path, m_prim, settings().lin_alg_tol()));
    }

    // read supercells
    if(fs::is_regular_file(dir().SCEL())) {

      log << "read: " << dir().SCEL() << "\n";
      fs::ifstream scel(dir().SCEL());
      read_supercells(scel);
=======
    if(read_chem_ref) {

      // read chemical reference
      m_chem_ref.reset();
      auto chem_ref_path = m_dir.chemical_reference(m_settings.default_clex().calctype, m_settings.default_clex().ref);

      try {
        if(fs::is_regular_file(chem_ref_path)) {
          log() << "read: " << chem_ref_path << "\n";
          m_chem_ref = notstd::make_cloneable<ChemicalReference>(read_chemical_reference(chem_ref_path, prim, lin_alg_tol()));
        }
      }
      catch(std::exception &e) {
        err_log().error("reading chemical_reference.json");
        err_log() << "file: " << chem_ref_path << "\n" << std::endl;
      }
    }

    if(read_configs) {

      supercell_list.clear();
>>>>>>> 2162c50a

      try {
        // read supercells
        if(fs::is_regular_file(m_dir.SCEL())) {
          log() << "read: " << m_dir.SCEL() << "\n";
          fs::ifstream scel(m_dir.SCEL());
          read_supercells(scel);
        }
      }
      catch(std::exception &e) {
        err_log().error("reading SCEL");
        err_log() << "file: " << m_dir.SCEL() << "\n" << std::endl;
      }

<<<<<<< HEAD
    // read config_list
    if(fs::is_regular_file(dir().config_list())) {

      log << "read: " << dir().config_list() << "\n";
      read_config_list();
=======
      try {
        // read config_list
        if(fs::is_regular_file(get_config_list_path())) {
          log() << "read: " << get_config_list_path() << "\n";
          read_config_list();
        }
      }
      catch(std::exception &e) {
        err_log().error("reading config_list.json");
        err_log() << "file: " << m_dir.config_list() << "\n" << std::endl;
      }
    }

    if(clear_clex) {
      m_nlist.reset();
      m_orbitree.clear();
      m_clexulator.clear();
      m_eci.clear();
      log() << "refresh cluster expansions\n";
>>>>>>> 2162c50a
    }

    log() << std::endl;
  }

<<<<<<< HEAD
=======
  //*******************************************************************************************
  // **** Accessors ****
  //*******************************************************************************************

  /// Return project name
  std::string PrimClex::name() const {
    return settings().name();
  }

  //*******************************************************************************************
  // ** Directory path accessors **
  //*******************************************************************************************
  /// Return casm project directory path
  fs::path PrimClex::get_path() const {
    return root;
  }

  //*******************************************************************************************
  /// Return supercell directory path
  fs::path PrimClex::get_path(const Index &scel_index) const {
    return root / "training_data" / supercell_list[scel_index].get_name();
  }

  //*******************************************************************************************
  /// Return configuration directory path
  fs::path PrimClex::get_path(const Index &scel_index, const Index &config_index) const {
    return get_path(scel_index) / supercell_list[scel_index].get_config(config_index).get_id();
  }

  //*******************************************************************************************
  /// Return config_list.json file path
  fs::path PrimClex::get_config_list_path() const {
    return root / ".casm" / "config_list.json";
  }


  // ** Current settings accessors **
>>>>>>> 2162c50a

  // ** Composition accessors **

  //*******************************************************************************************
  /// const Access CompositionConverter object
  bool PrimClex::has_composition_axes() const {
    return m_has_composition_axes;
  }

  //*******************************************************************************************
  /// const Access CompositionConverter object
  const CompositionConverter &PrimClex::composition_axes() const {
    return m_comp_converter;
  }

  // ** Chemical reference **

  //*******************************************************************************************
  /// check if ChemicalReference object initialized
  bool PrimClex::has_chemical_reference() const {
    return static_cast<bool>(m_chem_ref);
  }

  //*******************************************************************************************
  /// const Access ChemicalReference object
  const ChemicalReference &PrimClex::chemical_reference() const {
    return *m_chem_ref;
  }


  // ** Prim and Orbitree accessors **

  //*******************************************************************************************
  /// const Access to primitive Structure
  const Structure &PrimClex::prim() const {
    return m_prim;
  }

  //*******************************************************************************************

  PrimNeighborList &PrimClex::nlist() const {

    // lazy neighbor list generation
    if(!m_nlist) {

      // construct nlist
      m_nlist = notstd::make_cloneable<PrimNeighborList>(
                  settings().nlist_weight_matrix(),
                  settings().nlist_sublat_indices().begin(),
                  settings().nlist_sublat_indices().end()
                );
    }

    return *m_nlist;
  }

  //*******************************************************************************************
  /// returns true if vacancy are an allowed species
  bool PrimClex::vacancy_allowed() const {
    return m_vacancy_allowed;
  }

  //*******************************************************************************************
  /// returns the index of vacancies in composition vectors
  Index PrimClex::vacancy_index() const {
    return m_vacancy_index;
  }


  // ** Supercell and Configuration accessors **

  //*******************************************************************************************
  /// const Access entire supercell_list
  const boost::container::stable_vector<Supercell> &PrimClex::supercell_list() const {
    return m_supercell_list;
  };

  //*******************************************************************************************
  /// const Access supercell by index
  const Supercell &PrimClex::supercell(Index i) const {
    return m_supercell_list[i];
  };

  //*******************************************************************************************
  /// Access supercell by index
  Supercell &PrimClex::supercell(Index i) {
    return m_supercell_list[i];
  };

  //*******************************************************************************************
  /// const Access supercell by name
  const Supercell &PrimClex::supercell(std::string scellname) const {
    Index index;
    if(!contains_supercell(scellname, index)) {
      std::cout << "Error in PrimClex::supercell(std::string scellname) const." << std::endl;
      std::cout << "  supercell '" << scellname << "' not found." << std::endl;
      exit(1);
    }
    return m_supercell_list[index];
  };

  //*******************************************************************************************
  /// Access supercell by name
  Supercell &PrimClex::supercell(std::string scellname) {
    Index index;
    if(!contains_supercell(scellname, index)) {
      std::cout << "Error in PrimClex::supercell(std::string scellname)." << std::endl;
      std::cout << "  supercell '" << scellname << "' not found." << std::endl;
      exit(1);
    }
    return m_supercell_list[index];
  };

  //*******************************************************************************************
  /// access configuration by name (of the form "scellname/[NUMBER]", e.g., ("SCEL1_1_1_1_0_0_0/0")
  const Configuration &PrimClex::configuration(const std::string &configname) const {
    std::vector<std::string> splt_vec;
    boost::split(splt_vec, configname, boost::is_any_of("/"), boost::token_compress_on);
    Index config_ind;
    if(splt_vec.size() != 2) {
      std::cerr << "CRITICAL ERROR: In PrimClex::configuration(), cannot locate configuration named '" << configname << "'\n"
                << "                Exiting...\n";
      assert(0);
      exit(1);
    }

    try {
      config_ind = boost::lexical_cast<Index>(splt_vec[1]);
    }
    catch(boost::bad_lexical_cast &) {
      std::cerr << "CRITICAL ERROR: In PrimClex::configuration(), malformed input:" << configname << "\n"
                << "                Exiting...\n";
      assert(0);
      exit(1);
    }


    return supercell(splt_vec[0]).config(config_ind);
  }

  //*******************************************************************************************

  Configuration &PrimClex::configuration(const std::string &configname) {
    std::vector<std::string> splt_vec;
    boost::split(splt_vec, configname, boost::is_any_of("/"), boost::token_compress_on);

    Index config_ind;
    if(splt_vec.size() != 2) {
      std::cerr << "CRITICAL ERROR: In PrimClex::configuration(), cannot locate configuration " << configname << "\n"
                << "                Exiting...\n";
      assert(0);
      exit(1);
    }

    try {
      config_ind = boost::lexical_cast<Index>(splt_vec[1]);
    }
    catch(boost::bad_lexical_cast &) {
      std::cerr << "CRITICAL ERROR: In PrimClex::configuration(), malformed input:" << configname << "\n"
                << "                Exiting...\n";
      assert(0);
      exit(1);
    }

    return supercell(splt_vec[0]).config(config_ind);
  }

  //*******************************************************************************************
  /// Configuration iterator: begin
  PrimClex::config_iterator PrimClex::config_begin() {
    if(m_supercell_list.size() == 0 || m_supercell_list[0].config_list().size() > 0)
      return config_iterator(this, 0, 0);
    return ++config_iterator(this, 0, 0);
  }

  //*******************************************************************************************
  /// Configuration iterator: end
  PrimClex::config_iterator PrimClex::config_end() {
    return config_iterator(this, m_supercell_list.size(), 0);
  }

  //*******************************************************************************************
  /// const Configuration iterator: begin
  PrimClex::config_const_iterator PrimClex::config_begin() const {
    if(m_supercell_list.size() == 0 || m_supercell_list[0].config_list().size() > 0)
      return config_const_iterator(this, 0, 0);
    return ++config_const_iterator(this, 0, 0);
  }

  //*******************************************************************************************
  /// const Configuration iterator: end
  PrimClex::config_const_iterator PrimClex::config_end() const {
    return config_const_iterator(this, m_supercell_list.size(), 0);
  }

  //*******************************************************************************************
  /// const Configuration iterator: begin
  PrimClex::config_const_iterator PrimClex::config_cbegin() const {
    if(m_supercell_list.size() == 0 || m_supercell_list[0].config_list().size() > 0)
      return config_const_iterator(this, 0, 0);
    return ++config_const_iterator(this, 0, 0);
  }

  //*******************************************************************************************
  /// const Configuration iterator: end
  PrimClex::config_const_iterator PrimClex::config_cend() const {
    return config_const_iterator(this, m_supercell_list.size(), 0);
  }

  //*******************************************************************************************
  /// Configuration iterator: begin
  PrimClex::config_iterator PrimClex::selected_config_begin() {
    //std::cout << "BEGINNING SELECTED CONFIG ITERATOR\n"
    //          << "m_supercell_list.size() is " << m_supercell_list.size() << "\n";

    if(m_supercell_list.size() == 0 || (m_supercell_list[0].config_list().size() > 0 && m_supercell_list[0].config(0).selected()))
      return config_iterator(this, 0, 0, true);
    return ++config_iterator(this, 0, 0, true);
  }

  //*******************************************************************************************
  /// Configuration iterator: end
  PrimClex::config_iterator PrimClex::selected_config_end() {
    return config_iterator(this, m_supercell_list.size(), 0, true);
  }

  //*******************************************************************************************
  /// const Configuration iterator: begin
  PrimClex::config_const_iterator PrimClex::selected_config_cbegin() const {
    if(m_supercell_list.size() == 0 || (m_supercell_list[0].config_list().size() > 0 && m_supercell_list[0].config(0).selected()))
      return config_const_iterator(this, 0, 0, true);
    return ++config_const_iterator(this, 0, 0, true);
  }

  //*******************************************************************************************
  /// const Configuration iterator: end
  PrimClex::config_const_iterator PrimClex::selected_config_cend() const {
    return config_const_iterator(this, m_supercell_list.size(), 0, true);
  }


  //*******************************************************************************************
  // **** IO ****
  //*******************************************************************************************
  /**
   * Re-write config_list.json, updating all the data
   */

  void PrimClex::write_config_list() {

    fs::path config_list_path = dir().config_list();
    if(m_supercell_list.size() == 0) {
      fs::remove(config_list_path);
      return;
    }

    jsonParser json;

    if(fs::exists(config_list_path)) {
      json.read(config_list_path);
    }
    else {
      json.put_obj();
    }

    for(Index s = 0; s < m_supercell_list.size(); s++) {
      m_supercell_list[s].write_config_list(json);
    }

    SafeOfstream file;
    file.open(config_list_path);
    json.print(file.ofstream());
    file.close();

    return;
  }


  // **** Operators ****


  // **** Unorganized mess of functions ... ****

<<<<<<< HEAD

=======
>>>>>>> 2162c50a
  /**
   * Generates all unique supercells between volStart and
   * volEnd of PRIM volumes. Call this routine before you
   * enumerate configurations.
   *
   * The provided transformation matrix can be used to enumerate
   * over lattice vectors that are not the ones belonging to the
   * primitive lattice (e.g. enumerate supercells of another supercell,
   * or enumerate over a particular lattice plane)
   *
   * The number of dimensions (must be equal to 1, 2 or 3) specify
   * which directions the supercells should be enumerated in, resulting
   * in 1D, 2D or 3D supercells. The enumeration is relative to the provided
   * transformation matrix. For dimension n, the first n columns of the
   * transformation matrix are used to construct supercells, while
   * the remaining 3-n columns remain fixed.
   *
   * The new functionality of restricted supercell enumeration can
   * be easily bypassed by passing dims=3 and G=Eigen::Matrix3i::Identity()
   *
   * @param[in] volStart Minimum volume supercell, relative to det(G)
   * @param[in] volEnd Maximum volume supercell, relative to det(G)
   * @param[in] dims Number of dimensions to enumerate over (1D, 2D or 3D supercells)
   * @param[in] G Generating matrix. Restricts enumeration to resulting vectors of P*G, where P=primitive.
   *
   */

  void PrimClex::generate_supercells(int volStart, int volEnd, int dims, const Eigen::Matrix3i &G, bool verbose) {
    Array < Lattice > supercell_lattices;
    m_prim.lattice().generate_supercells(supercell_lattices, m_prim.factor_group(), volStart, volEnd, dims, G);
    for(Index i = 0; i < supercell_lattices.size(); i++) {
      Index list_size = m_supercell_list.size();
      Index index = add_canonical_supercell(supercell_lattices[i]);
<<<<<<< HEAD
      if(m_supercell_list.size() != list_size && verbose) {
        std::cout << "  Generated: " << m_supercell_list[index].name() << "\n";
      }
      else {
        std::cout << "  Generated: " << m_supercell_list[index].name() << " (already existed)\n";
=======
      if(verbose) {
        if(supercell_list.size() != list_size) {
          std::cout << "  Generated: " << supercell_list[index].get_name() << "\n";
        }
        else {
          std::cout << "  Generated: " << supercell_list[index].get_name() << " (already existed)\n";
        }
>>>>>>> 2162c50a
      }
    }
    return;
  }

  //*******************************************************************************************
  /**
   *  add a supercell if it doesn't already exist
   *    return the index of the supercell in m_supercell_list
   *
   *    TODO:
   *    Check to see if superlat is linear combination of previously
   *    enumerated Supercell. You'll have to transform the coordinates
   *    if you're trying to import something with a supercell that
   *    already exists. Should return operations involved.
   *    If supercell doesn't exist add it as it is without transforming
   */
  //*******************************************************************************************
  Index PrimClex::add_canonical_supercell(const Lattice &superlat) {
    if(!superlat.is_supercell_of(m_prim.lattice())) {
      std::cerr << "ERROR in PrimClex::add_canonical_supercell()." << std::endl
                << "  Passed a Supercell Lattice that is not a superlattice of PRIM lattice\n" << std::endl;
      assert(0);
      exit(1);
    }

    // temporary version, just check transf_mat equivalence
    // Does this check for equivalent supercells with different transformation matrices? Seems like it should
    // Insert second loop that goes over a symmetry operation list and applies it to the transformation matrix
    Supercell scel(this, superlat);
    scel.set_id(m_supercell_list.size());
    for(Index i = 0; i < m_supercell_list.size(); i++) {
      if(m_supercell_list[i].transf_mat() == scel.transf_mat())
        return i;
    }

    // if not already existing, add it
    m_supercell_list.push_back(scel);
    return m_supercell_list.size() - 1;
  }
  //*******************************************************************************************
  /**
   *  add a supercell if it doesn't already exist
   *  return the index of the supercell in m_supercell_list
   *
   *  Unlike the initial version above this, this routine
   *  will use an Array of SymOps (probably the point group of the lattice)
   *  to determine whether the provided superlat is equivalent to a Supercell in the
   *  PrimClex list. It will then populate the transformation matrix that
   *  maps the passed lattice onto the one on the list (i.e. the one on on
   *  the list is treated as 'primitive'). If it doesn't map, then the
   *  matrix gets flattened to zeros.
   *
   *  This routine should replace the original one once it converges
   *  to something people can agree on.
   */
  //*******************************************************************************************
  Index PrimClex::add_supercell(const Lattice &superlat) {
<<<<<<< HEAD
    return add_canonical_supercell(niggli(superlat, m_prim.point_group(), settings().crystallography_tol()));
=======
    return add_canonical_supercell(canonical_equivalent_lattice(superlat, prim.point_group(), crystallography_tol()));
>>>>>>> 2162c50a

  }

  //*******************************************************************************************
  void PrimClex::print_supercells() const {


    // also write supercells/supercell_path directories with LAT files
    try {
      fs::create_directory(dir().training_data());
    }
    catch(const fs::filesystem_error &ex) {
      std::cerr << "Error in PrimClex::print_supercells()." << std::endl;
      std::cerr << ex.what() << std::endl;
    }

    fs::ofstream scelfile(dir().SCEL());

    print_supercells(scelfile);

    for(Index i = 0; i < m_supercell_list.size(); i++) {
      try {
        fs::create_directory(dir().supercell_dir(m_supercell_list[i].name()));

        fs::path latpath = dir().LAT(m_supercell_list[i].name());
        if(!fs::exists(latpath)) {
          fs::ofstream latfile(latpath);
          m_supercell_list[i].real_super_lattice().print(latfile);
        }
      }
      catch(const fs::filesystem_error &ex) {
        std::cerr << "Error in PrimClex::print_supercells()." << std::endl;
        std::cerr << ex.what() << std::endl;
      }
    }
  }

  //*******************************************************************************************
  void PrimClex::print_supercells(std::ostream &stream) const {
    for(Index i = 0; i < m_supercell_list.size(); i++) {
      stream << "Supercell Name: '" << m_supercell_list[i].name() << "' Number: " << i << " Volume: " << m_supercell_list[i].transf_mat().determinant() << "\n";
      stream << "Supercell Transformation Matrix: \n";
      stream << m_supercell_list[i].transf_mat();
      stream << "\n";
    }
  }

  //*******************************************************************************************
  void PrimClex::read_supercells(std::istream &stream) {
    // expect a file with format:
    //
    // Supercell Number: 0 Volume: 1
    // Supercell Transformation Matrix:
    //  1 0 0
    //  0 1 0
    //  0 0 1
    //
    // Supercell Number: 1 Volume: 2
    // Supercell Transformation Matrix:
    //  1 0 -1
    //  0 1 0
    //  0 0 2

    Eigen::Matrix3d mat;

    std::string s;
    while(!stream.eof()) {
      std::getline(stream, s);
      if(s[0] == 'S') {
        std::getline(stream, s);
        stream >> mat;

        add_canonical_supercell(Lattice(m_prim.lattice().lat_column_mat()*mat));
      }
    }
  }

  //*******************************************************************************************
  /**
   *   Read the config_list file at 'file_name' and adds config
   *   to supercell, assuming it is already canonical.
   *   If 'print_dirs', call Supercell::print_clex_configuration()
   *   for each config to be made.
   */
  //*******************************************************************************************
  void PrimClex::read_config_list() {

    jsonParser json(dir().config_list());

    if(!json.contains("supercells")) {
      return;
    }

    for(Index i = 0; i < m_supercell_list.size(); i++) {
      m_supercell_list[i].read_config_list(json);
    }
  }

  //*******************************************************************************************
  /*
   * Run through all the supercells and add up how many configurations are selected
   * in each one of them.
   */
  //*******************************************************************************************

  int PrimClex::amount_selected() const {
    int amount_selected = 0;
    for(Index s = 0; s < m_supercell_list.size(); s++) {
      amount_selected += m_supercell_list[s].amount_selected();
    }
    return amount_selected;
  }

  //*******************************************************************************************
  bool PrimClex::contains_supercell(std::string scellname, Index &index) const {
    for(Index i = 0; i < m_supercell_list.size(); i++) {
      if(m_supercell_list[i].name() == scellname) {
        index = i;
        return true;
      }
    }
    index = m_supercell_list.size();
    return false;

  };

  //*******************************************************************************************
<<<<<<< HEAD
  bool PrimClex::has_global_clexulator() const {
    if(!m_global_clexulator.initialized()) {
      if(!fs::exists(dir().clexulator_src(settings().name(), settings().bset()))) {
=======
  Eigen::Matrix3i PrimClex::calc_transf_mat(const Lattice &superlat) const {
    Eigen::Matrix3d ttrans = prim.lattice().inv_lat_column_mat() * superlat.lat_column_mat();
    if(!is_integer(ttrans, TOL)) {
      std::cerr << "Error in PrimClex::calc_transf_mat(const Lattice &superlat)" << std::endl
                << "  Bad supercell, the transformation matrix is not integer. Exiting!" << std::endl;
      exit(1);
    }
    return iround(ttrans);
  }

  //*******************************************************************************************

  /// \brief Sets the composition axes
  ///
  /// Also:
  /// - updates all configuration references,
  /// - writes the updated configuration info
  /// - does not update composition_axes file
  void PrimClex::set_composition_axes(const CompositionConverter &_converter) {

    m_comp_converter = _converter;
    m_has_composition_axes = true;

  }

  //*******************************************************************************************
  /*
    /// Delete 'properties.ref_state.X.json' files,
    /// Then call 'clear_reference_properties'
    void PrimClex::clear_reference_states() {
      for(int i = 0; i < composition_axes().independent_compositions() + 1; i++) {
        fs::remove(dir().ref_state(settings().calctype(), settings().ref(), i));
      }
      generate_references();
    }
  */
  //*******************************************************************************************
  /*
    /// Sets the root reference state to be the calculated properties of the chosen config
    /// Does not call 'generate_references' so written files will be out-of-date until you do so!!!
    void PrimClex::set_reference_state(int refid, const Configuration &config) {

      //std::cout << "begin set_reference_state()" << std::endl;

      std::string reason_invalid;
      if(!valid_reference_state(refid, config, reason_invalid)) {
        std::cerr << "Error in PrimClex::set_reference_state." << std::endl
                  << "  Could not use  SCEL: " << config.get_supercell().get_name() << " ConfigID: " << config.get_id() << "  for reference state: " << refid << std::endl
                  << "  " << reason_invalid << std::endl;
        exit(1);
      }

      jsonParser json;

      json["supercell_name"] = config.get_supercell().get_name();
      json["configid"] = config.get_id();

      json["param_composition"] = config.get_param_composition();
      json["ref_state"] = config.calc_properties();

      //std::cout << "Set refid: " << refid << std::endl;
      //std::cout << "Reference State:\n" << json << "\n" << std::endl;

      json.write(dir().ref_state(settings().calctype(), settings().ref(), refid));

      //std::cout << "finish set_reference_state()" << std::endl;
    }
  */
  //*******************************************************************************************
  /*
    /// Check that it is valid to use 'config' as reference state 'refid', returns bool and if false, sets 'reason_invalid'
    ///   Currently checks:
    ///     1) that the necessary properties have been calculated,
    ///     2) that the same Configuration is not being used twice
    ///   Needs to check that reference states span composition space
    bool PrimClex::valid_reference_state(int refid, const Configuration &config, std::string &reason_invalid) const {

      // Check that the Configuration has all the curr_property calculated
      for(Index i = 0; i < get_curr_property().size(); i++) {
        if(!config.calc_properties().contains(get_curr_property()[i])) {
          reason_invalid = "You are attempting to use a Configuration for which the property '" + get_curr_property()[i] + "' has not been calculated.";
          return false;
        }
      }

      // Check that a Configuration is not being used for multiple reference states
      for(int i = 0; i < composition_axes().independent_compositions() + 1; i++) {
        if(i == refid)
          continue;

        if(!fs::exists(dir().ref_state(settings().calctype(), settings().ref(), i)))
          continue;

        jsonParser json(dir().ref_state(settings().calctype(), settings().ref(), i));

        if(json["configid"] == "custom" || json["supercell_name"] == "custom")
          continue;

        if(json["configid"] == config.get_id() && json["supercell_name"] == config.get_supercell().get_name()) {
          reason_invalid =  "You are attempting to use the same Configuration for >1 reference state and I can't allow that.";
          return false;
        }
      }

      // Here I should check that references span the necessary composition space, but I'm not yet

      //   First read all reference states that have already been set, then check that this new one is not a linear combination of those

      return true;
    }
  */
  //*******************************************************************************************
  /*
    /// find calculated configurations closest to
    /// [0, 0, 0, ...], [1, 0, 0, ...], [0, 1, 0, ...], [0, 0, 1, ...], ...
    /// and set them as the root reference states, also calls generate_references
    /// Clears refrence states and properties whether or not it succeeds
    void PrimClex::set_reference_state_auto() {

      //std::cout << "begin set_reference_state_auto()" << std::endl;

      /// find calculated configurations closest to
      /// [0, 0, 0, ...], [1, 0, 0, ...], [0, 1, 0, ...], [0, 0, 1, ...], ...

      // Clear current references
      clear_reference_states();

      int Naxes = composition_axes().independent_compositions();

      //std::cout << "Naxes: " << Naxes << std::endl;

      Eigen::VectorXd target = Eigen::VectorXd::Zero(Naxes);

      //std::cout << "Ref: " << 0 << "  target: " << target.transpose() << std::endl;
      set_reference_state(0, closest_calculated_config(target));

      for(int i = 0; i < Naxes; i++) {

        target(i) = 1.0;
        //std::cout << "Ref: " << i + 1 << "  target: " << target.transpose() << std::endl;
        set_reference_state(i + 1, closest_calculated_config(target));
        target(i) = 0.0;
      }

      //std::cout << "generate references" << std::endl;
      generate_references();

      //std::cout << "finish set_reference_state_auto()" << std::endl;

    }
  */

  //*******************************************************************************************
  /*
    /// Clear 'reference' and 'delta' properties from all Configurations
    /// Re-write all Configurations, updating:
    ///   param_composition.json
    ///   properties.calc.json
    ///   properties.ref.json
    ///   properties.delta.json
    void PrimClex::generate_references() {

      //std::cout << "begin PrimClex::generate_references()" << std::endl;

      for(config_iterator it = config_begin(); it != config_end(); ++it) {
        it->generate_reference();
      }

      write_config_list();

      //std::cout << "finish PrimClex::generate_references()" << std::endl;

    }
  */

  //*******************************************************************************************
  /// private:

  //*******************************************************************************************
  /*
    /// Return the configuration closest in param_composition to the target_param_comp
    ///   Tie break returns configuration in smallest supercell (first found at that size)
    const Configuration &PrimClex::closest_calculated_config(const Eigen::VectorXd &target_param_comp) const {

      //std::cout << "begin closest_calculated_config()" << std::endl;

      /// return reference to Configuration with param_comp closest to target_param_comp
      ///   tie break goes to first Configuration with fewest atoms
      ///
      ///   must be Configurations for which the curr_properties have been calculated

      Eigen::VectorXd param_comp;
      Eigen::VectorXd closest_comp;

      double curr_dist;
      double close_dist = -1;
      Index close_super = -1;
      Index close_config;
      Index close_size;

      for(Index i = 0; i < supercell_list.size(); i++) {
        for(Index j = 0; j < supercell_list[i].get_config_list().size(); j++) {

          const Configuration &config = supercell_list[i].get_config(j);

          // check if the config has been calculated
          //std::cout << "\n\nScell: " << supercell_list[i].get_name() << "  Config: " << j << "\n" << config.calc_properties() << std::endl;

          if(config.calc_properties().size() == 0)
            continue;

          curr_dist = (target_param_comp - config.get_param_composition()).norm();

          if(!valid_index(close_super) ||
             (almost_equal(curr_dist, close_dist, TOL) && config.size() < close_size) ||
             (curr_dist < close_dist)) {
            close_super = i;
            close_config = j;
            close_dist = curr_dist;
            close_size = config.size();
          }

        } // for j
      } // for i

      if(!valid_index(close_super)) {
        std::cerr << "Error in PrimClex::closest_calculated_config" << std::endl
                  << "  Could not find a calculated Configuration." << std::endl;
        exit(1);
      }

      //std::cout << "Closest Calculated:  SCEL: " << supercell_list[close_super].get_name() << "  Config: " <<
      //          close_config << "  ParamComp: " << supercell_list[close_super].get_config(close_config).get_param_composition().transpose() << std::endl;

      //std::cout << "finish closest_calculated_config()" << std::endl;

      return supercell_list[close_super].get_config(close_config);
    }
  */

  //*******************************************************************************************

  Eigen::MatrixXd PrimClex::shift_vectors() const {
    Eigen::MatrixXd tau(prim.basis.size(), 3);
    for(int i = 0; i < prim.basis.size(); i++) {
      tau.row(i) = prim.basis[i].const_cart().transpose();
    }
    return tau;
  }

  //*******************************************************************************************
  /// const Access to global orbitree
  bool PrimClex::has_orbitree(const ClexDescription &key) const {
    auto it = m_orbitree.find(key);
    if(it == m_orbitree.end()) {
      if(!fs::exists(dir().clust(key.bset))) {
        return false;
      }
    }
    return true;

  };

  //*******************************************************************************************

  const SiteOrbitree &PrimClex::orbitree(const ClexDescription &key) const {

    auto it = m_orbitree.find(key);
    if(it == m_orbitree.end()) {
      it = m_orbitree.insert(std::make_pair(key, SiteOrbitree(get_prim().lattice()))).first;
      SiteOrbitree &tree = it->second;

      // these could be specified via settings
      tree.min_num_components = 2;
      tree.min_length = 0.0001;

      from_json(jsonHelper(tree, prim), jsonParser(dir().clust(key.bset)));
      tree.generate_clust_bases();

    }

    return it->second;

  }

  //*******************************************************************************************

  bool PrimClex::has_clexulator(const ClexDescription &key) const {
    auto it = m_clexulator.find(key);
    if(it == m_clexulator.end()) {
      if(!fs::exists(dir().clexulator_src(settings().name(), key.bset))) {
>>>>>>> 2162c50a
        return false;
      }
    }
    return true;
  }

  //*******************************************************************************************

  Clexulator PrimClex::clexulator(const ClexDescription &key) const {

    auto it = m_clexulator.find(key);
    if(it == m_clexulator.end()) {

      if(!fs::exists(dir().clexulator_src(settings().name(), key.bset))) {
        throw std::runtime_error(
          std::string("Error loading clexulator ") + key.bset + ". No basis functions exist.");
      }

      it = m_clexulator.insert(
             std::make_pair(key, Clexulator(settings().name() + "_Clexulator",
                                            dir().clexulator_dir(key.bset),
                                            nlist(),
                                            log(),
                                            settings().compile_options(),
                                            settings().so_options()))).first;
    }
    return it->second;
  }

  //*******************************************************************************************

  bool PrimClex::has_eci(const ClexDescription &key) const {

    auto it = m_eci.find(key);
    if(it == m_eci.end()) {
      return fs::exists(dir().eci(key.property, key.calctype, key.ref, key.bset, key.eci));
    }
    return true;
  }

  //*******************************************************************************************

  const ECIContainer &PrimClex::eci(const ClexDescription &key) const {

    auto it = m_eci.find(key);
    if(it == m_eci.end()) {
      fs::path eci_path = dir().eci(key.property, key.calctype, key.ref, key.bset, key.eci);
      if(!fs::exists(eci_path)) {
        throw std::runtime_error(
          std::string("Error loading ECI. eci.json does not exist.\n")
          + "  Expected at: " + eci_path.string());
      }

      it = m_eci.insert(std::make_pair(key, read_eci(eci_path))).first;
    }
    return it->second;
  }

<<<<<<< HEAD
=======
  //*******************************************************************************************
  /// \brief Make orbitree. For now specifically global.
  ///
  /// \param prim Primitive Structure. non-const due to Structure::set_site_internals.
  /// \param json bspecs.json file
  SiteOrbitree make_orbitree(Structure &prim, const jsonParser &json) {

    try {

      SiteOrbitree tree(prim.lattice());
      tree.set_bspecs(json);
      // --- first generate global orbitree -------------


      //global_orbitree.read_CSPECS(in_clust);
      tree.min_num_components = 2;
      tree.min_length = CASM::TOL;

      tree.max_length.clear();
      auto update_max_length = [&](int branch, double max_length) {
        while(branch > tree.max_length.size() - 1) {
          tree.max_length.push_back(0.0);
        }
        tree.max_length[branch] = max_length;
      };

      for(auto it = json["orbit_branch_specs"].cbegin(); it != json["orbit_branch_specs"].cend(); ++it) {
        update_max_length(std::stoi(it.name()), it->find("max_length")->get<double>());
      }
      tree.max_num_sites = tree.max_length.size() - 1;

      tree.generate_orbitree(prim);

      // --- then add custom orbits --------------------

      if(json.contains("orbit_specs")) {
        bool verbose = false;
        tree.read_custom_clusters_from_json(json["orbit_specs"], prim, prim.factor_group(), verbose);
      }
      tree.collect_basis_info(prim);

      return tree;
    }
    catch(...) {
      std::cerr << "Error in make_orbitree, with JSON input: \n";
      std::cerr << json << "\n";
      throw;
    }

  }

  void set_nlist_ind(const Structure &prim, SiteOrbitree &tree, const PrimNeighborList &nlist, double xtal_tol) {

    //For each site we encounter we access the appropriate slot in the neighbor list and append all other sites
    //to it in the form of UnitCellCoords

    Array<Index> clust_nlist_inds;

    const auto &sublat_indices = nlist.sublat_indices();

    Index N_sublat = sublat_indices.size();

    //branches
    for(Index i = 0; i < tree.size(); i++) {
      //orbits
      for(Index j = 0; j < tree[i].size(); j++) {
        //clusters
        for(Index k = 0; k < tree[i][j].size(); k++) {

          clust_nlist_inds.resize(tree[i][j][k].size());

          //sites
          for(Index l = 0; l < tree[i][j][k].size(); l++) {

            //tuccl corresponds to a particular site we're looking at
            UnitCellCoord tuccl(tree[i][j][k][l], prim, xtal_tol);

            //neighbor sites
            for(Index b = 0; b < tree[i][j][k].size(); b++) {

              //tuccb corresponds to a site that neighbors tuccl
              UnitCellCoord tuccb(tree[i][j][k][b], prim, xtal_tol);
              UnitCell delta = tuccb.unitcell() - tuccl.unitcell();

              auto unitcell_index = find_index(nlist, delta);
              if(unitcell_index == nlist.size()) {
                std::cerr << "Error generating unitcell index." << std::endl;
                std::cerr << "  Did not find unitcell: " << delta.transpose() << " in the prim nlist." << std::endl;
                exit(1);
              }

              auto sublat_index = find_index(sublat_indices, tuccb.sublat());
              if(sublat_index == sublat_indices.size()) {
                std::cerr << "Error generating sublat index" << std::endl;
                std::cerr << "  Did not find sublat: " << tuccb.sublat() << " in the nlist sublattice indices: " << jsonParser(sublat_indices) << std::endl;
                exit(1);
              }

              clust_nlist_inds[b] = unitcell_index * N_sublat + sublat_index;

              // //If delta is not already in nlist, add it (the value of clust_nlist_inds[b] makes sense after the push_back)
              // if(clust_nlist_inds[b] == nlist.size()) {
              //  nlist.push_back(delta);
              // }
            }

            // we set the first set of nlist_inds as the current indices
            if(l == 0) {
              tree[i][j][k].set_nlist_inds(clust_nlist_inds);
            }

            // save any other unique ones that we find
            Index t(0);
            for(t = 0; t < tree[i][j][k].trans_nlists().size(); t++) {
              if(clust_nlist_inds.all_in(tree[i][j][k].trans_nlist(t)))
                break;
            }
            if(t == tree[i][j][k].trans_nlists().size())
              tree[i][j][k].add_trans_nlist(clust_nlist_inds);
          }
        }
      }
    }
  }

  //*******************************************************************************************
  /// \brief Print clexulator
  void print_clexulator(const Structure &prim,
                        SiteOrbitree &tree,
                        const PrimNeighborList &nlist,
                        std::string class_name,
                        std::ostream &stream,
                        double xtal_tol) {

    set_nlist_ind(prim, tree, nlist, xtal_tol);

    DoFManager dof_manager;
    Index Nsublat = prim.basis.size();
    for(Index b = 0; b < Nsublat; b++) {
      if(prim.basis[b].site_occupant().size() > 1) {
        dof_manager.add_dof(prim.basis[b].site_occupant().type_name());
        break;
      }
    }
    for(Index b = 0; b < Nsublat; b++) {
      for(Index i = 0; i < prim.basis[i].displacement().size(); i++)
        dof_manager.add_dof(prim.basis[b].displacement()[i].type_name());
    }

    dof_manager.resize_neighborhood(nlist.size()*nlist.sublat_indices().size());

    // We can add more as needed
    dof_manager.register_dofs(tree);

    Index N_corr(tree.basis_set_size());
    std::stringstream private_def_stream, public_def_stream, interface_imp_stream, bfunc_imp_stream;

    std::string uclass_name;
    for(Index i = 0; i < class_name.size(); i++)
      uclass_name.push_back(std::toupper(class_name[i]));

    std::string indent(2, ' ');
    private_def_stream <<

                       indent << "  /// \\brief Clone the Clexulator\n" <<
                       indent << "  virtual " << class_name << "* _clone() const override {\n" <<
                       indent << "    return new " << class_name << "(*this);\n" <<
                       indent << "  }\n\n" <<

                       indent << "  // typedef for method pointers\n" <<
                       indent << "  typedef double (" << class_name << "::*BasisFuncPtr)() const;\n\n" <<

                       indent << "  // typedef for method pointers\n" <<
                       indent << "  typedef double (" << class_name << "::*DeltaBasisFuncPtr)(int, int) const;\n\n" <<

                       indent << "  // array of pointers to member functions for calculating basis functions\n" <<
                       indent << "  BasisFuncPtr m_orbit_func_list[" << N_corr << "];\n\n" <<

                       indent << "  // array of pointers to member functions for calculating flower functions\n" <<
                       indent << "  BasisFuncPtr m_flower_func_lists[" << Nsublat << "][" << N_corr << "];\n\n" <<

                       /**** for separate 1D method pointer lists:
                       indent << "  BasisFuncPtr
                       for(Index i = 0; i < Nsublat; i++) {
                         private_def_stream << " m_flower_func_at_" << i << "_list[" << N_corr << "]";
                         if(i + 1 < Nsublat)
                           private_def_stream << ',';
                       }
                       private_def_stream << ";\n\n" <<
                       **/

                       indent << "  // array of pointers to member functions for calculating DELTA flower functions\n" <<
                       indent << "  DeltaBasisFuncPtr m_delta_func_lists[" << Nsublat << "][" << N_corr << "];\n\n";

    /**** for separate 1D method pointer lists:
    indent << "  DeltaBasisFuncPtr";

    for(Index i = 0; i < Nsublat; i++) {
    private_def_stream << " m_delta_func_at_" << i << "_list[" << N_corr << "]";
    if(i + 1 < Nsublat)
    private_def_stream << ',';
    }
    private_def_stream << ";\n\n";
    **/

    dof_manager.print_clexulator_member_definitions(private_def_stream, tree, indent + "  ");

    // perhaps some more correlation calculating options here
    dof_manager.print_clexulator_private_method_definitions(private_def_stream, tree, indent + "  ");

    private_def_stream <<
                       indent << "  //default functions for basis function evaluation \n" <<
                       indent << "  double zero_func() const{ return 0.0;};\n" <<
                       indent << "  double zero_func(int,int) const{ return 0.0;};\n\n";

    public_def_stream <<
                      indent << "  " << class_name << "();\n\n" <<
                      indent << "  ~" << class_name << "();\n\n" <<

                      indent << "  /// \\brief Clone the " << class_name << "\n" <<
                      indent << "  std::unique_ptr<" << class_name << "> clone() const { \n" <<
                      indent << "    return std::unique_ptr<" << class_name << ">(_clone()); \n" <<
                      indent << "  }\n\n" <<

                      indent << "  /// \\brief Calculate contribution to global correlations from one unit cell\n" <<
                      indent << "  void calc_global_corr_contribution(double *corr_begin) const override;\n\n" <<

                      indent << "  /// \\brief Calculate contribution to select global correlations from one unit cell\n" <<
                      indent << "  void calc_restricted_global_corr_contribution(double *corr_begin, size_type const* ind_list_begin, size_type const* ind_list_end) const override;\n\n" <<

                      indent << "  /// \\brief Calculate point correlations about basis site 'b_index'\n" <<
                      indent << "  void calc_point_corr(int b_index, double *corr_begin) const override;\n\n" <<

                      indent << "  /// \\brief Calculate select point correlations about basis site 'b_index'\n" <<
                      indent << "  void calc_restricted_point_corr(int b_index, double *corr_begin, size_type const* ind_list_begin, size_type const* ind_list_end) const override;\n\n" <<

                      indent << "  /// \\brief Calculate the change in point correlations due to changing an occupant\n" <<
                      indent << "  void calc_delta_point_corr(int b_index, int occ_i, int occ_f, double *corr_begin) const override;\n\n" <<

                      indent << "  /// \\brief Calculate the change in select point correlations due to changing an occupant\n" <<
                      indent << "  void calc_restricted_delta_point_corr(int b_index, int occ_i, int occ_f, double *corr_begin, size_type const* ind_list_begin, size_type const* ind_list_end) const override;\n\n";

    dof_manager.print_clexulator_public_method_definitions(public_def_stream, tree, indent + "  ");


    //linear function index
    Index lf = 0, tlf;

    Array<FunctionVisitor *> labelers(dof_manager.get_function_label_visitors());
    //std::cout << "Initialized " << labelers.size() << " labelers \n";

    Array<std::string> orbit_method_names(N_corr);
    Array<Array<std::string> > flower_method_names(Nsublat, Array<std::string>(N_corr));
    //Array< Array<Array<std::string> > > dflower_method_names(N_corr, Array<Array<std::string> >(Nsublat));

    //this is very configuration-centric
    Array<Array<std::string> > dflower_method_names(Nsublat, Array<std::string>(N_corr));

    // temporary storage for formula
    Array<std::string> formulae, tformulae;

    bool make_newline(false);

    //loop over orbits
    for(Index np = 0; np < tree.size(); np++) {
      for(Index no = 0; no < tree[np].size(); no++) {
        if(np == 0)
          bfunc_imp_stream <<
                           indent << "// Basis functions for empty cluster:\n";
        else {
          bfunc_imp_stream <<
                           indent << "/**** Basis functions for orbit " << np << ", " << no << "****\n";
          tree[np][no].prototype.print(bfunc_imp_stream, '\n');
          bfunc_imp_stream << "****/\n";
        }

        formulae = tree[np][no].orbit_function_cpp_strings(labelers);
        tlf = formulae.size();

        make_newline = false;
        for(Index nf = 0; nf < formulae.size(); nf++) {
          if(!formulae[nf].size())
            continue;
          make_newline = true;
          orbit_method_names[lf + nf] = "eval_bfunc_" + std::to_string(np) + "_" + std::to_string(no) + "_" + std::to_string(nf);
          private_def_stream <<
                             indent << "  double " << orbit_method_names[lf + nf] << "() const;\n";

          bfunc_imp_stream <<
                           indent << "double " << class_name << "::" << orbit_method_names[lf + nf] << "() const{\n" <<
                           indent << "  return " << formulae[nf] << ";\n" <<
                           indent << "}\n";
        }
        if(make_newline) {
          bfunc_imp_stream << '\n';
          private_def_stream << '\n';
        }
        make_newline = false;

        // loop over flowers (i.e., basis sites of prim)
        const SiteOrbitBranch &asym_unit(tree.asym_unit());
        for(Index na = 0; na < asym_unit.size(); na++) {
          for(Index ne = 0; ne < asym_unit[na].size(); ne++) {
            Index nb = asym_unit[na][ne][0].basis_ind();
            auto nlist_index = find_index(nlist.sublat_indices(), nb);
            if(nlist_index != nlist.sublat_indices().size()) {
              formulae = tree[np][no].flower_function_cpp_strings(labelers, nlist_index);
              for(Index nf = 0; nf < formulae.size(); nf++) {
                if(!formulae[nf].size())
                  continue;
                make_newline = true;
                flower_method_names[nb][lf + nf] = "site_eval_at_" + std::to_string(nb) + "_bfunc_" + std::to_string(np) + "_" + std::to_string(no) + "_" + std::to_string(nf);
                private_def_stream <<
                                   indent << "  double " << flower_method_names[nb][lf + nf] << "() const;\n";

                bfunc_imp_stream <<
                                 indent << "double " << class_name << "::" << flower_method_names[nb][lf + nf] << "() const{\n" <<
                                 indent << "  return " << formulae[nf] << ";\n" <<
                                 indent << "}\n";

              }
            }
            if(make_newline) {
              bfunc_imp_stream << '\n';
              private_def_stream << '\n';
            }
            make_newline = false;

            // Very configuration-centric -> Find a way to move this block to OccupationDoFEnvironment:
            formulae.resize(formulae.size(), std::string());
            // loop over site basis functions
            const BasisSet &site_basis(asym_unit[na][ne].clust_basis);
            for(Index nsbf = 0; nsbf < site_basis.size(); nsbf++) {
              std::string delta_prefix = "(m_occ_func_" + std::to_string(nb) + "_" + std::to_string(nsbf) + "[occ_f] - m_occ_func_" + std::to_string(nb) + "_" + std::to_string(nsbf) + "[occ_i])";

              if(nlist_index != nlist.sublat_indices().size()) {
                tformulae = tree[np][no].delta_occfunc_flower_function_cpp_strings(site_basis, labelers, nlist_index, nb, nsbf);
                for(Index nf = 0; nf < tformulae.size(); nf++) {
                  if(!tformulae[nf].size())
                    continue;

                  if(formulae[nf].size())
                    formulae[nf] += " + ";

                  formulae[nf] += delta_prefix;

                  if(tformulae[nf] == "1" || tformulae[nf] == "(1)")
                    continue;

                  formulae[nf] += "*";
                  formulae[nf] += tformulae[nf];
                  //formulae[nf] += ")";
                }
              }
            }
            for(Index nf = 0; nf < formulae.size(); nf++) {
              if(!formulae[nf].size())
                continue;
              make_newline = true;

              dflower_method_names[nb][lf + nf] = "delta_site_eval_at_" + std::to_string(nb) + "_bfunc_" + std::to_string(np) + "_" + std::to_string(no) + "_" + std::to_string(nf);
              private_def_stream <<
                                 indent << "  double " << dflower_method_names[nb][lf + nf] << "(int occ_i, int occ_f) const;\n";

              bfunc_imp_stream <<
                               indent << "double " << class_name << "::" << dflower_method_names[nb][lf + nf] << "(int occ_i, int occ_f) const{\n" <<
                               indent << "  return " << formulae[nf] << ";\n" <<
                               indent << "}\n";
            }
            if(make_newline) {
              bfunc_imp_stream << '\n';
              private_def_stream << '\n';
            }
            make_newline = false;
            // \End Configuration specific part
          }
        }//\End loop over flowers

        lf += tlf;
      }
    }//Finished writing method definitions and implementations for basis functions

    //clean up:
    for(Index nl = 0; nl < labelers.size(); nl++)
      delete labelers[nl];
    labelers.clear();


    // Write constructor
    interface_imp_stream <<
                         indent << class_name << "::" << class_name << "() :\n" <<
                         indent << "  Clexulator_impl::Base(" << nlist.size() << ", " << N_corr << ") {\n";

    dof_manager.print_to_clexulator_constructor(interface_imp_stream, tree, indent + "  ");

    for(Index nf = 0; nf < orbit_method_names.size(); nf++) {
      if(orbit_method_names[nf].size() == 0)
        interface_imp_stream <<
                             indent << "  m_orbit_func_list[" << nf << "] = &" << class_name << "::zero_func;\n";
      else
        interface_imp_stream <<
                             indent << "  m_orbit_func_list[" << nf << "] = &" << class_name << "::" << orbit_method_names[nf] << ";\n";
    }
    interface_imp_stream << "\n\n";

    for(Index nb = 0; nb < flower_method_names.size(); nb++) {
      for(Index nf = 0; nf < flower_method_names[nb].size(); nf++) {
        if(flower_method_names[nb][nf].size() == 0)
          interface_imp_stream <<
                               indent << "  m_flower_func_lists[" << nb << "][" << nf << "] = &" << class_name << "::zero_func;\n";
        else
          interface_imp_stream <<
                               indent << "  m_flower_func_lists[" << nb << "][" << nf << "] = &" << class_name << "::" << flower_method_names[nb][nf] << ";\n";
      }
      interface_imp_stream << "\n\n";
    }

    for(Index nb = 0; nb < dflower_method_names.size(); nb++) {
      for(Index nf = 0; nf < dflower_method_names[nb].size(); nf++) {
        if(dflower_method_names[nb][nf].size() == 0)
          interface_imp_stream <<
                               indent << "  m_delta_func_lists[" << nb << "][" << nf << "] = &" << class_name << "::zero_func;\n";
        else
          interface_imp_stream <<
                               indent << "  m_delta_func_lists[" << nb << "][" << nf << "] = &" << class_name << "::" << dflower_method_names[nb][nf] << ";\n";
      }
      interface_imp_stream << "\n\n";
    }

    // Write weight matrix used for the neighbor list
    PrimNeighborList::Matrix3Type W = nlist.weight_matrix();
    interface_imp_stream << indent << "  m_weight_matrix.row(0) << " << W(0, 0) << ", " << W(0, 1) << ", " << W(0, 2) << ";\n";
    interface_imp_stream << indent << "  m_weight_matrix.row(1) << " << W(1, 0) << ", " << W(1, 1) << ", " << W(1, 2) << ";\n";
    interface_imp_stream << indent << "  m_weight_matrix.row(2) << " << W(2, 0) << ", " << W(2, 1) << ", " << W(2, 2) << ";\n\n";

    // Write neighborhood of UnitCellCoord
    // expand the nlist to contain 'global_orbitree' (all that is needed for now)
    std::set<UnitCellCoord> nbors;
    neighborhood(std::inserter(nbors, nbors.begin()), tree, prim, TOL);

    /*
    for(auto it = nbors.begin(); it != nbors.end(); ++it) {
      interface_imp_stream << indent << "  m_neighborhood.insert(UnitCellCoord("
                           << it->sublat() << ", "
                           << it->unitcell(0) << ", "
                           << it->unitcell(1) << ", "
                           << it->unitcell(2) << "));\n";
    }
    */

    interface_imp_stream << indent << "  m_neighborhood = std::set<UnitCellCoord> {\n";
    auto it = nbors.begin();
    while(it != nbors.end()) {
      interface_imp_stream << indent << "    {UnitCellCoord("
                           << it->sublat() << ", "
                           << it->unitcell(0) << ", "
                           << it->unitcell(1) << ", "
                           << it->unitcell(2) << ")}";
      ++it;
      if(it != nbors.end()) {
        interface_imp_stream << ",";
      }
      interface_imp_stream << "\n";
    }
    interface_imp_stream << indent << "  };\n";
    interface_imp_stream << "\n\n";

    interface_imp_stream << indent <<  "  m_orbit_neighborhood.resize(corr_size());\n";
    Index lno = 0;
    for(Index nb = 0; nb < tree.size(); ++nb) {
      for(Index no = 0; no < tree[nb].size(); ++no) {
        std::set<UnitCellCoord> orbit_nbors;
        orbit_neighborhood(std::inserter(orbit_nbors, orbit_nbors.begin()), tree, prim, nb, no, TOL);

        Index proto_index = lno;
        /*
        for(auto it = orbit_nbors.begin(); it != orbit_nbors.end(); ++it) {
          interface_imp_stream << indent << "  m_orbit_neighborhood[" << lno << "].insert(UnitCellCoord("
                               << it->sublat() << ", "
                               << it->unitcell(0) << ", "
                               << it->unitcell(1) << ", "
                               << it->unitcell(2) << "));\n";
        }
        */
        interface_imp_stream << indent << "  m_orbit_neighborhood[" << lno << "] = std::set<UnitCellCoord> {\n";
        auto it = orbit_nbors.begin();
        while(it != orbit_nbors.end()) {
          interface_imp_stream << indent << "    {UnitCellCoord("
                               << it->sublat() << ", "
                               << it->unitcell(0) << ", "
                               << it->unitcell(1) << ", "
                               << it->unitcell(2) << ")}";
          ++it;
          if(it != orbit_nbors.end()) {
            interface_imp_stream << ",";
          }
          interface_imp_stream << "\n";
        }
        interface_imp_stream << indent << "  };\n";
        ++lno;
        for(Index nf = 1; nf < tree.prototype(nb, no).clust_basis.size(); ++nf) {
          interface_imp_stream << indent << "  m_orbit_neighborhood[" << lno << "] = m_orbit_neighborhood[" << proto_index << "];\n";
          ++lno;
        }
        interface_imp_stream << "\n";

      }
    }


    interface_imp_stream <<
                         indent << "}\n\n";

    // Write destructor

    interface_imp_stream <<
                         indent << class_name << "::~" << class_name << "(){\n" <<

                         indent << "  //nothing here for now\n" <<

                         indent << "}\n\n";

    // Write evaluation methods

    interface_imp_stream <<
                         indent << "/// \\brief Calculate contribution to global correlations from one unit cell\n" <<
                         indent << "void " << class_name << "::calc_global_corr_contribution(double *corr_begin) const {\n" <<
                         indent << "  for(size_type i=0; i<corr_size(); i++){\n" <<
                         indent << "    *(corr_begin+i) = (this->*m_orbit_func_list[i])();\n" <<
                         indent << "  }\n" <<
                         indent << "}\n\n" <<

                         indent << "/// \\brief Calculate contribution to select global correlations from one unit cell\n" <<
                         indent << "void " << class_name << "::calc_restricted_global_corr_contribution(double *corr_begin, size_type const* ind_list_begin, size_type const* ind_list_end) const {\n" <<
                         indent << "  for(; ind_list_begin<ind_list_end; ind_list_begin++){\n" <<
                         indent << "    *(corr_begin+*ind_list_begin) = (this->*m_orbit_func_list[*ind_list_begin])();\n" <<
                         indent << "  }\n" <<
                         indent << "}\n\n" <<

                         indent << "/// \\brief Calculate point correlations about basis site 'b_index'\n" <<
                         indent << "void " << class_name << "::calc_point_corr(int b_index, double *corr_begin) const {\n" <<
                         indent << "  for(size_type i=0; i<corr_size(); i++){\n" <<
                         indent << "    *(corr_begin+i) = (this->*m_flower_func_lists[b_index][i])();\n" <<
                         indent << "  }\n" <<
                         indent << "}\n\n" <<

                         indent << "/// \\brief Calculate select point correlations about basis site 'b_index'\n" <<
                         indent << "void " << class_name << "::calc_restricted_point_corr(int b_index, double *corr_begin, size_type const* ind_list_begin, size_type const* ind_list_end) const {\n" <<
                         indent << "  for(; ind_list_begin<ind_list_end; ind_list_begin++){\n" <<
                         indent << "    *(corr_begin+*ind_list_begin) = (this->*m_flower_func_lists[b_index][*ind_list_begin])();\n" <<
                         indent << "  }\n" <<
                         indent << "}\n\n" <<

                         indent << "/// \\brief Calculate the change in point correlations due to changing an occupant\n" <<
                         indent << "void " << class_name << "::calc_delta_point_corr(int b_index, int occ_i, int occ_f, double *corr_begin) const {\n" <<
                         indent << "  for(size_type i=0; i<corr_size(); i++){\n" <<
                         indent << "    *(corr_begin+i) = (this->*m_delta_func_lists[b_index][i])(occ_i, occ_f);\n" <<
                         indent << "  }\n" <<
                         indent << "}\n\n" <<

                         indent << "/// \\brief Calculate the change in select point correlations due to changing an occupant\n" <<
                         indent << "void " << class_name << "::calc_restricted_delta_point_corr(int b_index, int occ_i, int occ_f, double *corr_begin, size_type const* ind_list_begin, size_type const* ind_list_end) const {\n" <<
                         indent << "  for(; ind_list_begin<ind_list_end; ind_list_begin++){\n" <<
                         indent << "    *(corr_begin+*ind_list_begin) = (this->*m_delta_func_lists[b_index][*ind_list_begin])(occ_i, occ_f);\n" <<
                         indent << "  }\n" <<
                         indent << "}\n\n";


    // PUT EVERYTHING TOGETHER
    stream <<
           "#include <cstddef>\n" <<
           "#include \"casm/clex/Clexulator.hh\"\n" <<
           "\n\n\n" <<
           "/****** CLEXULATOR CLASS FOR PRIM ******" << std::endl;

    jsonParser json;
    write_prim(prim, json, FRAC);
    stream << json;

    stream <<
           "**/\n\n\n" <<

           "/// \\brief Returns a Clexulator_impl::Base* owning a " << class_name << "\n" <<
           "extern \"C\" CASM::Clexulator_impl::Base* make_" + class_name << "();\n\n" <<

           "namespace CASM {\n\n" <<


           indent << "class " << class_name << " : public Clexulator_impl::Base {\n\n" <<

           indent << "public:\n\n" <<
           public_def_stream.str() << "\n" <<

           indent << "private:\n\n" <<
           private_def_stream.str() << "\n" <<

           indent << "};\n\n" << // close class definition

           indent <<

           "//~~~~~~~~~~~~~~~~~~~~~~~~~~~~~~~~~~~~~~~~~~~~~~~~~~~~~~~~~~~~~~~~\n\n" <<

           interface_imp_stream.str() <<
           bfunc_imp_stream.str() <<
           "}\n\n\n" <<      // close namespace

           "extern \"C\" {\n" <<
           indent << "/// \\brief Returns a Clexulator_impl::Base* owning a " << class_name << "\n" <<
           indent << "CASM::Clexulator_impl::Base* make_" + class_name << "() {\n" <<
           indent << "  return new CASM::" + class_name + "();\n" <<
           indent << "}\n\n" <<
           "}\n" <<

           "\n";
    // EOF

    return;
  }


>>>>>>> 2162c50a
}
<|MERGE_RESOLUTION|>--- conflicted
+++ resolved
@@ -16,14 +16,9 @@
   //                                **** Constructors ****
   //*******************************************************************************************
   /// Initial construction of a PrimClex, from a primitive Structure
-<<<<<<< HEAD
-  PrimClex::PrimClex(const Structure &_prim, Log &log) :
-    m_prim(_prim) {
-=======
   PrimClex::PrimClex(const Structure &_prim, Log &log, Log &debug_log, Log &err_log) :
     Logging(log, debug_log, err_log),
-    prim(_prim) {
->>>>>>> 2162c50a
+    m_prim(_prim) {
 
     _init();
 
@@ -34,23 +29,12 @@
   //*******************************************************************************************
   /// Construct PrimClex from existing CASM project directory
   ///  - read PrimClex and directory structure to generate all its Supercells and Configurations, etc.
-<<<<<<< HEAD
-  PrimClex::PrimClex(const fs::path &_root, Log &log):
+  PrimClex::PrimClex(const fs::path &_root, Log &log, Log &debug_log, Log &err_log):
+    Logging(log, debug_log, err_log),
     m_dir(_root),
     m_settings(_root),
     m_prim(read_prim(m_dir.prim())) {
 
-    log.construct("CASM Project");
-    log << "from: " << dir().root_dir() << "\n";
-=======
-  PrimClex::PrimClex(const fs::path &_root, Log &log, Log &debug_log, Log &err_log):
-    Logging(log, debug_log, err_log),
-    root(_root),
-    m_dir(_root),
-    m_settings(_root),
-    prim(read_prim(m_dir.prim())) {
->>>>>>> 2162c50a
-
     _init();
 
   }
@@ -59,14 +43,8 @@
   ///  - If !root.empty(), read all saved data to generate all Supercells and Configurations, etc.
   void PrimClex::_init() {
 
-<<<<<<< HEAD
-    std::vector<std::string> struc_mol_name = m_prim.get_struc_molecule_name();
-=======
     log().construct("CASM Project");
     log() << "from: " << root << "\n" << std::endl;
-
-    std::vector<std::string> struc_mol_name = prim.get_struc_molecule_name();
->>>>>>> 2162c50a
 
     m_vacancy_allowed = false;
     for(int i = 0; i < struc_mol_name.size(); ++i) {
@@ -106,12 +84,6 @@
 
     log().custom("Load project data");
 
-<<<<<<< HEAD
-    // read param composition
-    auto comp_axes = m_dir.composition_axes(m_settings.calctype(), m_settings.ref());
-    if(fs::is_regular_file(comp_axes)) {
-      log << "read: " << comp_axes << "\n";
-=======
     if(read_settings) {
       try {
         m_settings = ProjectSettings(root);
@@ -125,7 +97,6 @@
     if(read_composition) {
       m_has_composition_axes = false;
       auto comp_axes = m_dir.composition_axes();
->>>>>>> 2162c50a
 
       try {
         if(fs::is_regular_file(comp_axes)) {
@@ -145,21 +116,6 @@
       }
     }
 
-<<<<<<< HEAD
-    // read chemical reference
-    auto chem_ref_path = m_dir.chemical_reference(m_settings.calctype(), m_settings.ref());
-    if(fs::is_regular_file(chem_ref_path)) {
-      log << "read: " << chem_ref_path << "\n";
-      m_chem_ref = notstd::make_cloneable<ChemicalReference>(read_chemical_reference(chem_ref_path, m_prim, settings().lin_alg_tol()));
-    }
-
-    // read supercells
-    if(fs::is_regular_file(dir().SCEL())) {
-
-      log << "read: " << dir().SCEL() << "\n";
-      fs::ifstream scel(dir().SCEL());
-      read_supercells(scel);
-=======
     if(read_chem_ref) {
 
       // read chemical reference
@@ -180,8 +136,7 @@
 
     if(read_configs) {
 
-      supercell_list.clear();
->>>>>>> 2162c50a
+      m_supercell_list.clear();
 
       try {
         // read supercells
@@ -196,13 +151,6 @@
         err_log() << "file: " << m_dir.SCEL() << "\n" << std::endl;
       }
 
-<<<<<<< HEAD
-    // read config_list
-    if(fs::is_regular_file(dir().config_list())) {
-
-      log << "read: " << dir().config_list() << "\n";
-      read_config_list();
-=======
       try {
         // read config_list
         if(fs::is_regular_file(get_config_list_path())) {
@@ -222,52 +170,11 @@
       m_clexulator.clear();
       m_eci.clear();
       log() << "refresh cluster expansions\n";
->>>>>>> 2162c50a
     }
 
     log() << std::endl;
   }
 
-<<<<<<< HEAD
-=======
-  //*******************************************************************************************
-  // **** Accessors ****
-  //*******************************************************************************************
-
-  /// Return project name
-  std::string PrimClex::name() const {
-    return settings().name();
-  }
-
-  //*******************************************************************************************
-  // ** Directory path accessors **
-  //*******************************************************************************************
-  /// Return casm project directory path
-  fs::path PrimClex::get_path() const {
-    return root;
-  }
-
-  //*******************************************************************************************
-  /// Return supercell directory path
-  fs::path PrimClex::get_path(const Index &scel_index) const {
-    return root / "training_data" / supercell_list[scel_index].get_name();
-  }
-
-  //*******************************************************************************************
-  /// Return configuration directory path
-  fs::path PrimClex::get_path(const Index &scel_index, const Index &config_index) const {
-    return get_path(scel_index) / supercell_list[scel_index].get_config(config_index).get_id();
-  }
-
-  //*******************************************************************************************
-  /// Return config_list.json file path
-  fs::path PrimClex::get_config_list_path() const {
-    return root / ".casm" / "config_list.json";
-  }
-
-
-  // ** Current settings accessors **
->>>>>>> 2162c50a
 
   // ** Composition accessors **
 
@@ -551,10 +458,6 @@
 
   // **** Unorganized mess of functions ... ****
 
-<<<<<<< HEAD
-
-=======
->>>>>>> 2162c50a
   /**
    * Generates all unique supercells between volStart and
    * volEnd of PRIM volumes. Call this routine before you
@@ -588,21 +491,13 @@
     for(Index i = 0; i < supercell_lattices.size(); i++) {
       Index list_size = m_supercell_list.size();
       Index index = add_canonical_supercell(supercell_lattices[i]);
-<<<<<<< HEAD
-      if(m_supercell_list.size() != list_size && verbose) {
-        std::cout << "  Generated: " << m_supercell_list[index].name() << "\n";
-      }
-      else {
-        std::cout << "  Generated: " << m_supercell_list[index].name() << " (already existed)\n";
-=======
       if(verbose) {
-        if(supercell_list.size() != list_size) {
-          std::cout << "  Generated: " << supercell_list[index].get_name() << "\n";
+        if(m_supercell_list.size() != list_size) {
+          std::cout << "  Generated: " << m_supercell_list[index].name() << "\n";
         }
         else {
-          std::cout << "  Generated: " << supercell_list[index].get_name() << " (already existed)\n";
+          std::cout << "  Generated: " << m_supercell_list[index].name() << " (already existed)\n";
         }
->>>>>>> 2162c50a
       }
     }
     return;
@@ -661,11 +556,7 @@
    */
   //*******************************************************************************************
   Index PrimClex::add_supercell(const Lattice &superlat) {
-<<<<<<< HEAD
-    return add_canonical_supercell(niggli(superlat, m_prim.point_group(), settings().crystallography_tol()));
-=======
-    return add_canonical_supercell(canonical_equivalent_lattice(superlat, prim.point_group(), crystallography_tol()));
->>>>>>> 2162c50a
+    return add_canonical_supercell(canonical_equivalent_lattice(superlat, m_prim.point_group(), crystallography_tol()));
 
   }
 
@@ -793,262 +684,6 @@
   };
 
   //*******************************************************************************************
-<<<<<<< HEAD
-  bool PrimClex::has_global_clexulator() const {
-    if(!m_global_clexulator.initialized()) {
-      if(!fs::exists(dir().clexulator_src(settings().name(), settings().bset()))) {
-=======
-  Eigen::Matrix3i PrimClex::calc_transf_mat(const Lattice &superlat) const {
-    Eigen::Matrix3d ttrans = prim.lattice().inv_lat_column_mat() * superlat.lat_column_mat();
-    if(!is_integer(ttrans, TOL)) {
-      std::cerr << "Error in PrimClex::calc_transf_mat(const Lattice &superlat)" << std::endl
-                << "  Bad supercell, the transformation matrix is not integer. Exiting!" << std::endl;
-      exit(1);
-    }
-    return iround(ttrans);
-  }
-
-  //*******************************************************************************************
-
-  /// \brief Sets the composition axes
-  ///
-  /// Also:
-  /// - updates all configuration references,
-  /// - writes the updated configuration info
-  /// - does not update composition_axes file
-  void PrimClex::set_composition_axes(const CompositionConverter &_converter) {
-
-    m_comp_converter = _converter;
-    m_has_composition_axes = true;
-
-  }
-
-  //*******************************************************************************************
-  /*
-    /// Delete 'properties.ref_state.X.json' files,
-    /// Then call 'clear_reference_properties'
-    void PrimClex::clear_reference_states() {
-      for(int i = 0; i < composition_axes().independent_compositions() + 1; i++) {
-        fs::remove(dir().ref_state(settings().calctype(), settings().ref(), i));
-      }
-      generate_references();
-    }
-  */
-  //*******************************************************************************************
-  /*
-    /// Sets the root reference state to be the calculated properties of the chosen config
-    /// Does not call 'generate_references' so written files will be out-of-date until you do so!!!
-    void PrimClex::set_reference_state(int refid, const Configuration &config) {
-
-      //std::cout << "begin set_reference_state()" << std::endl;
-
-      std::string reason_invalid;
-      if(!valid_reference_state(refid, config, reason_invalid)) {
-        std::cerr << "Error in PrimClex::set_reference_state." << std::endl
-                  << "  Could not use  SCEL: " << config.get_supercell().get_name() << " ConfigID: " << config.get_id() << "  for reference state: " << refid << std::endl
-                  << "  " << reason_invalid << std::endl;
-        exit(1);
-      }
-
-      jsonParser json;
-
-      json["supercell_name"] = config.get_supercell().get_name();
-      json["configid"] = config.get_id();
-
-      json["param_composition"] = config.get_param_composition();
-      json["ref_state"] = config.calc_properties();
-
-      //std::cout << "Set refid: " << refid << std::endl;
-      //std::cout << "Reference State:\n" << json << "\n" << std::endl;
-
-      json.write(dir().ref_state(settings().calctype(), settings().ref(), refid));
-
-      //std::cout << "finish set_reference_state()" << std::endl;
-    }
-  */
-  //*******************************************************************************************
-  /*
-    /// Check that it is valid to use 'config' as reference state 'refid', returns bool and if false, sets 'reason_invalid'
-    ///   Currently checks:
-    ///     1) that the necessary properties have been calculated,
-    ///     2) that the same Configuration is not being used twice
-    ///   Needs to check that reference states span composition space
-    bool PrimClex::valid_reference_state(int refid, const Configuration &config, std::string &reason_invalid) const {
-
-      // Check that the Configuration has all the curr_property calculated
-      for(Index i = 0; i < get_curr_property().size(); i++) {
-        if(!config.calc_properties().contains(get_curr_property()[i])) {
-          reason_invalid = "You are attempting to use a Configuration for which the property '" + get_curr_property()[i] + "' has not been calculated.";
-          return false;
-        }
-      }
-
-      // Check that a Configuration is not being used for multiple reference states
-      for(int i = 0; i < composition_axes().independent_compositions() + 1; i++) {
-        if(i == refid)
-          continue;
-
-        if(!fs::exists(dir().ref_state(settings().calctype(), settings().ref(), i)))
-          continue;
-
-        jsonParser json(dir().ref_state(settings().calctype(), settings().ref(), i));
-
-        if(json["configid"] == "custom" || json["supercell_name"] == "custom")
-          continue;
-
-        if(json["configid"] == config.get_id() && json["supercell_name"] == config.get_supercell().get_name()) {
-          reason_invalid =  "You are attempting to use the same Configuration for >1 reference state and I can't allow that.";
-          return false;
-        }
-      }
-
-      // Here I should check that references span the necessary composition space, but I'm not yet
-
-      //   First read all reference states that have already been set, then check that this new one is not a linear combination of those
-
-      return true;
-    }
-  */
-  //*******************************************************************************************
-  /*
-    /// find calculated configurations closest to
-    /// [0, 0, 0, ...], [1, 0, 0, ...], [0, 1, 0, ...], [0, 0, 1, ...], ...
-    /// and set them as the root reference states, also calls generate_references
-    /// Clears refrence states and properties whether or not it succeeds
-    void PrimClex::set_reference_state_auto() {
-
-      //std::cout << "begin set_reference_state_auto()" << std::endl;
-
-      /// find calculated configurations closest to
-      /// [0, 0, 0, ...], [1, 0, 0, ...], [0, 1, 0, ...], [0, 0, 1, ...], ...
-
-      // Clear current references
-      clear_reference_states();
-
-      int Naxes = composition_axes().independent_compositions();
-
-      //std::cout << "Naxes: " << Naxes << std::endl;
-
-      Eigen::VectorXd target = Eigen::VectorXd::Zero(Naxes);
-
-      //std::cout << "Ref: " << 0 << "  target: " << target.transpose() << std::endl;
-      set_reference_state(0, closest_calculated_config(target));
-
-      for(int i = 0; i < Naxes; i++) {
-
-        target(i) = 1.0;
-        //std::cout << "Ref: " << i + 1 << "  target: " << target.transpose() << std::endl;
-        set_reference_state(i + 1, closest_calculated_config(target));
-        target(i) = 0.0;
-      }
-
-      //std::cout << "generate references" << std::endl;
-      generate_references();
-
-      //std::cout << "finish set_reference_state_auto()" << std::endl;
-
-    }
-  */
-
-  //*******************************************************************************************
-  /*
-    /// Clear 'reference' and 'delta' properties from all Configurations
-    /// Re-write all Configurations, updating:
-    ///   param_composition.json
-    ///   properties.calc.json
-    ///   properties.ref.json
-    ///   properties.delta.json
-    void PrimClex::generate_references() {
-
-      //std::cout << "begin PrimClex::generate_references()" << std::endl;
-
-      for(config_iterator it = config_begin(); it != config_end(); ++it) {
-        it->generate_reference();
-      }
-
-      write_config_list();
-
-      //std::cout << "finish PrimClex::generate_references()" << std::endl;
-
-    }
-  */
-
-  //*******************************************************************************************
-  /// private:
-
-  //*******************************************************************************************
-  /*
-    /// Return the configuration closest in param_composition to the target_param_comp
-    ///   Tie break returns configuration in smallest supercell (first found at that size)
-    const Configuration &PrimClex::closest_calculated_config(const Eigen::VectorXd &target_param_comp) const {
-
-      //std::cout << "begin closest_calculated_config()" << std::endl;
-
-      /// return reference to Configuration with param_comp closest to target_param_comp
-      ///   tie break goes to first Configuration with fewest atoms
-      ///
-      ///   must be Configurations for which the curr_properties have been calculated
-
-      Eigen::VectorXd param_comp;
-      Eigen::VectorXd closest_comp;
-
-      double curr_dist;
-      double close_dist = -1;
-      Index close_super = -1;
-      Index close_config;
-      Index close_size;
-
-      for(Index i = 0; i < supercell_list.size(); i++) {
-        for(Index j = 0; j < supercell_list[i].get_config_list().size(); j++) {
-
-          const Configuration &config = supercell_list[i].get_config(j);
-
-          // check if the config has been calculated
-          //std::cout << "\n\nScell: " << supercell_list[i].get_name() << "  Config: " << j << "\n" << config.calc_properties() << std::endl;
-
-          if(config.calc_properties().size() == 0)
-            continue;
-
-          curr_dist = (target_param_comp - config.get_param_composition()).norm();
-
-          if(!valid_index(close_super) ||
-             (almost_equal(curr_dist, close_dist, TOL) && config.size() < close_size) ||
-             (curr_dist < close_dist)) {
-            close_super = i;
-            close_config = j;
-            close_dist = curr_dist;
-            close_size = config.size();
-          }
-
-        } // for j
-      } // for i
-
-      if(!valid_index(close_super)) {
-        std::cerr << "Error in PrimClex::closest_calculated_config" << std::endl
-                  << "  Could not find a calculated Configuration." << std::endl;
-        exit(1);
-      }
-
-      //std::cout << "Closest Calculated:  SCEL: " << supercell_list[close_super].get_name() << "  Config: " <<
-      //          close_config << "  ParamComp: " << supercell_list[close_super].get_config(close_config).get_param_composition().transpose() << std::endl;
-
-      //std::cout << "finish closest_calculated_config()" << std::endl;
-
-      return supercell_list[close_super].get_config(close_config);
-    }
-  */
-
-  //*******************************************************************************************
-
-  Eigen::MatrixXd PrimClex::shift_vectors() const {
-    Eigen::MatrixXd tau(prim.basis.size(), 3);
-    for(int i = 0; i < prim.basis.size(); i++) {
-      tau.row(i) = prim.basis[i].const_cart().transpose();
-    }
-    return tau;
-  }
-
-  //*******************************************************************************************
   /// const Access to global orbitree
   bool PrimClex::has_orbitree(const ClexDescription &key) const {
     auto it = m_orbitree.find(key);
@@ -1089,7 +724,6 @@
     auto it = m_clexulator.find(key);
     if(it == m_clexulator.end()) {
       if(!fs::exists(dir().clexulator_src(settings().name(), key.bset))) {
->>>>>>> 2162c50a
         return false;
       }
     }
@@ -1148,627 +782,4 @@
     return it->second;
   }
 
-<<<<<<< HEAD
-=======
-  //*******************************************************************************************
-  /// \brief Make orbitree. For now specifically global.
-  ///
-  /// \param prim Primitive Structure. non-const due to Structure::set_site_internals.
-  /// \param json bspecs.json file
-  SiteOrbitree make_orbitree(Structure &prim, const jsonParser &json) {
-
-    try {
-
-      SiteOrbitree tree(prim.lattice());
-      tree.set_bspecs(json);
-      // --- first generate global orbitree -------------
-
-
-      //global_orbitree.read_CSPECS(in_clust);
-      tree.min_num_components = 2;
-      tree.min_length = CASM::TOL;
-
-      tree.max_length.clear();
-      auto update_max_length = [&](int branch, double max_length) {
-        while(branch > tree.max_length.size() - 1) {
-          tree.max_length.push_back(0.0);
-        }
-        tree.max_length[branch] = max_length;
-      };
-
-      for(auto it = json["orbit_branch_specs"].cbegin(); it != json["orbit_branch_specs"].cend(); ++it) {
-        update_max_length(std::stoi(it.name()), it->find("max_length")->get<double>());
-      }
-      tree.max_num_sites = tree.max_length.size() - 1;
-
-      tree.generate_orbitree(prim);
-
-      // --- then add custom orbits --------------------
-
-      if(json.contains("orbit_specs")) {
-        bool verbose = false;
-        tree.read_custom_clusters_from_json(json["orbit_specs"], prim, prim.factor_group(), verbose);
-      }
-      tree.collect_basis_info(prim);
-
-      return tree;
-    }
-    catch(...) {
-      std::cerr << "Error in make_orbitree, with JSON input: \n";
-      std::cerr << json << "\n";
-      throw;
-    }
-
-  }
-
-  void set_nlist_ind(const Structure &prim, SiteOrbitree &tree, const PrimNeighborList &nlist, double xtal_tol) {
-
-    //For each site we encounter we access the appropriate slot in the neighbor list and append all other sites
-    //to it in the form of UnitCellCoords
-
-    Array<Index> clust_nlist_inds;
-
-    const auto &sublat_indices = nlist.sublat_indices();
-
-    Index N_sublat = sublat_indices.size();
-
-    //branches
-    for(Index i = 0; i < tree.size(); i++) {
-      //orbits
-      for(Index j = 0; j < tree[i].size(); j++) {
-        //clusters
-        for(Index k = 0; k < tree[i][j].size(); k++) {
-
-          clust_nlist_inds.resize(tree[i][j][k].size());
-
-          //sites
-          for(Index l = 0; l < tree[i][j][k].size(); l++) {
-
-            //tuccl corresponds to a particular site we're looking at
-            UnitCellCoord tuccl(tree[i][j][k][l], prim, xtal_tol);
-
-            //neighbor sites
-            for(Index b = 0; b < tree[i][j][k].size(); b++) {
-
-              //tuccb corresponds to a site that neighbors tuccl
-              UnitCellCoord tuccb(tree[i][j][k][b], prim, xtal_tol);
-              UnitCell delta = tuccb.unitcell() - tuccl.unitcell();
-
-              auto unitcell_index = find_index(nlist, delta);
-              if(unitcell_index == nlist.size()) {
-                std::cerr << "Error generating unitcell index." << std::endl;
-                std::cerr << "  Did not find unitcell: " << delta.transpose() << " in the prim nlist." << std::endl;
-                exit(1);
-              }
-
-              auto sublat_index = find_index(sublat_indices, tuccb.sublat());
-              if(sublat_index == sublat_indices.size()) {
-                std::cerr << "Error generating sublat index" << std::endl;
-                std::cerr << "  Did not find sublat: " << tuccb.sublat() << " in the nlist sublattice indices: " << jsonParser(sublat_indices) << std::endl;
-                exit(1);
-              }
-
-              clust_nlist_inds[b] = unitcell_index * N_sublat + sublat_index;
-
-              // //If delta is not already in nlist, add it (the value of clust_nlist_inds[b] makes sense after the push_back)
-              // if(clust_nlist_inds[b] == nlist.size()) {
-              //  nlist.push_back(delta);
-              // }
-            }
-
-            // we set the first set of nlist_inds as the current indices
-            if(l == 0) {
-              tree[i][j][k].set_nlist_inds(clust_nlist_inds);
-            }
-
-            // save any other unique ones that we find
-            Index t(0);
-            for(t = 0; t < tree[i][j][k].trans_nlists().size(); t++) {
-              if(clust_nlist_inds.all_in(tree[i][j][k].trans_nlist(t)))
-                break;
-            }
-            if(t == tree[i][j][k].trans_nlists().size())
-              tree[i][j][k].add_trans_nlist(clust_nlist_inds);
-          }
-        }
-      }
-    }
-  }
-
-  //*******************************************************************************************
-  /// \brief Print clexulator
-  void print_clexulator(const Structure &prim,
-                        SiteOrbitree &tree,
-                        const PrimNeighborList &nlist,
-                        std::string class_name,
-                        std::ostream &stream,
-                        double xtal_tol) {
-
-    set_nlist_ind(prim, tree, nlist, xtal_tol);
-
-    DoFManager dof_manager;
-    Index Nsublat = prim.basis.size();
-    for(Index b = 0; b < Nsublat; b++) {
-      if(prim.basis[b].site_occupant().size() > 1) {
-        dof_manager.add_dof(prim.basis[b].site_occupant().type_name());
-        break;
-      }
-    }
-    for(Index b = 0; b < Nsublat; b++) {
-      for(Index i = 0; i < prim.basis[i].displacement().size(); i++)
-        dof_manager.add_dof(prim.basis[b].displacement()[i].type_name());
-    }
-
-    dof_manager.resize_neighborhood(nlist.size()*nlist.sublat_indices().size());
-
-    // We can add more as needed
-    dof_manager.register_dofs(tree);
-
-    Index N_corr(tree.basis_set_size());
-    std::stringstream private_def_stream, public_def_stream, interface_imp_stream, bfunc_imp_stream;
-
-    std::string uclass_name;
-    for(Index i = 0; i < class_name.size(); i++)
-      uclass_name.push_back(std::toupper(class_name[i]));
-
-    std::string indent(2, ' ');
-    private_def_stream <<
-
-                       indent << "  /// \\brief Clone the Clexulator\n" <<
-                       indent << "  virtual " << class_name << "* _clone() const override {\n" <<
-                       indent << "    return new " << class_name << "(*this);\n" <<
-                       indent << "  }\n\n" <<
-
-                       indent << "  // typedef for method pointers\n" <<
-                       indent << "  typedef double (" << class_name << "::*BasisFuncPtr)() const;\n\n" <<
-
-                       indent << "  // typedef for method pointers\n" <<
-                       indent << "  typedef double (" << class_name << "::*DeltaBasisFuncPtr)(int, int) const;\n\n" <<
-
-                       indent << "  // array of pointers to member functions for calculating basis functions\n" <<
-                       indent << "  BasisFuncPtr m_orbit_func_list[" << N_corr << "];\n\n" <<
-
-                       indent << "  // array of pointers to member functions for calculating flower functions\n" <<
-                       indent << "  BasisFuncPtr m_flower_func_lists[" << Nsublat << "][" << N_corr << "];\n\n" <<
-
-                       /**** for separate 1D method pointer lists:
-                       indent << "  BasisFuncPtr
-                       for(Index i = 0; i < Nsublat; i++) {
-                         private_def_stream << " m_flower_func_at_" << i << "_list[" << N_corr << "]";
-                         if(i + 1 < Nsublat)
-                           private_def_stream << ',';
-                       }
-                       private_def_stream << ";\n\n" <<
-                       **/
-
-                       indent << "  // array of pointers to member functions for calculating DELTA flower functions\n" <<
-                       indent << "  DeltaBasisFuncPtr m_delta_func_lists[" << Nsublat << "][" << N_corr << "];\n\n";
-
-    /**** for separate 1D method pointer lists:
-    indent << "  DeltaBasisFuncPtr";
-
-    for(Index i = 0; i < Nsublat; i++) {
-    private_def_stream << " m_delta_func_at_" << i << "_list[" << N_corr << "]";
-    if(i + 1 < Nsublat)
-    private_def_stream << ',';
-    }
-    private_def_stream << ";\n\n";
-    **/
-
-    dof_manager.print_clexulator_member_definitions(private_def_stream, tree, indent + "  ");
-
-    // perhaps some more correlation calculating options here
-    dof_manager.print_clexulator_private_method_definitions(private_def_stream, tree, indent + "  ");
-
-    private_def_stream <<
-                       indent << "  //default functions for basis function evaluation \n" <<
-                       indent << "  double zero_func() const{ return 0.0;};\n" <<
-                       indent << "  double zero_func(int,int) const{ return 0.0;};\n\n";
-
-    public_def_stream <<
-                      indent << "  " << class_name << "();\n\n" <<
-                      indent << "  ~" << class_name << "();\n\n" <<
-
-                      indent << "  /// \\brief Clone the " << class_name << "\n" <<
-                      indent << "  std::unique_ptr<" << class_name << "> clone() const { \n" <<
-                      indent << "    return std::unique_ptr<" << class_name << ">(_clone()); \n" <<
-                      indent << "  }\n\n" <<
-
-                      indent << "  /// \\brief Calculate contribution to global correlations from one unit cell\n" <<
-                      indent << "  void calc_global_corr_contribution(double *corr_begin) const override;\n\n" <<
-
-                      indent << "  /// \\brief Calculate contribution to select global correlations from one unit cell\n" <<
-                      indent << "  void calc_restricted_global_corr_contribution(double *corr_begin, size_type const* ind_list_begin, size_type const* ind_list_end) const override;\n\n" <<
-
-                      indent << "  /// \\brief Calculate point correlations about basis site 'b_index'\n" <<
-                      indent << "  void calc_point_corr(int b_index, double *corr_begin) const override;\n\n" <<
-
-                      indent << "  /// \\brief Calculate select point correlations about basis site 'b_index'\n" <<
-                      indent << "  void calc_restricted_point_corr(int b_index, double *corr_begin, size_type const* ind_list_begin, size_type const* ind_list_end) const override;\n\n" <<
-
-                      indent << "  /// \\brief Calculate the change in point correlations due to changing an occupant\n" <<
-                      indent << "  void calc_delta_point_corr(int b_index, int occ_i, int occ_f, double *corr_begin) const override;\n\n" <<
-
-                      indent << "  /// \\brief Calculate the change in select point correlations due to changing an occupant\n" <<
-                      indent << "  void calc_restricted_delta_point_corr(int b_index, int occ_i, int occ_f, double *corr_begin, size_type const* ind_list_begin, size_type const* ind_list_end) const override;\n\n";
-
-    dof_manager.print_clexulator_public_method_definitions(public_def_stream, tree, indent + "  ");
-
-
-    //linear function index
-    Index lf = 0, tlf;
-
-    Array<FunctionVisitor *> labelers(dof_manager.get_function_label_visitors());
-    //std::cout << "Initialized " << labelers.size() << " labelers \n";
-
-    Array<std::string> orbit_method_names(N_corr);
-    Array<Array<std::string> > flower_method_names(Nsublat, Array<std::string>(N_corr));
-    //Array< Array<Array<std::string> > > dflower_method_names(N_corr, Array<Array<std::string> >(Nsublat));
-
-    //this is very configuration-centric
-    Array<Array<std::string> > dflower_method_names(Nsublat, Array<std::string>(N_corr));
-
-    // temporary storage for formula
-    Array<std::string> formulae, tformulae;
-
-    bool make_newline(false);
-
-    //loop over orbits
-    for(Index np = 0; np < tree.size(); np++) {
-      for(Index no = 0; no < tree[np].size(); no++) {
-        if(np == 0)
-          bfunc_imp_stream <<
-                           indent << "// Basis functions for empty cluster:\n";
-        else {
-          bfunc_imp_stream <<
-                           indent << "/**** Basis functions for orbit " << np << ", " << no << "****\n";
-          tree[np][no].prototype.print(bfunc_imp_stream, '\n');
-          bfunc_imp_stream << "****/\n";
-        }
-
-        formulae = tree[np][no].orbit_function_cpp_strings(labelers);
-        tlf = formulae.size();
-
-        make_newline = false;
-        for(Index nf = 0; nf < formulae.size(); nf++) {
-          if(!formulae[nf].size())
-            continue;
-          make_newline = true;
-          orbit_method_names[lf + nf] = "eval_bfunc_" + std::to_string(np) + "_" + std::to_string(no) + "_" + std::to_string(nf);
-          private_def_stream <<
-                             indent << "  double " << orbit_method_names[lf + nf] << "() const;\n";
-
-          bfunc_imp_stream <<
-                           indent << "double " << class_name << "::" << orbit_method_names[lf + nf] << "() const{\n" <<
-                           indent << "  return " << formulae[nf] << ";\n" <<
-                           indent << "}\n";
-        }
-        if(make_newline) {
-          bfunc_imp_stream << '\n';
-          private_def_stream << '\n';
-        }
-        make_newline = false;
-
-        // loop over flowers (i.e., basis sites of prim)
-        const SiteOrbitBranch &asym_unit(tree.asym_unit());
-        for(Index na = 0; na < asym_unit.size(); na++) {
-          for(Index ne = 0; ne < asym_unit[na].size(); ne++) {
-            Index nb = asym_unit[na][ne][0].basis_ind();
-            auto nlist_index = find_index(nlist.sublat_indices(), nb);
-            if(nlist_index != nlist.sublat_indices().size()) {
-              formulae = tree[np][no].flower_function_cpp_strings(labelers, nlist_index);
-              for(Index nf = 0; nf < formulae.size(); nf++) {
-                if(!formulae[nf].size())
-                  continue;
-                make_newline = true;
-                flower_method_names[nb][lf + nf] = "site_eval_at_" + std::to_string(nb) + "_bfunc_" + std::to_string(np) + "_" + std::to_string(no) + "_" + std::to_string(nf);
-                private_def_stream <<
-                                   indent << "  double " << flower_method_names[nb][lf + nf] << "() const;\n";
-
-                bfunc_imp_stream <<
-                                 indent << "double " << class_name << "::" << flower_method_names[nb][lf + nf] << "() const{\n" <<
-                                 indent << "  return " << formulae[nf] << ";\n" <<
-                                 indent << "}\n";
-
-              }
-            }
-            if(make_newline) {
-              bfunc_imp_stream << '\n';
-              private_def_stream << '\n';
-            }
-            make_newline = false;
-
-            // Very configuration-centric -> Find a way to move this block to OccupationDoFEnvironment:
-            formulae.resize(formulae.size(), std::string());
-            // loop over site basis functions
-            const BasisSet &site_basis(asym_unit[na][ne].clust_basis);
-            for(Index nsbf = 0; nsbf < site_basis.size(); nsbf++) {
-              std::string delta_prefix = "(m_occ_func_" + std::to_string(nb) + "_" + std::to_string(nsbf) + "[occ_f] - m_occ_func_" + std::to_string(nb) + "_" + std::to_string(nsbf) + "[occ_i])";
-
-              if(nlist_index != nlist.sublat_indices().size()) {
-                tformulae = tree[np][no].delta_occfunc_flower_function_cpp_strings(site_basis, labelers, nlist_index, nb, nsbf);
-                for(Index nf = 0; nf < tformulae.size(); nf++) {
-                  if(!tformulae[nf].size())
-                    continue;
-
-                  if(formulae[nf].size())
-                    formulae[nf] += " + ";
-
-                  formulae[nf] += delta_prefix;
-
-                  if(tformulae[nf] == "1" || tformulae[nf] == "(1)")
-                    continue;
-
-                  formulae[nf] += "*";
-                  formulae[nf] += tformulae[nf];
-                  //formulae[nf] += ")";
-                }
-              }
-            }
-            for(Index nf = 0; nf < formulae.size(); nf++) {
-              if(!formulae[nf].size())
-                continue;
-              make_newline = true;
-
-              dflower_method_names[nb][lf + nf] = "delta_site_eval_at_" + std::to_string(nb) + "_bfunc_" + std::to_string(np) + "_" + std::to_string(no) + "_" + std::to_string(nf);
-              private_def_stream <<
-                                 indent << "  double " << dflower_method_names[nb][lf + nf] << "(int occ_i, int occ_f) const;\n";
-
-              bfunc_imp_stream <<
-                               indent << "double " << class_name << "::" << dflower_method_names[nb][lf + nf] << "(int occ_i, int occ_f) const{\n" <<
-                               indent << "  return " << formulae[nf] << ";\n" <<
-                               indent << "}\n";
-            }
-            if(make_newline) {
-              bfunc_imp_stream << '\n';
-              private_def_stream << '\n';
-            }
-            make_newline = false;
-            // \End Configuration specific part
-          }
-        }//\End loop over flowers
-
-        lf += tlf;
-      }
-    }//Finished writing method definitions and implementations for basis functions
-
-    //clean up:
-    for(Index nl = 0; nl < labelers.size(); nl++)
-      delete labelers[nl];
-    labelers.clear();
-
-
-    // Write constructor
-    interface_imp_stream <<
-                         indent << class_name << "::" << class_name << "() :\n" <<
-                         indent << "  Clexulator_impl::Base(" << nlist.size() << ", " << N_corr << ") {\n";
-
-    dof_manager.print_to_clexulator_constructor(interface_imp_stream, tree, indent + "  ");
-
-    for(Index nf = 0; nf < orbit_method_names.size(); nf++) {
-      if(orbit_method_names[nf].size() == 0)
-        interface_imp_stream <<
-                             indent << "  m_orbit_func_list[" << nf << "] = &" << class_name << "::zero_func;\n";
-      else
-        interface_imp_stream <<
-                             indent << "  m_orbit_func_list[" << nf << "] = &" << class_name << "::" << orbit_method_names[nf] << ";\n";
-    }
-    interface_imp_stream << "\n\n";
-
-    for(Index nb = 0; nb < flower_method_names.size(); nb++) {
-      for(Index nf = 0; nf < flower_method_names[nb].size(); nf++) {
-        if(flower_method_names[nb][nf].size() == 0)
-          interface_imp_stream <<
-                               indent << "  m_flower_func_lists[" << nb << "][" << nf << "] = &" << class_name << "::zero_func;\n";
-        else
-          interface_imp_stream <<
-                               indent << "  m_flower_func_lists[" << nb << "][" << nf << "] = &" << class_name << "::" << flower_method_names[nb][nf] << ";\n";
-      }
-      interface_imp_stream << "\n\n";
-    }
-
-    for(Index nb = 0; nb < dflower_method_names.size(); nb++) {
-      for(Index nf = 0; nf < dflower_method_names[nb].size(); nf++) {
-        if(dflower_method_names[nb][nf].size() == 0)
-          interface_imp_stream <<
-                               indent << "  m_delta_func_lists[" << nb << "][" << nf << "] = &" << class_name << "::zero_func;\n";
-        else
-          interface_imp_stream <<
-                               indent << "  m_delta_func_lists[" << nb << "][" << nf << "] = &" << class_name << "::" << dflower_method_names[nb][nf] << ";\n";
-      }
-      interface_imp_stream << "\n\n";
-    }
-
-    // Write weight matrix used for the neighbor list
-    PrimNeighborList::Matrix3Type W = nlist.weight_matrix();
-    interface_imp_stream << indent << "  m_weight_matrix.row(0) << " << W(0, 0) << ", " << W(0, 1) << ", " << W(0, 2) << ";\n";
-    interface_imp_stream << indent << "  m_weight_matrix.row(1) << " << W(1, 0) << ", " << W(1, 1) << ", " << W(1, 2) << ";\n";
-    interface_imp_stream << indent << "  m_weight_matrix.row(2) << " << W(2, 0) << ", " << W(2, 1) << ", " << W(2, 2) << ";\n\n";
-
-    // Write neighborhood of UnitCellCoord
-    // expand the nlist to contain 'global_orbitree' (all that is needed for now)
-    std::set<UnitCellCoord> nbors;
-    neighborhood(std::inserter(nbors, nbors.begin()), tree, prim, TOL);
-
-    /*
-    for(auto it = nbors.begin(); it != nbors.end(); ++it) {
-      interface_imp_stream << indent << "  m_neighborhood.insert(UnitCellCoord("
-                           << it->sublat() << ", "
-                           << it->unitcell(0) << ", "
-                           << it->unitcell(1) << ", "
-                           << it->unitcell(2) << "));\n";
-    }
-    */
-
-    interface_imp_stream << indent << "  m_neighborhood = std::set<UnitCellCoord> {\n";
-    auto it = nbors.begin();
-    while(it != nbors.end()) {
-      interface_imp_stream << indent << "    {UnitCellCoord("
-                           << it->sublat() << ", "
-                           << it->unitcell(0) << ", "
-                           << it->unitcell(1) << ", "
-                           << it->unitcell(2) << ")}";
-      ++it;
-      if(it != nbors.end()) {
-        interface_imp_stream << ",";
-      }
-      interface_imp_stream << "\n";
-    }
-    interface_imp_stream << indent << "  };\n";
-    interface_imp_stream << "\n\n";
-
-    interface_imp_stream << indent <<  "  m_orbit_neighborhood.resize(corr_size());\n";
-    Index lno = 0;
-    for(Index nb = 0; nb < tree.size(); ++nb) {
-      for(Index no = 0; no < tree[nb].size(); ++no) {
-        std::set<UnitCellCoord> orbit_nbors;
-        orbit_neighborhood(std::inserter(orbit_nbors, orbit_nbors.begin()), tree, prim, nb, no, TOL);
-
-        Index proto_index = lno;
-        /*
-        for(auto it = orbit_nbors.begin(); it != orbit_nbors.end(); ++it) {
-          interface_imp_stream << indent << "  m_orbit_neighborhood[" << lno << "].insert(UnitCellCoord("
-                               << it->sublat() << ", "
-                               << it->unitcell(0) << ", "
-                               << it->unitcell(1) << ", "
-                               << it->unitcell(2) << "));\n";
-        }
-        */
-        interface_imp_stream << indent << "  m_orbit_neighborhood[" << lno << "] = std::set<UnitCellCoord> {\n";
-        auto it = orbit_nbors.begin();
-        while(it != orbit_nbors.end()) {
-          interface_imp_stream << indent << "    {UnitCellCoord("
-                               << it->sublat() << ", "
-                               << it->unitcell(0) << ", "
-                               << it->unitcell(1) << ", "
-                               << it->unitcell(2) << ")}";
-          ++it;
-          if(it != orbit_nbors.end()) {
-            interface_imp_stream << ",";
-          }
-          interface_imp_stream << "\n";
-        }
-        interface_imp_stream << indent << "  };\n";
-        ++lno;
-        for(Index nf = 1; nf < tree.prototype(nb, no).clust_basis.size(); ++nf) {
-          interface_imp_stream << indent << "  m_orbit_neighborhood[" << lno << "] = m_orbit_neighborhood[" << proto_index << "];\n";
-          ++lno;
-        }
-        interface_imp_stream << "\n";
-
-      }
-    }
-
-
-    interface_imp_stream <<
-                         indent << "}\n\n";
-
-    // Write destructor
-
-    interface_imp_stream <<
-                         indent << class_name << "::~" << class_name << "(){\n" <<
-
-                         indent << "  //nothing here for now\n" <<
-
-                         indent << "}\n\n";
-
-    // Write evaluation methods
-
-    interface_imp_stream <<
-                         indent << "/// \\brief Calculate contribution to global correlations from one unit cell\n" <<
-                         indent << "void " << class_name << "::calc_global_corr_contribution(double *corr_begin) const {\n" <<
-                         indent << "  for(size_type i=0; i<corr_size(); i++){\n" <<
-                         indent << "    *(corr_begin+i) = (this->*m_orbit_func_list[i])();\n" <<
-                         indent << "  }\n" <<
-                         indent << "}\n\n" <<
-
-                         indent << "/// \\brief Calculate contribution to select global correlations from one unit cell\n" <<
-                         indent << "void " << class_name << "::calc_restricted_global_corr_contribution(double *corr_begin, size_type const* ind_list_begin, size_type const* ind_list_end) const {\n" <<
-                         indent << "  for(; ind_list_begin<ind_list_end; ind_list_begin++){\n" <<
-                         indent << "    *(corr_begin+*ind_list_begin) = (this->*m_orbit_func_list[*ind_list_begin])();\n" <<
-                         indent << "  }\n" <<
-                         indent << "}\n\n" <<
-
-                         indent << "/// \\brief Calculate point correlations about basis site 'b_index'\n" <<
-                         indent << "void " << class_name << "::calc_point_corr(int b_index, double *corr_begin) const {\n" <<
-                         indent << "  for(size_type i=0; i<corr_size(); i++){\n" <<
-                         indent << "    *(corr_begin+i) = (this->*m_flower_func_lists[b_index][i])();\n" <<
-                         indent << "  }\n" <<
-                         indent << "}\n\n" <<
-
-                         indent << "/// \\brief Calculate select point correlations about basis site 'b_index'\n" <<
-                         indent << "void " << class_name << "::calc_restricted_point_corr(int b_index, double *corr_begin, size_type const* ind_list_begin, size_type const* ind_list_end) const {\n" <<
-                         indent << "  for(; ind_list_begin<ind_list_end; ind_list_begin++){\n" <<
-                         indent << "    *(corr_begin+*ind_list_begin) = (this->*m_flower_func_lists[b_index][*ind_list_begin])();\n" <<
-                         indent << "  }\n" <<
-                         indent << "}\n\n" <<
-
-                         indent << "/// \\brief Calculate the change in point correlations due to changing an occupant\n" <<
-                         indent << "void " << class_name << "::calc_delta_point_corr(int b_index, int occ_i, int occ_f, double *corr_begin) const {\n" <<
-                         indent << "  for(size_type i=0; i<corr_size(); i++){\n" <<
-                         indent << "    *(corr_begin+i) = (this->*m_delta_func_lists[b_index][i])(occ_i, occ_f);\n" <<
-                         indent << "  }\n" <<
-                         indent << "}\n\n" <<
-
-                         indent << "/// \\brief Calculate the change in select point correlations due to changing an occupant\n" <<
-                         indent << "void " << class_name << "::calc_restricted_delta_point_corr(int b_index, int occ_i, int occ_f, double *corr_begin, size_type const* ind_list_begin, size_type const* ind_list_end) const {\n" <<
-                         indent << "  for(; ind_list_begin<ind_list_end; ind_list_begin++){\n" <<
-                         indent << "    *(corr_begin+*ind_list_begin) = (this->*m_delta_func_lists[b_index][*ind_list_begin])(occ_i, occ_f);\n" <<
-                         indent << "  }\n" <<
-                         indent << "}\n\n";
-
-
-    // PUT EVERYTHING TOGETHER
-    stream <<
-           "#include <cstddef>\n" <<
-           "#include \"casm/clex/Clexulator.hh\"\n" <<
-           "\n\n\n" <<
-           "/****** CLEXULATOR CLASS FOR PRIM ******" << std::endl;
-
-    jsonParser json;
-    write_prim(prim, json, FRAC);
-    stream << json;
-
-    stream <<
-           "**/\n\n\n" <<
-
-           "/// \\brief Returns a Clexulator_impl::Base* owning a " << class_name << "\n" <<
-           "extern \"C\" CASM::Clexulator_impl::Base* make_" + class_name << "();\n\n" <<
-
-           "namespace CASM {\n\n" <<
-
-
-           indent << "class " << class_name << " : public Clexulator_impl::Base {\n\n" <<
-
-           indent << "public:\n\n" <<
-           public_def_stream.str() << "\n" <<
-
-           indent << "private:\n\n" <<
-           private_def_stream.str() << "\n" <<
-
-           indent << "};\n\n" << // close class definition
-
-           indent <<
-
-           "//~~~~~~~~~~~~~~~~~~~~~~~~~~~~~~~~~~~~~~~~~~~~~~~~~~~~~~~~~~~~~~~~\n\n" <<
-
-           interface_imp_stream.str() <<
-           bfunc_imp_stream.str() <<
-           "}\n\n\n" <<      // close namespace
-
-           "extern \"C\" {\n" <<
-           indent << "/// \\brief Returns a Clexulator_impl::Base* owning a " << class_name << "\n" <<
-           indent << "CASM::Clexulator_impl::Base* make_" + class_name << "() {\n" <<
-           indent << "  return new CASM::" + class_name + "();\n" <<
-           indent << "}\n\n" <<
-           "}\n" <<
-
-           "\n";
-    // EOF
-
-    return;
-  }
-
-
->>>>>>> 2162c50a
 }
