#include "casm/clex/Configuration.hh"

#include <sstream>
//#include "casm/misc/Time.hh"
#include "casm/clex/PrimClex.hh"
#include "casm/clex/Supercell.hh"
#include "casm/clex/Clexulator.hh"
#include "casm/crystallography/jsonStruc.hh"
#include "casm/clex/ECIContainer.hh"
<<<<<<< HEAD
#include "casm/casm_io/VaspIO.hh"
=======
>>>>>>> d0b5f43e

namespace CASM {

  /// Construct a default Configuration
  Configuration::Configuration(Supercell &_supercell, const jsonParser &src, const ConfigDoF &_configdof)
    : id("none"), supercell(&_supercell), source_updated(true), multiplicity(-1), dof_updated(true),
      m_configdof(_configdof), prop_updated(true), m_selected(false) {
    set_source(src);
  }

  //*********************************************************************************
  /// Construct by reading from main data file (json)
  Configuration::Configuration(const jsonParser &json, Supercell &_supercell, Index _id)
    : supercell(&_supercell), source_updated(false), multiplicity(-1), dof_updated(false),
      m_configdof(_supercell.num_sites()), prop_updated(false) {

    std::stringstream ss;
    ss << _id;
    id = ss.str();

    read(json);
  }

  //*********************************************************************************
  /*
  /// Construct a Configuration with occupation specified by string 'con_name'
  Configuration::Configuration(Supercell &_supercell, std::string con_name, bool select, const jsonParser &src)
    : id("none"), supercell(&_supercell), source_updated(true), multiplicity(-1), dof_updated(true),
      m_configdof(_supercell.num_sites()), prop_updated(true), m_selected(select) {

    set_source(src);

    // just use bitstring, limit max occupation to 9
    if(con_name.size() != _supercell.num_sites()) {
      std::cout << "Error in Configuration::Configuration(const Supercell&, std::string, bool)." << std::endl;
      std::cout << "  Configuration size _supercell.num_sites(): " << _supercell.num_sites() << "  does not match con_name: '" << con_name << "'." << std::endl;
      exit(1);
    }

    m_configdof.set_occupation(Array<int>(size()));

    for(Index i = 0; i < size(); i++) {
      _occ(i) = con_name[i] - '0';

      if(occ(i) < 0 || occ(i) > 9) {
        std::cout << "Error in Configuration::Configuration(const Supercell&, std::string, bool)." << std::endl;
        std::cout << "  Occupant not allowed: '" << con_name[i] << "'." << std::endl;
        exit(1);
      }
    }

    return;
  }
  */
  //********** MUTATORS  ***********

  void Configuration::set_id(Index _id) {
    std::stringstream ss;
    ss << _id;
    id = ss.str();

    dof_updated = true;
    prop_updated = true;
  }

  //*********************************************************************************
  void Configuration::set_source(const jsonParser &source) {
    if(source.is_null() || source.size() == 0) {
      m_source.put_array();
    }
    else if(!source.is_array()) {
      m_source.put_array();
      m_source.push_back(source);
    }
    else {
      m_source = source;
    }
    source_updated = true;
  }

  //*********************************************************************************
  void Configuration::push_back_source(const jsonParser &source) {

    if(source.is_null() || source.size() == 0) {
      return;
    }
    if(!source.is_array()) {

      // check if the new source is already listed, if it is do nothing
      for(int i = 0; i < m_source.size(); i++) {
        if(m_source[i] == source)
          return;
      }

      // else, add the new source
      m_source.push_back(source);

      source_updated = true;
    }
    else {

      // check all new sources, if already listed skip, if the any of the new sources is already listed, if it is do nothing

      for(int s = 0; s < source.size(); s++) {

        bool found = false;

        for(int i = 0; i < m_source.size(); i++) {
          if(m_source[i] == source[s]) {
            found = true;
            break;
          }
        }

        if(!found) {
          // else, add the new source
          m_source.push_back(source[s]);

          source_updated = true;
        }
      }
    }
  }

  //*********************************************************************************
  void Configuration::set_occupation(const Array<int> &new_occupation) {
    dof_updated = true;
    m_configdof.set_occupation(new_occupation);
    return;
  }

  //*********************************************************************************
  void Configuration::set_occ(Index site_l, int val) {
    //if( i > occupation.size() || i < 0)
    //{
    //    std::cout << "ERROR in Configuration::set_occ(). i: " << i << " occupation.size(): "<< occupation.size() << "  val: " << val << std::endl;
    //    exit(1);
    //}
    //std::cout << "Configuration::set_occ(). i: " << i << " occupation.size(): "<< occupation.size() << "  val: " << val << std::endl;
    dof_updated = true;
    m_configdof.occ(site_l) = val;
  }

  //*********************************************************************************

  void Configuration::set_displacement(const displacement_matrix_t &new_displacement) {
    dof_updated = true;
    m_configdof.set_displacement(new_displacement);
  }

  //*********************************************************************************

  void Configuration::set_deformation(const Eigen::Matrix3d &new_deformation) {
    dof_updated = true;
    m_configdof.set_deformation(new_deformation);
  }

  //*********************************************************************************

  Configuration Configuration::canonical_form(PermuteIterator it_begin, PermuteIterator it_end, PermuteIterator &it_canon, double tol) const {
    Configuration tconfig(*this);
    tconfig.m_configdof = m_configdof.canonical_form(it_begin, it_end, it_canon, tol);
    return tconfig;
  }

  //*********************************************************************************
/*
  void Configuration::set_reference(const Properties &ref) {
    prop_updated = true;
    reference = ref;
    delta = calculated - reference;
  }
*/
  //*********************************************************************************
  void Configuration::set_calc_properties(const jsonParser &calc) {
    prop_updated = true;
    calculated = calc;
    //delta = calculated - reference;
  }

  //*********************************************************************************

  bool Configuration::read_calc_properties(jsonParser &parsed_props) const {
    //std::cout << "begin Configuration::read_calculated()" << std::endl;
    bool success = true;
    /// properties.calc.json: contains calculated properties
    ///   Currently only loading those properties that have references
    fs::path filepath = calc_properties_path();
    //std::cout << "filepath: " << filepath << std::endl;
    parsed_props = jsonParser();
    if(fs::exists(filepath)) {
      jsonParser json(filepath);

      //Record file timestamp
      parsed_props["data_timestamp"] = fs::last_write_time(filepath);

      std::vector<std::string> props = get_primclex().get_curr_property();
      for(Index i = 0; i < props.size(); i++) {
        //std::cout << "checking for: " << props[i] << std::endl;
        if(json.contains(props[i])) {

          // normal by #prim cells for some properties
          if(props[i] == "energy" || props[i] == "relaxed_energy") {
            parsed_props[ props[i] ] = json[props[i]].get<double>() / get_supercell().volume();
          }
          else {
            parsed_props[props[i]] = json[props[i]];
          }
        }
        else
          success = false;
      }
      //Get RMS force:
      if(json.contains("relaxed_forces")) {
        Eigen::MatrixXd forces;
        from_json(forces, json["relaxed_forces"]);
        parsed_props["rms_force"] = sqrt((forces.transpose() * forces).trace() / double(forces.rows()));
      }
    }
    else
      success = false;

    return success;
  }
  
  //********** ACCESSORS ***********

  std::string Configuration::get_id() const {
    return id;
<<<<<<< HEAD
=======
  }

  //*********************************************************************************
  std::string Configuration::name() const {
    return get_supercell().get_name() + "/" + get_id();
  }

  //*********************************************************************************
  std::string Configuration::status() const {
      if(fs::exists(calc_status_path())) {
        jsonParser json(calc_status_path());
        if (json.contains("status"))
          return json["status"].get<std::string>();
      }
	  return("not_submitted");
>>>>>>> d0b5f43e
  }

  //*********************************************************************************
  std::string Configuration::failure_type() const {
      if(fs::exists(calc_status_path())) {
        jsonParser json(calc_status_path());
	    if (json.contains("failure_type"))
	      return json["failure_type"].get<std::string>();
      }
	  return("none");
  }

  //*********************************************************************************
  const jsonParser &Configuration::source() const {
    return m_source;
  }

  //*********************************************************************************
  fs::path Configuration::get_path() const {
    return get_supercell().get_path() / get_id();
  }

  //*********************************************************************************
  ///Returns number of sites, NOT the number of primitives that fit in here
  Index Configuration::size() const {
    return get_supercell().num_sites();
  }

  //*********************************************************************************
  const Structure &Configuration::get_prim() const {
    return get_supercell().get_prim();
  }

  //*********************************************************************************
  //PrimClex &Configuration::get_primclex() {
  //return get_supercell().get_primclex();
  //}

  //*********************************************************************************
  const PrimClex &Configuration::get_primclex() const {
    return get_supercell().get_primclex();
  }

  //*********************************************************************************
  Supercell &Configuration::get_supercell() {
    return *supercell;
  }

  //*********************************************************************************
  const Supercell &Configuration::get_supercell() const {
    return *supercell;
  }

  //*********************************************************************************
  UnitCellCoord Configuration::get_uccoord(Index site_l) const {
    return get_supercell().uccoord(site_l);
  }

  //*********************************************************************************
  int Configuration::get_b(Index site_l) const {
    return get_supercell().get_b(site_l);
  }

  //*********************************************************************************
  const Molecule &Configuration::get_mol(Index site_l) const {
    return get_prim().basis[ get_b(site_l) ].site_occupant()[ occ(site_l) ];
  }

  //*********************************************************************************
/*
  const Properties &Configuration::ref_properties() const {
    return reference;
  }
*/
  //*********************************************************************************
  const Properties &Configuration::calc_properties() const {
    return calculated;
  }

  //*********************************************************************************
/*
  const DeltaProperties &Configuration::delta_properties() const {
    return delta;
  }
*/
  //*********************************************************************************

  const Properties &Configuration::generated_properties() const {
    return generated;
  }

  //*********************************************************************************

  /*const Correlation &Configuration::get_correlations() const {
    return correlations;
    }*/

  //*********************************************************************************

  /// Returns composition on each sublattice: sublat_comp[ prim basis site / sublattice][ molecule_type]
  ///   molucule_type is ordered as in the Prim structure's site_occupant list for that basis site (includes vacancies)
  ReturnArray< Array < double > > Configuration::get_sublattice_composition() const {

    // get the number of each molecule
    Array< Array < int > > sublat_num_each_molecule = get_sublat_num_each_molecule();
    Array< Array < double > > sublattice_composition(sublat_num_each_molecule.size());

    // divide by number of sites per sublattice ( supercell volume )
    for(Index i = 0; i < sublat_num_each_molecule.size(); i++) {
      sublattice_composition[i].resize(sublat_num_each_molecule[i].size());
      for(Index j = 0; j < sublat_num_each_molecule[i].size(); j++) {
        sublattice_composition[i][j] = (1.0 * sublat_num_each_molecule[i][j]) / get_supercell().volume();
      }
    }

    return sublattice_composition;
  }

  //*********************************************************************************
  /// Returns number of each molecule by sublattice:
  ///   sublat_num_each_molecule[ prim basis site / sublattice ][ molecule_type]
  ///   molucule_type is ordered as in the Prim structure's site_occupant list for that basis site
  ReturnArray< Array<int> > Configuration::get_sublat_num_each_molecule() const {

    Index i;

    // [basis_site][site_occupant_index]
    auto convert = get_index_converter(get_prim(), get_prim().get_struc_molecule());

    // create an array to count the number of each molecule
    Array<Array<int> > sublat_num_each_molecule;
    for(i = 0; i < get_prim().basis.size(); i++) {
      sublat_num_each_molecule.push_back(Array<int>(get_prim().basis[i].site_occupant().size(), 0));
    }

    // count the number of each molecule by sublattice
    for(i = 0; i < size(); i++) {
      sublat_num_each_molecule[ get_b(i) ][occ(i)]++;
    }

    return sublat_num_each_molecule;
  }

  //*********************************************************************************
  /// Returns composition, not counting vacancies
  ///    composition[ molecule_type ]: molecule_type ordered as prim structure's get_struc_molecule(), with [Va]=0.0
  ReturnArray<double> Configuration::get_composition() const {

    // get the number of each molecule type
    Array<int> num_each_molecule = get_num_each_molecule();

    /// get the total number of non-vacancy atoms
    int num_atoms = 0;

    // need to know which molecules are vacancies
    auto struc_molecule = get_prim().get_struc_molecule();

    Index i;
    for(i = 0; i < struc_molecule.size(); i++) {
      if(struc_molecule[i].is_vacancy()) {
        // set to zero, so the Va concentration is reported as 0.0
        num_each_molecule[i] = 0;
      }
      num_atoms += num_each_molecule[i];
    }

    // calculate the comp (not including vacancies) from the number of each molecule
    Array<double> comp;
    for(i = 0; i < num_each_molecule.size(); i++)
      comp.push_back((1.0 * num_each_molecule[i]) / double(num_atoms));

    return comp;

  }

  //*********************************************************************************
  /// Returns composition, including vacancies
  ///    composition[ molecule_type ]: molecule_type ordered as prim structure's get_struc_molecule()
  ReturnArray<double> Configuration::get_true_composition() const {

    Array<int> num_each_molecule = get_num_each_molecule();

    // calculate the true_comp (including vacancies) from the number of each molecule
    Array<double> comp;
    for(Index i = 0; i < num_each_molecule.size(); i++)
      comp.push_back((1.0 * num_each_molecule[i]) / size());

    return comp;
  }

  //*********************************************************************************
  /// Returns num_each_molecule[ molecule_type], where 'molecule_type' is ordered as Structure::get_struc_molecule()
  ReturnArray<int> Configuration::get_num_each_molecule() const {
    return CASM::get_num_each_molecule(m_configdof, get_supercell());
  }

  //*********************************************************************************
  /// Returns parametric composition, as calculated using PrimClex::param_comp
  Eigen::VectorXd Configuration::get_param_composition() const {
    if(!get_primclex().has_composition_axes()) {
      std::cerr << "Error in Configuration::get_param_composition()" << std::endl;
      std::cerr << "  Composition axes are not set." << std::endl;
      exit(1);
    }

    return get_primclex().composition_axes().param_composition(get_num_each_component());
  }

  //*********************************************************************************
  /// Returns num_each_component[ component_type] per prim cell,
  ///   where 'component_type' is ordered as ParamComposition::get_components
  Eigen::VectorXd Configuration::get_num_each_component() const {

    // component order used for param_composition
    std::vector<std::string> v_components = get_primclex().composition_axes().components();

    // copy to CASM::Array
    std::vector<std::string> components;
    for(auto it = v_components.cbegin(); it != v_components.cend(); ++it) {
      components.push_back(*it);
    }

    // initialize
    Eigen::VectorXd num_each_component = Eigen::VectorXd::Zero(components.size());

    // [basis_site][site_occupant_index]
    auto convert = get_index_converter(get_prim(), components);

    // count the number of each component
    for(Index i = 0; i < size(); i++) {
      num_each_component[ convert[ get_b(i) ][occ(i)] ] += 1.0;
    }

    // normalize per prim cell
    for(Index i = 0; i < components.size(); i++) {
      num_each_component[i] /= get_supercell().volume();
    }

    return num_each_component;
  }



  //********* IO ************


  /// Writes the Configuration to a json object
  ///   Uses PrimClex's current settings to write the appropriate
  ///   Properties, DeltaProperties and Correlations files
  ///
  ///   'json' is a jsonParser JSON object (or will be set to a JSON object)
  ///   Configuration data is saved in several object, we write the *'d objects:
  ///
  ///   *config.json:             json["supercells"]["SCEL_NAME"]["CONFIG_ID"]["dof"]
  ///   *corr.json:               json["supercells"]["SCEL_NAME"]["CONFIG_ID"]["CURR_CLEX"]["corr"]
  ///    properties.calc.json:    casmroot/supercells/SCEL_NAME/CONFIG_ID/CURR_CALCTYPE/properties.calc.json
  ///   *param_composition.json:  json["supercells"]["SCEL_NAME"]["CONFIG_ID"]["CURR_CALCTYPE"]["CURR_REF"]["param_composition"]
  ///   *properties.ref.json:     json["supercells"]["SCEL_NAME"]["CONFIG_ID"]["CURR_CALCTYPE"]["CURR_REF"]["properties"]["ref"]
  ///   *properties.calc.json:    json["supercells"]["SCEL_NAME"]["CONFIG_ID"]["CURR_CALCTYPE"]["CURR_REF"]["properties"]["calc"]     // contains param_comp
  ///   *properties.delta.json:   json["supercells"]["SCEL_NAME"]["CONFIG_ID"]["CURR_CALCTYPE"]["CURR_REF"]["properties"]["delta"]
  ///   *properties.generated.json:   json["supercells"]["SCEL_NAME"]["CONFIG_ID"]["CURR_CALCTYPE"]["CURR_REF"]["properties"]["generated"]
  jsonParser &Configuration::write(jsonParser &json) const {

    //std::cout << "begin Configuration::write()" << std::endl;

    const ProjectSettings &set = get_primclex().settings();
    std::string calc_string = "calctype." + set.calctype();
    std::string ref_string = "ref." + set.ref();

    /// write json object hierarchy if not existing
    jsonParser &json_scel = json["supercells"][get_supercell().get_name()];
    jsonParser &json_config = json_scel[get_id()];
    //jsonParser &json_bset = json_config[get_primclex().get_curr_bset()];
    jsonParser &json_ref = json_config[calc_string][ref_string];
    jsonParser &json_prop = json_ref["properties"];

    json_config["selected"] = selected();

    if(!json_config.contains("dof")) {
      write_dof(json_config);
    }

    if(!json_config.contains("pos")) {
      //write_pos(json_config);
    }

    if(source_updated) {
      write_source(json_config);
    }

    if(!json_ref.contains("param_composition") || prop_updated) {
      //write_param_composition(json_ref);
    }

    if(prop_updated) {
      write_properties(json_prop);
    }

    //std::cout << "finish Configuration::write()" << std::endl;

    return json;
  }

  //*********************************************************************************

  void Configuration::write_pos() const {

    try {
      fs::create_directories(get_path());
    }
    catch(const fs::filesystem_error &ex) {
      std::cerr << "Error in Configuration::write_pos()." << std::endl;
      std::cerr << ex.what() << std::endl;
    }

    fs::ofstream file(get_pos_path());
    VaspIO::PrintPOSCAR(*this).print(file);
    return;
  }

  //*********************************************************************************

  void Configuration::print_occupation(std::ostream &stream) const {
    stream << occupation() << "\n";
    return;
  }

  //*********************************************************************************

  void Configuration::print_config_list(std::ostream &stream, int composition_flag) const {

    stream.width(10);
    stream.flags(std::ios::left);
    stream << id << " ";

    stream.width(10);
    stream.flags(std::ios::showpoint | std::ios::fixed | std::ios::left);
    stream << name() << " ";
    //Prints composition if comp_flag=1, true_composition if comp_flag=2
    // and the sublattice composition if comp_flag=3
    if(composition_flag == 1) {
      print_composition(stream);
    }
    else if(composition_flag == 2) {
      print_true_composition(stream);
    }
    else if(composition_flag == 3) {
      print_sublattice_composition(stream);
    }

    stream.width(8);
    stream.flags(std::ios::showpoint | std::ios::fixed | std::ios::right);
    stream << selected();

    stream << "\n";
  }

  //*********************************************************************************
  void Configuration::print_composition(std::ostream &stream) const {

    Array<double> comp = get_composition();
    auto mol_list = get_prim().get_struc_molecule();

    for(Index i = 0; i < mol_list.size(); i++) {
      if(mol_list[i].is_vacancy()) {
        continue;
      }
      stream.precision(6);
      stream.width(12);
      stream.flags(std::ios::showpoint | std::ios::fixed | std::ios::right);
      stream << comp[i] << " ";
    }

  }

  //*********************************************************************************
  void Configuration::print_true_composition(std::ostream &stream) const {

    Array<double> true_comp = get_true_composition();

    for(Index i = 0; i < true_comp.size(); i++) {
      stream.precision(6);
      stream.width(12);
      stream.flags(std::ios::showpoint | std::ios::fixed | std::ios::right);
      stream << true_comp[i] << " ";
    }

  }

  //*********************************************************************************
  void Configuration::print_sublattice_composition(std::ostream &stream) const {

    Array< Array<double> > sublattice_composition = get_sublattice_composition();

    for(Index i = 0; i < sublattice_composition.size(); i++) {
      for(Index j = 0; j < sublattice_composition[i].size(); j++) {
        stream.precision(6);
        stream.width(12);
        stream.flags(std::ios::showpoint | std::ios::fixed | std::ios::right);
        stream << sublattice_composition[i][j] << " ";
      }
    }

  }

  //*********************************************************************************

  /// Private members:

  /// Reads the Configuration from the expected casm directory
  ///   Uses PrimClex's current settings to read in the appropriate
  ///   Properties, DeltaProperties and Correlations files if they exist
  ///
  /// This is private, because it is only called from the constructor:
  ///   Configuration(const Supercell &_supercell, Index _id)
  ///   It's called from the constructor because of the Supercell pointer
  ///
  ///   Configuration data is saved in several object, we write the *'d objects:
  ///
  ///   *config.json:             json["supercells"]["SCEL_NAME"]["CONFIG_ID"]["dof"]
  ///   *corr.json:               json["supercells"]["SCEL_NAME"]["CONFIG_ID"]["CURR_CLEX"]["corr"]
  ///    properties.calc.json:    son["supercells"]["SCEL_NAME"]["CONFIG_ID"]["CURR_CALCTYPE"]["properties"]["calc"]
  ///    param_composition.json:  json["supercells"]["SCEL_NAME"]["CONFIG_ID"]["CURR_CALCTYPE"]["CURR_REF"]["param_composition"]
  ///   *properties.ref.json:     json["supercells"]["SCEL_NAME"]["CONFIG_ID"]["CURR_CALCTYPE"]["CURR_REF"]["properties"]["ref"]
  ///   *properties.calc.json:    json["supercells"]["SCEL_NAME"]["CONFIG_ID"]["CURR_CALCTYPE"]["CURR_REF"]["properties"]["calc"]
  ///    properties.delta.json:   json["supercells"]["SCEL_NAME"]["CONFIG_ID"]["CURR_CALCTYPE"]["CURR_REF"]["properties"]["delta"]
  ///   *properties.generated.json:   json["supercells"]["SCEL_NAME"]["CONFIG_ID"]["CURR_CALCTYPE"]["CURR_REF"]["properties"]["generated"]
  ///
  void Configuration::read(const jsonParser &json) {

    //std::cout << "begin  Configuration::read()" << std::endl;

    const ProjectSettings &set = get_primclex().settings();

    std::string calc_string = "calctype." + set.calctype();
    std::string ref_string = "ref." + set.ref();

    // read dof
    if(!json.contains("supercells"))
      return;
    const jsonParser &json_scel = json["supercells"];
    if(!json_scel.contains(get_supercell().get_name()))
      return;
    if(!json_scel[get_supercell().get_name()].contains(get_id()))
      return;
    const jsonParser &json_config = json_scel[get_supercell().get_name()][get_id()];

    read_dof(json_config);


    // read correlations
    /*
    if(!json_config.contains(get_primclex().get_curr_bset()))
      return;
    const jsonParser &json_bset = json_config[get_primclex().get_curr_bset()];

    read_corr(json_bset);
    */

    // read properties: does not attempt to read in new calculation data
    if(!json_config.contains(calc_string))
      return;
    const jsonParser &json_calc = json_config[calc_string];
    if(!json_calc.contains(ref_string))
      return;
    const jsonParser &json_ref = json_calc[ref_string];
    if(!json_ref.contains("properties"))
      return;
    const jsonParser &json_prop = json_ref["properties"];

    read_properties(json_prop);

    //std::cout << "finish Configuration::read()" << std::endl;
  }

  //*********************************************************************************

  /// Read source and degree of freedom info
  ///   location: json = supercells/SCEL_NAME/CONFIG_ID
  ///
  void Configuration::read_dof(const jsonParser &json) {

    /// json["dof"]: contains degree of freedom information
    if(!json.contains("dof")) {
      id = "none";
      set_selected(false);
      return;
    }
    else {

      json.get_if(m_source, "source");
      json.get_else(m_selected, "selected", false);
      from_json(m_configdof, json["dof"]);
    }
  }

  //*********************************************************************************
  /// Read configuration properties
  /// - this does not automatically read new externally calculated properties
  ///
  ///   location: json = casmroot/supercells/SCEL_NAME/CONFIG_ID/CURR_CALCTYPE/CURR_REF/properties
  ///
  /// Tries to read reference from json["ref"], if it doesn't exist, tries to generate references
  /// Tries to read calculated from json["calc"]
  /// Tries to read generated from json["gen"]
  ///
  /// Calculates delta = calculated - reference
  ///
  void Configuration::read_properties(const jsonParser &json) {
/*
    if(!json.contains("ref")) {
      generate_reference();
    }
    else {
      from_json(reference, json["ref"]);
    }
*/
    if(json.contains("calc")) {
      from_json(calculated, json["calc"]);
    }

    if(json.contains("gen")) {
      from_json(generated, json["gen"]);
    }

//    delta = calculated - reference;

  }

  //*********************************************************************************
  fs::path Configuration::get_pos_path() const {
    return get_path() / "POS";
  }

  //*********************************************************************************
  fs::path Configuration::calc_properties_path() const {
    return get_primclex().dir().calculated_properties(name(), get_primclex().settings().calctype());
  }

  //*********************************************************************************
  fs::path Configuration::calc_status_path() const {
    return get_primclex().dir().calc_status(name(), get_primclex().settings().calctype());
  }

  //*********************************************************************************
  /// Write config.json file containing degree of freedom info
  ///   location: json = supercells/SCEL_NAME/CONFIG_ID, adds: dof
  ///
  jsonParser &Configuration::write_dof(jsonParser &json) const {

    if(!json["dof"].is_obj()) {
      json["dof"].put_obj();
    }

    jsonParser &dof = json["dof"];

    if(occupation().size() == 0) {
      dof.erase("occupation");
    }
    else {
      dof["occupation"] = occupation();
    }

    if(displacement().size() == 0) {
      dof.erase("displacement");
    }
    else {
      dof["displacement"] = displacement();
    }

    if(!is_strained()) {
      dof.erase("deformation");
    }
    else {
      dof["deformation"] = deformation();
    }

    return json;

  }

  //*********************************************************************************
  /// Write config.json file containing degree of freedom info
  ///   location: json = supercells/SCEL_NAME/CONFIG_ID, adds: source
  ///
  jsonParser &Configuration::write_source(jsonParser &json) const {

    json["source"] = m_source;

    return json;

  }

  //*********************************************************************************
  /// Write POS file containing Structure
  ///   location: json = supercells/SCEL_NAME/CONFIG_ID, adds: pos
  ///   If the configuration is completely vacant, json["pos"] = null
  ///
  jsonParser &Configuration::write_pos(jsonParser &json) const {

    // print POS to stringstream
    if(occupation() != get_supercell().vacant()) {
      std::stringstream ss;
      VaspIO::PrintPOSCAR(*this).print(ss);
      json["pos"] = ss.str();
    }
    else {
      json["pos"].put_null();
    }

    return json;

  }

  //*********************************************************************************
  /// Write param_composition.json file containing correlations
  ///   location: json = supercells/SCEL_NAME/CONFIG_ID/CURR_CLEX/CURR_REF, adds: param_composition
  ///
  jsonParser &Configuration::write_param_composition(jsonParser &json) const {

    if(!get_primclex().has_composition_axes()) {
      json.erase("param_comp_formula");
      json.erase("param_composition");
      return json;
    }

    json["param_comp_formula"] = get_primclex().composition_axes().mol_formula();
    json["param_composition"] = get_param_composition();

    return json;

  }

  //*********************************************************************************
  /// Write properties.calc.json file containing calculated properties and param_composition
  ///   location: json = supercells/SCEL_NAME/CONFIG_ID/CURR_CLEX/CURR_REF/properties, adds: calc
  ///
  jsonParser &Configuration::write_properties(jsonParser &json) const {

    if(!get_primclex().has_composition_axes()) {

      //json.erase("calc");
      json.erase("ref");
      json.erase("delta");
      json.erase("gen");

      //return json;
    }

    if(calculated.size() == 0) {
      json.erase("calc");
    }
    else {
      json["calc"] = calculated;
    }
/*
    if(reference.size() == 0) {
      json.erase("ref");
    }
    else {
      json["ref"] = reference;
    }

    if(delta.size() == 0) {
      json.erase("delta");
    }
    else {
      json["delta"] = delta;
    }
*/
    if(generated.size() == 0) {
      json.erase("gen");
    }
    else {
      json["gen"] = generated;
    }

    return json;

  }

  //*********************************************************************************
/*
  /// Generate reference Properties from param_composition and reference states
  ///   For now only linear interpolation
  void Configuration::generate_reference() {

    //std::cout << "begin Configuration::generate_reference()" << std::endl;

    prop_updated = true;

    /// If not enough reference states found, we can't generate reference properties
    ///   Also, clear delta properties...
    if(!reference_states_exist()) {
      reference = Properties();
      delta = calculated - reference;
      return;
    }

    /// Read reference states
    Array<Properties> ref_state_prop;
    Array<Eigen::VectorXd> ref_state_comp;

    read_reference_states(ref_state_prop, ref_state_comp);

    // Initialize reference Properties
    reference = Properties();

    auto props = get_primclex().get_curr_property();

    auto generate_ref = [&](const std::string & prop) {
      if(std::find(props.cbegin(), props.cend(), prop) != props.cend()) {
        generate_reference_scalar(prop, ref_state_prop, ref_state_comp);
      }
      return;
    };

    generate_ref("energy");
    generate_ref("relaxed_energy");
    // add more for other properties here

    /// generating DeltaProperties from Reference and Calculated,
    ///   not currently checking agreement with existing DeltaProperties file
    delta = calculated - reference;

    //std::cout << "finish Configuration::generate_reference()" << std::endl;
  }
*/
  //*********************************************************************************
/*
  /// Checks that all needed reference state files exist
  bool Configuration::reference_states_exist() const {

    if(!get_primclex().has_composition_axes() ||
       !get_primclex().has_chemical_reference()) {
      return false;
    }

    std::string calctype = get_primclex().settings().calctype();
    std::string ref = get_primclex().settings().ref();

    for(int i = 0; i < get_primclex().composition_axes().independent_compositions() + 1; i++) {
      if(!fs::exists(get_primclex().dir().ref_state(calctype, ref, i)))
        return false;
    }
    return true;
  }
*/
  //*********************************************************************************
/*
  /// Sets the arrays with the reference state properties read from the CASM directory tree
  ///
  void Configuration::read_reference_states(Array<Properties> &ref_state_prop, Array<Eigen::VectorXd> &ref_state_comp) const {

    int Nref = get_primclex().composition_axes().independent_compositions() + 1;

    ref_state_prop.clear();
    ref_state_comp.clear();

    fs::path ref_dir = get_reference_state_dir();
    fs::path ref_file;

    for(int i = 0; i < Nref; i++) {
      ref_file = ref_dir / ("properties.ref_state." + BP::itos(i) + ".json");

      if(!fs::exists(ref_file)) {
        std::cerr << "Error in Configuration::read_reference_states" << std::endl;
        std::cerr << "  File does not exist: " << ref_file << std::endl;
        exit(1);
      }

      jsonParser json(ref_file);

      if(!json.contains("ref_state")) {
        std::cerr << "Error in Configuration::read_reference_states" << std::endl;
        std::cerr << "  File: " << ref_file << std::endl;
        std::cerr << "  Does not contain 'ref_state'" << std::endl;
        exit(1);
      }
      ref_state_prop.push_back(json["ref_state"]);

      //std::cerr << "\nRef_file:" << ref_file << std::endl;
      //std::cerr << "Properties:" << std::endl;
      //std::cerr << ref_state_prop.back() << std::endl;

      if(!json.contains("param_composition")) {
        std::cerr << "Error in Configuration::read_reference_states" << std::endl;
        std::cerr << "  File: " << ref_file << std::endl;
        std::cerr << "  Does not contain 'param_composition'" << std::endl;
        exit(1);
      }
      ref_state_comp.push_back(json["param_composition"].get<Eigen::VectorXd>());

      //std::cerr << "Composition:" << std::endl;
      //std::cerr << ref_state_comp.back() << std::endl << std::endl << std::endl;

    }

  }
*/
  //*********************************************************************************
/*
  /// Read in the 'most local' reference states: either configuration, supercell, or root reference
  ///   All reference states should be at the same level, so we look for the "properties.ref.0.json" file
  fs::path Configuration::get_reference_state_dir() const {

    const DirectoryStructure &dir = get_primclex().dir();
    const ProjectSettings &set = get_primclex().settings();

    fs::path ref_dir;
    //fs::path set_path = fs::path("settings") / fs::path(get_primclex().get_curr_calctype()) / fs::path(get_primclex().get_curr_ref());
    //fs::path ref_file("properties.ref_state.0.json");

    // get_path() / set_path / ref_file
    if(fs::exists(dir.ref_state(set.calctype(), set.ref(), 0))) {
      // read in config ref
      //ref_dir = get_path() / set_path;
      ref_dir = dir.ref_dir(set.calctype(), set.ref());
    }
    // get_supercell().get_path() / set_path / ref_file
    else if(fs::exists(dir.supercell_ref_state(get_supercell().get_name(), set.calctype(), set.ref(), 0))) {
      // read in supercell ref
      //ref_dir = get_supercell().get_path() / set_path;
      ref_dir = dir.supercell_ref_dir(get_supercell().get_name(), set.calctype(), set.ref());
    }
    //get_primclex().get_path() / set_path / ref_file
    else if(fs::exists(dir.configuration_ref_state(name(), set.calctype(), set.ref(), 0))) {
      // read in root ref
      //ref_dir = get_primclex().get_path() / set_path;
      ref_dir = dir.configuration_ref_dir(name(), set.calctype(), set.ref());
    }

    return ref_dir;

  }
*/
  //*********************************************************************************
/*
  void Configuration::generate_reference_scalar(std::string propname, const Array<Properties> &ref_state_prop, const Array<Eigen::VectorXd> &ref_state_comp) {

    //std::cout << "begin generate_reference_scalar()" << std::endl;
    /// Determine interpolating plane based on reference state property values

    Index N = ref_state_prop.size();
    Eigen::VectorXd value(N);
    Eigen::MatrixXd comp(N, N);

    for(Index i = 0; i < N; i++) {
      if(!ref_state_prop[i].contains(propname)) {
        std::cerr << "Error in Configuration::generate_reference_scalar()" << std::endl;
        std::cerr << "  The reference state does not contain '" << propname << "'" << std::endl;
        exit(1);
      }
      value(i) = ref_state_prop[i][propname].get<double>();
    }

    for(Index i = 0; i < N; i++) {
      for(Index j = 0; j < N - 1; j++) {
        comp(i, j) = ref_state_comp[i](j);
      }
      comp(i, N - 1) = 1.0;
    }

    //std::cout << "ref state '" << propname << "': \n" << value.transpose() << std::endl;
    //std::cout << "comp: \n" << comp << std::endl;


    // b = Mx
    // value = comp * interp_plane

    Eigen::VectorXd interp_plane = comp.fullPivHouseholderQr().solve(value);

    //std::cout << "interp_plane: " << interp_plane.transpose() << std::endl;

    Eigen::VectorXd param_comp = Eigen::VectorXd::Ones(N);
    param_comp.head(N - 1) = get_param_composition();

    //std::cout << "param_comp: " << param_comp.transpose() << std::endl;

    reference[propname] = param_comp.dot(interp_plane);

    //std::cout << "'" << propname  << "': " << reference[propname].get<double>() << std::endl;

    //std::cout << "finish generate_reference_scalar()" << std::endl;
  }
*/
  //--------------------------------------------------------------------------------------------------
  //Structure Factor
  Eigen::VectorXd Configuration::get_struct_fact_intensities() const {
    Eigen::VectorXd automatic_intensities(get_prim().get_struc_molecule().size());
    for(int i = 0; i < get_prim().get_struc_molecule().size(); i++)
      automatic_intensities(i) = i;
    return get_struct_fact_intensities(automatic_intensities);
  }

  Eigen::VectorXd Configuration::get_struct_fact_intensities(const Eigen::VectorXd &component_intensities) const {
    auto convert = get_index_converter(get_prim(), get_prim().get_struc_molecule());
    Eigen::VectorXd intensities(size());
    for(int i = 0; i < size(); i++) {
      intensities(i) = component_intensities(convert[get_b(i)][occ(i)]);
    }
    return intensities;
  }

  ///  Calculates the sublattice structure factors as:
  ///       intensities.segment<volume()>(i*volume()) * fourier_matrix = Q.column(i)
  ///       Q is arranged as: [Q1(k1) Q2(k1) ... Qn(k1)]
  ///                         [Q1(k2) Q2(k2) ... Qn(k2)]
  ///                         ...
  ///                         [Q1(kn) Q2(kn) ... Qn(kn)]
  ///  Q is called sublat_sf in the code
  void Configuration::calc_sublat_struct_fact(const Eigen::VectorXd &intensities) {
    //std::cout<<"Intensities"<<std::endl<<intensities<<std::endl;
    Eigen::MatrixXcd sublat_sf(supercell->basis_size(), supercell->fourier_matrix().cols());
    if(supercell->fourier_matrix().rows() == 0 || supercell->fourier_matrix().cols() == 0) {
      std::cerr << "ERROR in Configuration::calc_sublat_struct_fact. Did you "
                << "forget to initialize a fourier matrix in Supercell?"
                << " Quitting" << std::endl;
      exit(666);
    }
    //int num_kpoints = supercell->fourier_matrix().cols();
    int supercell_volume = supercell->volume();
    for(int i = 0; i < supercell->basis_size(); i++) {
      Eigen::VectorXd int_segment = intensities.segment(i * supercell_volume, supercell_volume);
      // std::cout<<"Intensity segment:"<<int_segment.transpose()<<std::endl;
      // std::cout<<"Fourier:"<<std::endl<<supercell->fourier_matrix()<<std::endl;
      sublat_sf.row(i) = int_segment.transpose() * supercell->fourier_matrix();
    }
    sublat_sf = sublat_sf / double(supercell->volume());
    // std::cout<<"Sublattice struct factor:"<<std::endl;
    // std::cout<<sublat_sf.transpose()<<std::endl;
    generated["sublat_struct_fact"] =  sublat_sf.transpose();
    prop_updated = true;
  }

  /// Structure factors are then calculated as S:
  /// S = (Q * m_phase_factor).diagonal().absolute_value()
  /// S is arranged as: [S(k1) S(k2) ... S(kn)]
  /// In the code: Q is called sublat_sf
  /// However, it would be useful to have a matrix that contained the coordinates of the k-points
  /// along with the intensities at those points. The matrix that is stored in generated is thus
  /// formatted as:
  ///   [k_x  k_y  k_z  S(k)]
  void Configuration::calc_struct_fact(const Eigen::VectorXd &intensities) {
    if(supercell->phase_factor().rows() == 0 || supercell->phase_factor().cols() == 0) {
      std::cerr << "ERROR in Configuration::calc_struct_fact. Did you "
                << "forget to initialize a phase-factor matrix in Supercell?"
                << " Quitting" << std::endl;
      exit(666);
    }
    calc_sublat_struct_fact(intensities);
    Eigen::MatrixXcd sublat_sf = generated["sublat_struct_fact"].get<Eigen::MatrixXcd>();
    //    std::cout<<"Multiplication matrix:"<<std::endl<<sublat_sf*supercell->phase_factor()<<std::endl;
    Eigen::VectorXcd raw_amplitudes = (sublat_sf * supercell->phase_factor()).diagonal();
    // std::cout.precision(4);
    // std::cout<<std::fixed;
    // std::cout<<"Raw amplitudes:"<<std::endl<<raw_amplitudes.transpose()<<std::endl;
    Eigen::MatrixXd sf_coords(raw_amplitudes.size(), 4);
    sf_coords.leftCols(3) = supercell->k_mesh();
    sf_coords.col(3) = raw_amplitudes.cwiseAbs().transpose() / double(supercell->basis_size());
    generated["struct_fact"] = sf_coords;
    prop_updated = true;
  }

  void Configuration::calc_struct_fact() {
    calc_struct_fact(get_struct_fact_intensities());
  }

  void Configuration::calc_sublat_struct_fact() {
    calc_sublat_struct_fact(get_struct_fact_intensities());
  }

  Eigen::MatrixXd Configuration::struct_fact() {
    if(!generated.contains("struct_fact"))
      calc_struct_fact();
    return generated["struct_fact"].get<Eigen::MatrixXd>();
  }

  Eigen::MatrixXcd Configuration::sublat_struct_fact() {
    if(!generated.contains("sublat_struct_fact"))
      calc_sublat_struct_fact();
    return generated["sublat_struct_fact"].get<Eigen::MatrixXcd>();
  }

  /// \brief Returns correlations using 'clexulator'.
  ///
  /// This still assumes that the PrimClex and Supercell are set up for this, so make sure you've called:
  /// - primclex.populate_basis_tables(basis_type);
  /// - primclex.populate_cluster_basis_function_tables();
  /// - primclex.generate_full_nlist();
  /// - primclex.populate_clex_supercell_nlists();
  ///
  /// In the future that shouldn't be necessary
  ///
  Correlation correlations(const Configuration &config, Clexulator &clexulator) {
    return correlations(config.configdof(), config.get_supercell(), clexulator);
  }
  
  /// Returns parametric composition, as calculated using PrimClex::param_comp
  Eigen::VectorXd comp(const Configuration& config) {
    return config.get_param_composition();
  }
  
<<<<<<< HEAD
  /// \brief Returns the composition, as number of each species per unit cell
=======
  /// \brief Returns the parametric composition
>>>>>>> d0b5f43e
  Eigen::VectorXd comp_n(const Configuration& config) {
    return config.get_num_each_component();
  }
  
<<<<<<< HEAD
  /// \brief Returns the vacancy composition, as number per unit cell
  double n_vacancy(const Configuration& config) {
    if(config.get_primclex().vacancy_allowed()) {
      return comp_n(config)[config.get_primclex().vacancy_index()];
    }
    return 0.0;
  }
  
  /// \brief Returns the total number species per unit cell
  ///
  /// Equivalent to \code comp_n(config).sum() - n_vacancy(config) \endcode
  double n_species(const Configuration& config) {
    return comp_n(config).sum() - n_vacancy(config);
  }
  
  /// \brief Returns the composition as species fraction, with [Va] = 0.0, in the order of Structure::get_struc_molecule
  ///
  /// - Currently, this is really a Molecule fraction
  Eigen::VectorXd species_frac(const Configuration& config) {
    Eigen::VectorXd v = comp_n(config);
    if(config.get_primclex().vacancy_allowed()) {
      v(config.get_primclex().vacancy_index()) = 0.0;
    }
    return v / v.sum();
  }
  
  /// \brief Returns the composition as site fraction, in the order of Structure::get_struc_molecule
  Eigen::VectorXd site_frac(const Configuration& config) {
    return comp_n(config)/config.get_prim().basis.size();
  }
  
  /// \brief Returns the relaxed energy, normalized per unit cell
  double relaxed_energy(const Configuration& config) {
    return config.calc_properties()["relaxed_energy"].get<double>();
  }
  
  /// \brief Returns the relaxed energy, normalized per species
  double relaxed_energy_per_species(const Configuration& config) {
    return relaxed_energy(config)/n_species(config);
  }
  
  /// \brief Returns the reference energy, normalized per unit cell
  double reference_energy(const Configuration& config) {
    return reference_energy_per_species(config)*n_species(config); 
  }
  
  /// \brief Returns the reference energy, normalized per species
  ///
  /// - Currently, this is per Molecule
  double reference_energy_per_species(const Configuration& config) {
    return config.get_primclex().chemical_reference()(config); 
  }

  /// \brief Returns the formation energy, normalized per unit cell
  double formation_energy(const Configuration& config) {
    return relaxed_energy(config) - reference_energy(config);
  }
  
  /// \brief Returns the formation energy, normalized per species
  ///
  /// - Currently, this is really a Molecule fraction
  double formation_energy_per_species(const Configuration& config) {
    return formation_energy(config)/n_species(config);
  }
  
  /// \brief Returns the formation energy, normalized per unit cell
  double clex_formation_energy(const Configuration& config) {
    Clexulator clexulator = config.get_primclex().global_clexulator();
    return config.get_primclex().global_eci("formation_energy")*correlations(config, clexulator);
  }
  
  /// \brief Returns the formation energy, normalized per unit cell
  double clex_formation_energy_per_species(const Configuration& config) {
    return clex_formation_energy(config)/n_species(config);
  }
  
  /// \brief Return true if all current properties have been been calculated for the configuration
  bool is_calculated(const Configuration& config) {
    return std::all_of(config.get_primclex().get_curr_property().begin(),
                       config.get_primclex().get_curr_property().end(),
                       [&](const std::string & key) {
                         return config.calc_properties().contains(key);
                       });
  }
  
  /// \brief Root-mean-square forces of relaxed configurations, determined from DFT (eV/Angstr.)
  double rms_force(const Configuration &_config) {
    return _config.calc_properties()["rms_force"].get<double>();
  }

  /// \brief Cost function that describes the degree to which basis sites have relaxed
  double basis_deformation(const Configuration &_config) {
    return _config.calc_properties()["basis_deformation"].get<double>();
  }

  /// \brief Cost function that describes the degree to which lattice has relaxed
  double lattice_deformation(const Configuration &_config) {
    return _config.calc_properties()["lattice_deformation"].get<double>();
  }

  /// \brief Change in volume due to relaxation, expressed as the ratio V/V_0
  double volume_relaxation(const Configuration &_config) {
    return _config.calc_properties()["volume_relaxation"].get<double>();
  }
/*
  double deformation_change(const Configuration &_config) {
    return std::abs(_config.deformation().determinant()) - 1.0;
  }
*/
  
  bool has_relaxed_energy(const Configuration &_config) {
    return _config.calc_properties().contains("relaxed_energy");
  }
  
  bool has_reference_energy(const Configuration &_config) {
    return _config.get_primclex().has_chemical_reference();
  }
  
  bool has_formation_energy(const Configuration &_config) {
    return has_relaxed_energy(_config) && has_reference_energy(_config);
  }

  bool has_rms_force(const Configuration &_config) {
    return _config.calc_properties().contains("rms_force");
  }

  bool has_basis_deformation(const Configuration &_config) {
    return _config.calc_properties().contains("basis_deformation");
  }

  bool has_lattice_deformation(const Configuration &_config) {
    return _config.calc_properties().contains("lattice_deformation");
  }

  bool has_volume_relaxation(const Configuration &_config) {
    return _config.calc_properties().contains("volume_relaxation");
  }
  
  
  /// \brief Application results in filling supercell 'scel' with reoriented motif, op*motif
  ///
  /// Currently only applies to occupation
  Configuration& apply(const ConfigTransform& f, Configuration& motif) {
    
    Configuration result(f.scel);
    const PrimClex& primclex = motif.get_primclex();
    const Structure& prim = motif.get_prim();
    
    Lattice oriented_motif_lat = copy_apply(f.op, motif.get_supercell().get_real_super_lattice());

    // Create a PrimGrid linking the prim and the oriented motif each to the supercell
    // So we can tile the decoration of the motif config onto the supercell correctly
    PrimGrid prim_grid(oriented_motif_lat, f.scel.get_real_super_lattice()); 
    
    // For each site in the motif, re-orient and then translate by all possible 
    // translations from prim_grid, index in the mc_prim_prim, and use index to 
    // assign occupation
    
    // std::vector of occupations in the MonteCarlo cell
    Array<int> tscel_occ(motif.size()*prim_grid.size()); 
    
    // for each site in motif
    for(Index s = 0 ; s < motif.size() ; s++) {
      
      // apply symmetry to re-orient and find unit cell coord
      UnitCellCoord oriented_uccoord = copy_apply(f.op, motif.get_uccoord(s), prim);
      
      // for each unit cell of the oriented motif in the supercell, copy the occupation
      for(Index i = 0 ; i < prim_grid.size() ; i++) {
        
        
        
        //tscel_occ[f.scel.find(prim_grid.uccoord(i)) = motif.occ(s);
        
        Index prim_motif_tile_ind = f.scel.prim_grid().find(prim_grid.coord(i, PRIM));
        
        UnitCellCoord mc_uccoord =  f.scel.prim_grid().uccoord(prim_motif_tile_ind) + oriented_uccoord.unitcell();
        // b-index when doing UnitCellCoord addition is ambiguous; explicitly set it
        mc_uccoord.sublat() = oriented_uccoord.sublat(); 
        
        Index occ_ind = f.scel.find(mc_uccoord);
        
        tscel_occ[occ_ind] = motif.occ(s);
      }
    }
    
    result.set_occupation(tscel_occ);
    
    return motif = result;
    
=======
  /// \brief Returns the composition as atom fraction, with [Va] = 0.0, in the order of Structure::get_struc_molecule
  ///
  /// - Currently, this is really a Molecule fraction
  Eigen::VectorXd species_frac(const Configuration& config) {
    double sum = 0.0;
    Array<Molecule> struc_molecule = config.get_prim().get_struc_molecule();
    Eigen::VectorXd result = config.get_num_each_component();
    for(int i=0; i<result.size(); ++i) {
      if(!struc_molecule[i].is_vacancy()) {
        sum += result(i);
      }
      else {
        result(i) = 0.0;
      }
    }
    return result/sum;
  }
  
  /// \brief Returns the composition as site fraction, in the order of Structure::get_struc_molecule
  Eigen::VectorXd site_frac(const Configuration& config) {
    return comp_n(config)/config.get_prim().basis.size();
  }
  
  /// \brief Returns the formation energy, normalized per unit cell
  double formation_energy(const Configuration& config) {
    return config.delta_properties().contains("relaxed_energy") ? config.delta_properties()["relaxed_energy"].get<double>() : NAN;
  }
  
  /// \brief Returns the formation energy, normalized per atom
  ///
  /// - Currently, this is really a Molecule fraction
  double formation_energy_per_species(const Configuration& config) {
    double sum = 0.0;
    Array<Molecule> struc_molecule = config.get_prim().get_struc_molecule();
    Eigen::VectorXd comp_n = config.get_num_each_component();
    for(int i=0; i<comp_n.size(); ++i) {
      if(!struc_molecule[i].is_vacancy()) {
        sum += comp_n(i);
      }
    }
    return formation_energy(config)/sum;
  }
  
  /// \brief Returns the formation energy, normalized per unit cell
  double clex_formation_energy(const Configuration& config) {
    Clexulator clexulator = config.get_primclex().global_clexulator();
    return config.get_primclex().global_eci("formation_energy")*correlations(config, clexulator);
  }
  
  /// \brief Returns the formation energy, normalized per unit cell
  double clex_formation_energy_per_species(const Configuration& config) {
    double sum = 0.0;
    Array<Molecule> struc_molecule = config.get_prim().get_struc_molecule();
    Eigen::VectorXd comp_n = config.get_num_each_component();
    for(int i=0; i<comp_n.size(); ++i) {
      if(!struc_molecule[i].is_vacancy()) {
        sum += comp_n(i);
      }
    }
    return clex_formation_energy(config)/sum;
  }
  
  /// \brief Return true if all current properties have been been calculated for the configuration
  bool is_calculated(const Configuration& config) {
    return std::all_of(config.get_primclex().get_curr_property().begin(),
                       config.get_primclex().get_curr_property().end(),
                       [&](const std::string & key) {
                         return config.calc_properties().contains(key);
                       });
>>>>>>> d0b5f43e
  }
  

}

<|MERGE_RESOLUTION|>--- conflicted
+++ resolved
@@ -7,10 +7,7 @@
 #include "casm/clex/Clexulator.hh"
 #include "casm/crystallography/jsonStruc.hh"
 #include "casm/clex/ECIContainer.hh"
-<<<<<<< HEAD
 #include "casm/casm_io/VaspIO.hh"
-=======
->>>>>>> d0b5f43e
 
 namespace CASM {
 
@@ -240,8 +237,6 @@
 
   std::string Configuration::get_id() const {
     return id;
-<<<<<<< HEAD
-=======
   }
 
   //*********************************************************************************
@@ -250,14 +245,13 @@
   }
 
   //*********************************************************************************
-  std::string Configuration::status() const {
+  std::string Configuration::calc_status() const {
       if(fs::exists(calc_status_path())) {
         jsonParser json(calc_status_path());
         if (json.contains("status"))
           return json["status"].get<std::string>();
       }
 	  return("not_submitted");
->>>>>>> d0b5f43e
   }
 
   //*********************************************************************************
@@ -1261,16 +1255,11 @@
     return config.get_param_composition();
   }
   
-<<<<<<< HEAD
   /// \brief Returns the composition, as number of each species per unit cell
-=======
-  /// \brief Returns the parametric composition
->>>>>>> d0b5f43e
   Eigen::VectorXd comp_n(const Configuration& config) {
     return config.get_num_each_component();
   }
   
-<<<<<<< HEAD
   /// \brief Returns the vacancy composition, as number per unit cell
   double n_vacancy(const Configuration& config) {
     if(config.get_primclex().vacancy_allowed()) {
@@ -1461,79 +1450,7 @@
     
     return motif = result;
     
-=======
-  /// \brief Returns the composition as atom fraction, with [Va] = 0.0, in the order of Structure::get_struc_molecule
-  ///
-  /// - Currently, this is really a Molecule fraction
-  Eigen::VectorXd species_frac(const Configuration& config) {
-    double sum = 0.0;
-    Array<Molecule> struc_molecule = config.get_prim().get_struc_molecule();
-    Eigen::VectorXd result = config.get_num_each_component();
-    for(int i=0; i<result.size(); ++i) {
-      if(!struc_molecule[i].is_vacancy()) {
-        sum += result(i);
-      }
-      else {
-        result(i) = 0.0;
-      }
-    }
-    return result/sum;
-  }
-  
-  /// \brief Returns the composition as site fraction, in the order of Structure::get_struc_molecule
-  Eigen::VectorXd site_frac(const Configuration& config) {
-    return comp_n(config)/config.get_prim().basis.size();
-  }
-  
-  /// \brief Returns the formation energy, normalized per unit cell
-  double formation_energy(const Configuration& config) {
-    return config.delta_properties().contains("relaxed_energy") ? config.delta_properties()["relaxed_energy"].get<double>() : NAN;
-  }
-  
-  /// \brief Returns the formation energy, normalized per atom
-  ///
-  /// - Currently, this is really a Molecule fraction
-  double formation_energy_per_species(const Configuration& config) {
-    double sum = 0.0;
-    Array<Molecule> struc_molecule = config.get_prim().get_struc_molecule();
-    Eigen::VectorXd comp_n = config.get_num_each_component();
-    for(int i=0; i<comp_n.size(); ++i) {
-      if(!struc_molecule[i].is_vacancy()) {
-        sum += comp_n(i);
-      }
-    }
-    return formation_energy(config)/sum;
-  }
-  
-  /// \brief Returns the formation energy, normalized per unit cell
-  double clex_formation_energy(const Configuration& config) {
-    Clexulator clexulator = config.get_primclex().global_clexulator();
-    return config.get_primclex().global_eci("formation_energy")*correlations(config, clexulator);
-  }
-  
-  /// \brief Returns the formation energy, normalized per unit cell
-  double clex_formation_energy_per_species(const Configuration& config) {
-    double sum = 0.0;
-    Array<Molecule> struc_molecule = config.get_prim().get_struc_molecule();
-    Eigen::VectorXd comp_n = config.get_num_each_component();
-    for(int i=0; i<comp_n.size(); ++i) {
-      if(!struc_molecule[i].is_vacancy()) {
-        sum += comp_n(i);
-      }
-    }
-    return clex_formation_energy(config)/sum;
-  }
-  
-  /// \brief Return true if all current properties have been been calculated for the configuration
-  bool is_calculated(const Configuration& config) {
-    return std::all_of(config.get_primclex().get_curr_property().begin(),
-                       config.get_primclex().get_curr_property().end(),
-                       [&](const std::string & key) {
-                         return config.calc_properties().contains(key);
-                       });
->>>>>>> d0b5f43e
-  }
-  
+  }
 
 }
 
