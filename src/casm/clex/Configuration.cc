#include "casm/clex/Configuration_impl.hh"

#include <sstream>
#include <boost/lexical_cast.hpp>
#include <boost/tokenizer.hpp>
#include <boost/filesystem.hpp>
#include <boost/filesystem/fstream.hpp>

#include "casm/symmetry/PermuteIterator.hh"
#include "casm/crystallography/Molecule.hh"
#include "casm/crystallography/Structure.hh"
#include "casm/clex/Clexulator.hh"
#include "casm/clex/ECIContainer.hh"
#include "casm/clex/CompositionConverter.hh"
#include "casm/clex/ChemicalReference.hh"
#include "casm/database/Named_impl.hh"
#include "casm/database/ConfigDatabase.hh"
#include "casm/database/ScelDatabase.hh"
#include "casm/basis_set/DoF.hh"
#include "casm/casm_io/VaspIO.hh"
#include "casm/casm_io/stream_io/container.hh"
#include "casm/app/QueryHandler.hh"
#include "casm/app/ProjectSettings.hh"
#include "casm/app/DirectoryStructure.hh"
#include "casm/database/DiffTransConfigDatabase.hh"

namespace CASM {

  template class HasPrimClex<Comparisons<Calculable<CRTPBase<Configuration> > > >;
  template class HasSupercell<Comparisons<Calculable<CRTPBase<Configuration> > > >;
  template class ConfigCanonicalForm<HasSupercell<Comparisons<Calculable<CRTPBase<Configuration> > > > >;

  namespace DB {
    template class Indexed<CRTPBase<Configuration> >;
    template class Named<CRTPBase<Configuration> >;
  }

  /// Construct a default Configuration
  Configuration::Configuration(
    const Supercell &_supercell,
    const jsonParser &src,
    const ConfigDoF &_configdof) :
    m_supercell(&_supercell),
    m_configdof(_configdof) {

    set_source(src);
  }

  /// Construct a default Configuration that owns its Supercell
  Configuration::Configuration(
    const std::shared_ptr<Supercell> &_supercell,
    const jsonParser &source,
    const ConfigDoF &_configdof) :
    m_supercell(_supercell.get()),
    m_supercell_ptr(_supercell),
    m_configdof(_configdof) {

    set_source(source);
  }

  /// Construct a Configuration from JSON data
  Configuration::Configuration(
    const Supercell &_supercell,
    const std::string &_id,
    const jsonParser &_data) {
    if(_id == "none") {
      if(_data.contains("dof")) {
        ConfigDoF dof;
        CASM::from_json(dof, _data["dof"]);
        *this = Configuration(_supercell, _data, dof);
        return;
      }
      *this = Configuration(_supercell, _data);
      return;
    }
    this->from_json(_data, _supercell, _id);

  }

  /// Construct a Configuration from JSON data
  Configuration::Configuration(const PrimClex &_primclex,
                               const std::string &_configname,
                               const jsonParser &_data) :
    Configuration(*_primclex.db<Supercell>().find(Configuration::split_name(_configname).first),
                  Configuration::split_name(_configname).second,
                  _data) {}

  //*********************************************************************************
  void Configuration::clear() {
    _modify_dof();
    m_configdof.clear();
  }

  //*********************************************************************************
  void Configuration::init_occupation() {
    _modify_dof();
    set_occupation(std::vector<int>(this->size(), 0));
  }

  //*********************************************************************************
  void Configuration::set_occupation(const std::vector<int> &new_occupation) {
    _modify_dof();
    if(new_occupation.size() != this->size()) {
      default_err_log().error("Configuration::set_occupation size error");
      default_err_log() << "new_occupation.size(): " << new_occupation.size() << std::endl;
      default_err_log() << "Configuration size(): " << this->size() << std::endl;
      throw std::runtime_error("Error: Configuration::set_occupation with array of the wrong size");
    }
    m_configdof.set_occupation(new_occupation);
    return;
  }

  //*********************************************************************************
  void Configuration::set_occ(Index site_l, int val) {
    _modify_dof();
    m_configdof.occ(site_l) = val;
  }

  //*********************************************************************************
  void Configuration::clear_occupation() {
    _modify_dof();
    m_configdof.clear_occupation();
  }

  //*********************************************************************************
  void Configuration::init_displacement() {
    _modify_dof();
    set_displacement(displacement_matrix_t::Zero(3, this->size()));
  }

  //*********************************************************************************
  void Configuration::set_displacement(const displacement_matrix_t &new_displacement) {
    _modify_dof();
    if(new_displacement.cols() != this->size()) {
      default_err_log().error("Configuration::set_displacement size error");
      default_err_log() << "new_displacement.cols(): " << new_displacement.cols() << std::endl;
      default_err_log() << "Configuration size(): " << this->size() << std::endl;
      throw std::runtime_error("Error: Configuration::set_displacement with matrix of the wrong size");
    }
    m_configdof.set_displacement(new_displacement);
  }

  //*********************************************************************************
  void Configuration::set_disp(Index site_l, const Eigen::VectorXd &_disp) {
    _modify_dof();
    m_configdof.disp(site_l) = _disp;
  }

  //*********************************************************************************
  void Configuration::clear_displacement() {
    _modify_dof();
    m_configdof.clear_displacement();
  }

  //*********************************************************************************
  void Configuration::init_deformation() {
    _modify_dof();
    set_deformation(Eigen::Matrix3d::Identity());
  }

  //*********************************************************************************

  void Configuration::set_deformation(const Eigen::Matrix3d &new_deformation) {
    _modify_dof();
    m_configdof.set_deformation(new_deformation);
  }

  //*********************************************************************************

  void Configuration::clear_deformation() {
    _modify_dof();
    m_configdof.clear_deformation();
  }

  //*******************************************************************************

  /// \brief Check if this is a primitive Configuration
  bool Configuration::is_primitive() const {
    if(!cache().contains("is_primitive")) {
      bool result = (find_translation() == supercell().translate_end());
      cache_insert("is_primitive", result);
      return result;
    }
    return cache()["is_primitive"].get<bool>();
  }

  //*******************************************************************************

  /// \brief Returns a PermuteIterator corresponding to the first non-zero pure
  /// translation that maps the Configuration onto itself.
  ///
  /// - If primitive, returns this->supercell().translate_end()
  PermuteIterator Configuration::find_translation() const {
    ConfigIsEquivalent f(*this, crystallography_tol());
    const Supercell &scel = supercell();
    auto begin = scel.translate_begin();
    auto end = scel.translate_end();
    if(++begin == end) {
      return end;
    }
    return std::find_if(begin, end, f);
  }

  //*******************************************************************************

  /// \brief Return a primitive Configuration
  ///
  /// - The result holds its own Supercell, so it must be considered only a
  ///   temporary Configuration
  Configuration Configuration::primitive() const {
    Configuration tconfig {*this};

    std::unique_ptr<Supercell> next_scel;

    // check if config is primitive, and if not, obtain a translation that maps the config on itself
    while(true) {

      PermuteIterator result = tconfig.find_translation();
      if(result == tconfig.supercell().translate_end()) {
        break;
      }

      // replace one of the lattice vectors with the translation
      Lattice new_lat = replace_vector(
                          tconfig.ideal_lattice(),
                          result.sym_op().tau(),
                          crystallography_tol()).make_right_handed().reduced_cell();

      next_scel.reset(new Supercell(&primclex(), new_lat));

      // create a sub configuration in the new supercell
      tconfig = sub_configuration(*next_scel, tconfig);

      tconfig.m_supercell_ptr.reset(next_scel.release());
      tconfig.m_supercell = tconfig.m_supercell_ptr.get();

    }

    return tconfig;
  }

  //*******************************************************************************

  /// \brief Check if Configuration is an endpoint of an existing diff_trans_config
  bool Configuration::is_diff_trans_endpoint() const {
    auto it = primclex().db<Kinetics::DiffTransConfiguration>().scel_range(supercell().name()).begin();
    for(; it != primclex().db<Kinetics::DiffTransConfiguration>().scel_range(supercell().name()).end(); ++it) {
      if(is_sym_equivalent(it->from_config()) || is_sym_equivalent(it->to_config())) {
        return true;
      }
    }
    return false;
  }

  /// \brief tells which diff_trans this configuration is an endpoint of
  std::string Configuration::diff_trans_endpoint_of() const {
    std::set<std::string> collection;
    auto it = primclex().db<Kinetics::DiffTransConfiguration>().scel_range(supercell().name()).begin();
    for(; it != primclex().db<Kinetics::DiffTransConfiguration>().scel_range(supercell().name()).end(); ++it) {
      if(is_sym_equivalent(it->from_config()) || is_sym_equivalent(it->to_config())) {
        collection.insert(it->orbit_name());
      }
    }
    std::string result = "none";
    if(collection.size()) {
      result = "";
    }
    for(auto &n : collection) {
      result += n + ", ";
    }
    return result;
  }

  //*******************************************************************************

  /// \brief Returns the canonical form Configuration in the canonical Supercell
  ///
  /// - Canonical Supercell will be inserted in the PrimClex.db<Supercell>() if
  ///   necessary
  Configuration Configuration::in_canonical_supercell() const {

    const Supercell &canon_scel = supercell().canonical_form();

    FillSupercell f(canon_scel, *this, crystallography_tol());
    Configuration in_canon = f(*this);

    // only OK to use if canon_scel and this->supercell() are stored in
    //   primclex supercell list
    //Configuration in_canon = primclex().fill_supercell(canon_scel, *this);

    return in_canon.canonical_form();
  }

  //*******************************************************************************

  /// \brief Insert this configuration (in primitive & canonical form) in the database
  ///
  /// \param primitive_only If true, only the primitive Configuration is inserted.
  ///
  /// - By convention, the primitive canonical form of a configuration must
  ///   always be saved in the config list.
  /// - Supercells are inserted in the Supercell database as necessary
  /// - If this is already known to be primitive & canonical, prefer to use
  ///   PrimClex::db<Configuration>.insert(config) directly.
  ConfigInsertResult Configuration::insert(bool primitive_only) const {

    ConfigInsertResult res;

    Configuration pconfig = this->primitive().in_canonical_supercell();
    std::tie(res.primitive_it, res.insert_primitive) =
      primclex().db<Configuration>().insert(pconfig);

    // if the primitive supercell is the same as the equivalent canonical supercell
    if(supercell().canonical_form() == pconfig.supercell()) {
      res.insert_canonical = res.insert_primitive;
      res.canonical_it = res.primitive_it;
    }
    else {
      if(primitive_only) {
        res.insert_canonical = false;
      }
      else {
        std::tie(res.canonical_it, res.insert_canonical) =
          primclex().db<Configuration>().insert(this->in_canonical_supercell());
      }
    }
    return res;
  }

  //*******************************************************************************

  /// \brief Returns the subgroup of the Supercell factor group that leaves the
  ///        Configuration unchanged
  std::vector<PermuteIterator> Configuration::factor_group() const {
    return invariant_subgroup();
  }

  //*******************************************************************************

  /// \brief Returns the subgroup of the Supercell factor group that leaves the
  ///        Configuration unchanged
  std::vector<PermuteIterator> Configuration::invariant_subgroup() const {
    std::vector<PermuteIterator> fg = ConfigurationBase::invariant_subgroup();
    int mult = this->prim().factor_group().size() / fg.size();
    cache_insert("multiplicity", mult);
    return fg;
  }

  //*******************************************************************************

  bool Configuration::is_canonical() const {
    if(!cache().contains("is_canonical")) {
      bool result = ConfigurationBase::is_canonical();
      cache_insert("is_canonical", result);
      return result;
    }
    return cache()["is_canonical"].get<bool>();
  }

  //*******************************************************************************

  /// \brief Returns the point group that leaves the Configuration unchanged
  SymGroup Configuration::point_group() const {
    SymGroup sym_group;
    sym_group.set_lattice(ideal_lattice());
    std::vector<PermuteIterator> config_factor_group;
    config_factor_group = factor_group();
    bool new_symop;
    for(int i = 0; i < config_factor_group.size(); i++) {
      new_symop = true;
      if(i > 0) {
        if(config_factor_group[i].factor_group_index() == config_factor_group[i - 1].factor_group_index())
          new_symop = false;
      }
      if(new_symop)
        sym_group.push_back(config_factor_group[i].sym_op());
    }
    cache_insert("point_group_name", sym_group.get_name());
    return sym_group;
  }

  //*******************************************************************************

  /// \brief Returns the point group that leaves the Configuration unchanged
  std::string Configuration::point_group_name() const  {
    if(!cache().contains("point_group_name")) {
      this->point_group();
    }
    return cache()["point_group_name"].get<std::string>();
  }

  //*******************************************************************************

  /// \brief Fills supercell 'scel' with configuration
  Configuration Configuration::fill_supercell(const Supercell &scel) const {
    FillSupercell f(scel, prim().factor_group()[0]);
    return f(*this);
  }


  //*******************************************************************************

  /// \brief Fills supercell 'scel' with reoriented configuration, op*(*this)
  Configuration Configuration::fill_supercell(const Supercell &scel, const SymOp &op) const {
    FillSupercell f(scel, op);
    return f(*this);
  }

  //*******************************************************************************

  /// \brief Fills supercell 'scel' with reoriented configuration, op*(*this)
  ///
  /// - Uses the first symop in g that such that scel is a supercell of op*(*this)
  Configuration Configuration::fill_supercell(const Supercell &scel, const SymGroup &g) const {

    auto res = is_supercell(
                 scel.lattice(),
                 ideal_lattice(),
                 g.begin(),
                 g.end(),
                 crystallography_tol());

    if(res.first == g.end()) {

      std::cerr << "Requested supercell transformation matrix: \n"
                << scel.transf_mat() << "\n";
      std::cerr << "Requested motif Configuration: " <<
                name() << "\n";
      std::cerr << "Configuration transformation matrix: \n"
                << supercell().transf_mat() << "\n";

      throw std::runtime_error(
        "Error in 'Configuration::fill_supercell(const Supercell &scel, const SymGroup& g)'\n"
        "  The motif cannot be tiled onto the specified supercell."
      );
    }

    return fill_supercell(scel, *res.first);
  }

  //********** ACCESSORS ***********

  const Lattice &Configuration::ideal_lattice()const {
    return supercell().lattice();
  }

  /// \brief Get operations that transform canonical primitive to this
  RefToCanonicalPrim::RefToCanonicalPrim(const Configuration &_config) :
    config(_config) {

    // Find primitive canonical config:
    this->prim_canon_config = config.primitive().in_canonical_supercell();

    // Find the transformation of prim_canon_config and gives config:
    //
    // op1: a prim_canon_config.supercell() PermuteIterator
    // op2: a prim().point_group() SymOp
    // *this == copy_apply(op1, prim_canon_config).fill_supercell(supercell(), op2);

    // first find op2 == *res.first
    auto res = is_supercell(
                 config.ideal_lattice(),
                 prim_canon_config.ideal_lattice(),
                 config.prim().point_group().begin(),
                 config.prim().point_group().end(),
                 config.crystallography_tol());
    this->from_canonical_lat = *res.first;
    this->transf_mat = res.second;

    // given op2, find op1
    auto f = config.equal_to();
    auto begin = prim_canon_config.supercell().permute_begin();
    auto end = prim_canon_config.supercell().permute_end();
    for(auto op1 = begin; op1 != end; ++op1) {
      auto test = copy_apply(op1, this->prim_canon_config);
      if(f(test.fill_supercell(config.supercell(), *res.first))) {
        this->from_canonical_config = op1;
        return;
      }
    }

    throw std::runtime_error("Error in RefToCanonicalPrim: could not find solution");
  }

  std::string RefToCanonicalPrim::name() const {
    return config.supercell().name() + "/super."
           + std::to_string(from_canonical_lat.index()) + "."
           + prim_canon_config.name() + ".equiv."
           + std::to_string(from_canonical_config.factor_group_index())
           + "." + std::to_string(from_canonical_config.translation_index());
  }

  //*********************************************************************************
  /// \brief Returns a Configuration name
  ///
  /// For configurations in supercells equivalent to the canonical supercell:
  ///   For canonical configurations:
  ///   - CANON_CONFIG_NAME = `$CANON_SCELNAME/$CONFIG_INDEX`
  ///   - The CANON_CONFIG is found in the config database by name.
  ///   For non-canonical configurations:
  ///   - NONCANON_CONFIG_NAME = `$CANON_CONFIG_NAME.equiv.$FG_PERM.$TRANS_PERM`
  ///   - The CANON_CONFIG is found in the config database,
  ///     then the FG_PERM-th factor_group permutation is applied,
  ///     follwed by TRANS_PERM-th translation permutation.
  /// For all other configurations:
  ///   - NONEQUIV_SCEL_CONFIG_NAME = `$SCEL_NAME/super.$PRIM_FG_OP2.`$NONCANON_CONFIG_NAME`
  ///   - SCEL_NAME may be for a canonical equivalent or non canonical equivalent supercell, in which case
  ///     it is represented by `CANON_SCEL_NAME.$PRIM_FG_OP1`
  ///   - The NONCANON_CONFIG is constructed, PRIM_FG_OP2 is applied, and then the SCEL is filled
  ///   - When generating the NONCANON_CONFIG_NAME, the primitive configuration is used
  ///
  std::string Configuration::generate_name_impl() const {

    /// if 'id' is known
    if(id() != "none") {
      return supercell().name() + "/" + id();
    }

    const auto &db = primclex().db<Configuration>();
    const Lattice &canon_scel_lat = supercell().canonical_form().lattice();
    bool is_canon_equiv_lat = supercell().lattice().is_equivalent(canon_scel_lat);

    // If in the canonical equivalent supercell lattice:
    if(is_canon_equiv_lat) {

      // put Configuration in canonical supercell
      Configuration canon_scel_config = fill_supercell(supercell().canonical_form());

      // if canonical
      if(canon_scel_config.is_canonical()) {
        auto find_it = db.search(canon_scel_config);

        // if already in database
        if(find_it != db.end()) {
          // set id
          set_id(find_it->id());
          return supercell().name() + "/" + id();
        }
        // if not in database
        else {
          return supercell().name() + "/none";
        }
      }
      // if non-canonical
      else {
        // get canonical form and 'from_canonical' op
        Configuration canon_config = canon_scel_config.canonical_form();
        auto op = canon_scel_config.from_canonical();

        // get canonical form id if already in database, else 'none'
        auto find_it = db.search(canon_config);
        std::string canon_config_id = "none";
        if(find_it != db.end()) {
          canon_config_id = find_it->id();
        }

        // construct name
        return supercell().name() + "/" + canon_config_id
               + ".equiv." + std::to_string(op.factor_group_index())
               + "." + std::to_string(op.translation_index());
      }
    }

    RefToCanonicalPrim ref(*this);
    return ref.name();
  }

  //*********************************************************************************
  ///Returns number of sites, NOT the number of primitives that fit in here
  Index Configuration::size() const {
    return supercell().num_sites();
  }

  //*********************************************************************************
  const Supercell &Configuration::supercell() const {
    return *m_supercell;
  }

  //*********************************************************************************
  UnitCellCoord Configuration::uccoord(Index site_l) const {
    return supercell().uccoord(site_l);
  }

  //*********************************************************************************
  Index Configuration::linear_index(const UnitCellCoord &bijk) const {
    return supercell().linear_index(bijk);
  }

  //*********************************************************************************
  int Configuration::sublat(Index site_l) const {
    return supercell().sublat(site_l);
  }

  //*********************************************************************************
  const Molecule &Configuration::mol(Index site_l) const {
    return prim().basis[ sublat(site_l) ].site_occupant()[ occ(site_l) ];
  }

  //*********************************************************************************
  /// \brief Get symmetric multiplicity, excluding translations
  ///
  /// - equal to prim.factor_group().size() / this->factor_group().size()
  int Configuration::multiplicity() const {
    if(!cache().contains("multiplicity")) {
      this->factor_group();
    }
    return cache()["multiplicity"].get<int>();
  }

  //*********************************************************************************

  Configuration &Configuration::apply_sym(const PermuteIterator &it) {
    configdof().apply_sym(it);
    return *this;
  }

  //*********************************************************************************

  /// Returns composition on each sublattice: sublat_comp[ prim basis site / sublattice][ molecule_type]
  ///   molucule_type is ordered as in the Prim structure's site_occupant list for that basis site (includes vacancies)
  std::vector<Eigen::VectorXd> Configuration::sublattice_composition() const {

    // get the number of each molecule
    auto _sublat_num_each_molecule = sublat_num_each_molecule();
    std::vector<Eigen::VectorXd> sublattice_composition(_sublat_num_each_molecule.size());

    // divide by number of sites per sublattice ( supercell volume )
    for(Index i = 0; i < _sublat_num_each_molecule.size(); i++) {
      sublattice_composition[i] = Eigen::VectorXd::Zero(_sublat_num_each_molecule[i].size());
      for(Index j = 0; j < _sublat_num_each_molecule[i].size(); j++) {
        sublattice_composition[i][j] = (1.0 * _sublat_num_each_molecule[i][j]) / supercell().volume();
      }
    }

    return sublattice_composition;
  }

  //*********************************************************************************
  /// Returns number of each molecule by sublattice:
  ///   sublat_num_each_molecule[ prim basis site / sublattice ][ molecule_type]
  ///   molucule_type is ordered as in the Prim structure's site_occupant list for that basis site
  std::vector<Eigen::VectorXi> Configuration::sublat_num_each_molecule() const {

    Index i;

    // [basis_site][site_occupant_index]
    auto convert = make_index_converter(prim(), prim().struc_molecule());

    // create an array to count the number of each molecule
    std::vector<Eigen::VectorXi> sublat_num_each_molecule;
    for(i = 0; i < prim().basis.size(); i++) {
      sublat_num_each_molecule.push_back(Eigen::VectorXi::Zero(prim().basis[i].site_occupant().size()));
    }

    // count the number of each molecule by sublattice
    for(i = 0; i < size(); i++) {
      sublat_num_each_molecule[ sublat(i) ][occ(i)]++;
    }

    return sublat_num_each_molecule;
  }

  //*********************************************************************************
  /// Returns composition, not counting vacancies
  ///    composition[ molecule_type ]: molecule_type ordered as prim structure's struc_molecule(), with [Va]=0.0
  Eigen::VectorXd Configuration::composition() const {

    // get the number of each molecule type
    Eigen::VectorXi _num_each_molecule = num_each_molecule();

    /// get the total number of non-vacancy atoms
    int num_atoms = 0;

    // need to know which molecules are vacancies
    auto struc_molecule = prim().struc_molecule();

    Index i;
    for(i = 0; i < struc_molecule.size(); i++) {
      if(struc_molecule[i].is_vacancy()) {
        // set to zero, so the Va concentration is reported as 0.0
        _num_each_molecule[i] = 0;
      }
      num_atoms += _num_each_molecule[i];
    }

    // calculate the comp (not including vacancies) from the number of each molecule
    return _num_each_molecule.cast<double>() / double(num_atoms);

  }

  //*********************************************************************************
  /// Returns composition, including vacancies
  ///    composition[ molecule_type ]: molecule_type ordered as prim structure's struc_molecule()
  Eigen::VectorXd Configuration::true_composition() const {
    return num_each_molecule().cast<double>() / size();
  }

  //*********************************************************************************
  /// Returns num_each_molecule[ molecule_type], where 'molecule_type' is ordered as Structure::struc_molecule()
  Eigen::VectorXi Configuration::num_each_molecule() const {
    return CASM::num_each_molecule(m_configdof, supercell());
  }

  //*********************************************************************************
  /// Returns parametric composition, as calculated using PrimClex::param_comp
  Eigen::VectorXd Configuration::param_composition() const {
    if(!primclex().has_composition_axes()) {
      std::cerr << "Error in Configuration::param_composition()" << std::endl;
      std::cerr << "  Composition axes are not set." << std::endl;
      exit(1);
    }

    return primclex().composition_axes().param_composition(num_each_component());
  }

  //*********************************************************************************
  /// Returns num_each_component[ component_type] per prim cell,
  ///   where 'component_type' is ordered as ParamComposition::components
  Eigen::VectorXd Configuration::num_each_component() const {

    // component order used for param_composition
    std::vector<std::string> components = primclex().composition_axes().components();

    // initialize
    Eigen::VectorXd num_each_component = Eigen::VectorXd::Zero(components.size());

    // [basis_site][site_occupant_index]
    auto convert = make_index_converter(prim(), components);

    // count the number of each component
    for(Index i = 0; i < size(); i++) {
      num_each_component[ convert[ sublat(i) ][occ(i)] ] += 1.0;
    }

    // normalize per prim cell
    for(Index i = 0; i < components.size(); i++) {
      num_each_component[i] /= supercell().volume();
    }

    return num_each_component;
  }



  //********* IO ************


  /// Writes the Configuration to a json object (the config list)
  ///
  ///   writes: dof, source, cache:
  ///     json["dof"]
  ///     json["source"]
  ///     json["cache"]
  ///
  jsonParser &Configuration::to_json(jsonParser &json) const {

    json.put_obj();

    CASM::to_json(m_configdof, json["dof"]);
    CASM::to_json(source(), json["source"]);

    json["cache"].put_obj();
    if(cache_updated()) {
      json["cache"] = cache();
    }

    return json;
  }

  //*********************************************************************************

  std::ostream &Configuration::write_pos(std::ostream &sout) const {
    VaspIO::PrintPOSCAR p(*this);
    p.sort();
    p.print(sout);
    return sout;
  }

  //*********************************************************************************

  void Configuration::write_pos() const {

    const auto &dir = primclex().dir();
    try {
      fs::create_directories(dir.configuration_dir(name()));
    }
    catch(const fs::filesystem_error &ex) {
      std::cerr << "Error in Configuration::write_pos()." << std::endl;
      std::cerr << ex.what() << std::endl;
    }

    fs::ofstream file(dir.POS(name()));
    write_pos(file);
    return;
  }

  //*********************************************************************************

  /// Private members:

  /// Reads the Configuration from JSON
  ///   Uses PrimClex's current default settings to read in the appropriate properties
  ///
  /// This is private, because it is only called from the constructor:
  ///   Configuration(const jsonParser& json, const PrimClex& _primclex, const std::string &configname)
  ///
  ///   "json" corresponds (entire file)["supercells"][scelname][id]
  ///   "configname" corresponds to "scelname/id"
  ///
  ///   read dof, source: (absolute path in config_list)
  ///     json["dof"]
  ///     json["source"]
  ///
  ///   read properties: (absolute path in config_list)
  ///     json["CURR_CALCTYPE"]["CURR_REF"]["properties"]["calc"]
  ///
  void Configuration::from_json(const jsonParser &json, const Supercell &scel, std::string _id) {

    m_supercell = &scel;

    this->clear_name();
    this->set_id(_id);

    auto source_it = json.find("source");
    if(source_it != json.end()) {
      set_source(*source_it);
    }
    CASM::from_json(m_configdof, json["dof"]);
    CASM::from_json(cache(), json["cache"]);

    // read properties from 'json' input only: does not attempt to read in new
    // calculation data from the calc.properties.json file
    // - use read_calc_properties() to read new calc.properties.json files

    const ProjectSettings &set = primclex().settings();
    std::string calc_string = "calctype." + set.default_clex().calctype;
    auto calc_it = json.find(calc_string);
    if(calc_it == json.end()) {
      return;
    }

    std::string ref_string = "ref." + set.default_clex().ref;
    auto ref_it = calc_it->find(ref_string);
    if(ref_it == calc_it->end()) {
      return;
    }

    auto prop_it = ref_it->find("properties");
    if(prop_it == ref_it->end()) {
      return;
    }

    auto calc_props_it = prop_it->find("calc");
    if(calc_props_it != prop_it->end()) {
      set_calc_properties(*calc_props_it, set.default_clex().calctype);
    }

  }

  void Configuration::from_json(const jsonParser &json, const PrimClex &primclex, std::string _configname) {
    auto name = Configuration::split_name(_configname);
    this->from_json(json, *primclex.db<Supercell>().find(name.first), name.second);
  }

  bool Configuration::operator<(const Configuration &B) const {
    return less()(B);
  }

  ConfigCompare Configuration::less() const {
    return ConfigCompare(*this);
  }

  ConfigIsEquivalent Configuration::equal_to() const {
    return ConfigIsEquivalent(*this);
  }

  std::pair<std::string, std::string> Configuration::split_name(std::string configname) {
    std::vector<std::string> splt_vec;
    boost::split(splt_vec, configname, boost::is_any_of("/"), boost::token_compress_on);
    if(splt_vec.size() != 2) {
      default_err_log().error("Parsing configuration name");
      default_err_log() << "configuration '" << configname << "' not valid." << std::endl;
      default_err_log() << "must have form: scelname/configid" << std::endl;
      throw std::invalid_argument("Error in Configuration::split_name(const std::string &configname) const: Not valid");
    }

    return std::make_pair(splt_vec[0], splt_vec[1]);
  }

  bool Configuration::eq_impl(const Configuration &B) const {
    if(supercell() != B.supercell()) {
      return false;
    }
    ConfigIsEquivalent f(*this, crystallography_tol());
    return f(B);
  }

  Configuration jsonConstructor<Configuration>::from_json(
    const jsonParser &json,
    const PrimClex &primclex,
    const std::string &configname) {

    return Configuration(primclex, configname, json);
  }

  Configuration jsonConstructor<Configuration>::from_json(
    const jsonParser &json,
    const Supercell &scel,
    const std::string &id) {

    return Configuration(scel, id, json);
  }

  /// \brief Returns the sub-configuration that fills a particular Supercell
  ///
  /// \param sub_scel The Supercell of the sub-configuration
  /// \param super_config The super-configuration
  /// \param origin The UnitCell indicating the which unit cell in the
  ///        super-configuration is the origin in sub-configuration
  ///
  /// - Copies DoF from the super-configuration directly into the sub-configuration
  ///
  Configuration sub_configuration(
    Supercell &sub_scel,
    const Configuration &super_config,
    const UnitCell &origin) {


    if(&sub_scel.primclex() != &super_config.primclex()) {
      throw std::runtime_error(std::string("Error in 'sub_configuration:"
                                           " PrimClex of sub-Supercell and super-configuration are not the same"));
    }


    Configuration sub_config {sub_scel};

    // copy global dof
    if(super_config.has_deformation()) {
      sub_config.configdof().set_deformation(super_config.deformation());
    }

    // initialize site dof
    if(super_config.has_occupation()) {
      sub_config.configdof().set_occupation(std::vector<int>(sub_config.size(), 0));
    }
    if(super_config.has_displacement()) {
      sub_config.configdof().set_displacement(
        ConfigDoF::displacement_matrix_t::Zero(3, sub_config.size()));
    }

    // copy site dof
    for(Index i = 0; i < sub_config.size(); i++) {

      // unitcell of site i in sub_config
      UnitCellCoord unitcellcoord = sub_config.uccoord(i);

      // equivalent site in superconfig
      Index site_index = super_config.supercell().linear_index(unitcellcoord + origin);

      // copy dof from superconfig to this:

      // occupation
      if(super_config.has_occupation()) {
        sub_config.configdof().occ(i) = super_config.occ(site_index);
      }

      // displacement
      if(super_config.has_displacement()) {
        sub_config.configdof().disp(i) = super_config.disp(site_index);
      }

    }

    return sub_config;
  }

<<<<<<< HEAD
  namespace {
=======
  /// \brief Make Configuration from name string
  ///
  /// Expects one of the following formats:
  /// - `$CANON_SCELNAME/$CANON_INDEX`
  ///   - For canonical forms, whether primitive or not
  ///   - Must exist already in config list
  /// - `$PRIM_SCELNAME/$PRIM_CANON_INDEX.equiv.$FG_PERM.$TRANS_PERM`
  ///   - For primitive, but non-canonical forms
  ///   - Primitive canonical form must exist already in config list
  ///   - Applies PermuteIterator(FG_PERM, TRANS_PERM) to primitive canonical configuration
  /// - `$CANON_SCELNAME.$PRIM_FG_OP1/super.$PRIM_FG_OP2.$PRIM_SCELNAME/$PRIM_CANON_INDEX.equiv.$FG_PERM.$TRANS_PERM`
  ///   - For non-primitive non-canonical forms
  ///   - Primitive canonical form must exist already in config list
  ///   - Supercell SCELNAME must exist already in supercell list
  ///   - Applies PermuteIterator(FG_PERM, TRANS_PERM) to primitive canonical configuration
  ///   - Then applies prim Structure factor group op with index PRIM_FG_OP and
  ///     fills the supercell SCELNAME
  ///
  Configuration make_configuration(const PrimClex &primclex, std::string name) {
>>>>>>> 994a31fd

    /// \brief Make non-canonical Configuration (in canonical supercell) from name string
    ///
    /// Note: canonical config must be in database
    Configuration make_non_canon_configuration(const PrimClex &primclex, std::string name) {
      std::string format = "$CANON_CONFIGNAME.equiv.$FG_PERM.$TRANS_PERM";

      //split $CANON_CONFIGNAME & $FG_PERM & $TRANS_PERM
      std::vector<std::string> tokens;
      boost::split(tokens, name, boost::is_any_of("."), boost::token_compress_on);
      std::string canon_config_name = tokens[0];
      if(tokens.size() != 4) {
        primclex.err_log().error("In make_configuration");
        primclex.err_log() << "expected format: " << format << "\n";
        primclex.err_log() << "name: " << name << std::endl;
        primclex.err_log() << "tokens: " << tokens << std::endl;
        throw std::invalid_argument("Error in make_configuration: configuration name format error");
      }

      Configuration canon_config = *primclex.db<Configuration>().find(canon_config_name);
      Index fg_index = boost::lexical_cast<Index>(tokens[2]);
      Index trans_index = boost::lexical_cast<Index>(tokens[3]);

      return apply(canon_config.supercell().permute_it(fg_index, trans_index), canon_config);
    }

    /// \brief Make general super Configuration from name string
    ///
    /// For non-primitive configurations, or configurations with supercells that are
    ///   not equivalent to the canonical supercell:
    ///   - NONEQUIV_SCEL_CONFIG_NAME = `$SCEL_NAME/super.$PRIM_FG_OP2.`$NONCANON_CONFIG_NAME`
    ///   - SCEL_NAME may be for a canonical equivalent or non canonical equivalent supercell, in which case
    ///     it is represented by `CANON_SCEL_NAME.$PRIM_FG_OP1`
    ///   - The NONCANON_CONFIG is constructed, PRIM_FG_OP2 is applied, and then the SCEL is filled
    ///
    Configuration make_super_configuration(const PrimClex &primclex, std::string name) {

      // expected format
      std::string format = "$SCEL_NAME/super.$PRIM_FG_OP2.$NONCANON_CONFIG_NAME";

      // tokenize name
      std::vector<std::string> tokens;
      boost::split(tokens, name, boost::is_any_of("./"), boost::token_compress_on);

      std::string scelname, non_canon_config_name;
      Index fg_op_index;

      if(tokens[1] != "super" && tokens[2] != "super") {
        primclex.err_log().error("In make_configuration");
        primclex.err_log() << "expected format: " << format << "\n";
        primclex.err_log() << "name: " << name << std::endl;
        primclex.err_log() << "tokens: " << tokens << std::endl;

        throw std::invalid_argument("Error in make_configuration: configuration name format error");
      }

      try {
        // parse, if canonical equivalent lattice
        if(tokens[1] == "super") {
          scelname = tokens[0];
          fg_op_index = boost::lexical_cast<Index>(tokens[2]);
          non_canon_config_name = tokens[3] + '/' + tokens[4] + '.' + tokens[5] + '.' + tokens[6] + '.' + tokens[7];
        }
        // parse, if not canonical equivalent lattice
        else if(tokens[2] == "super") {
          scelname = tokens[0] + '.' + tokens[1];
          fg_op_index = boost::lexical_cast<Index>(tokens[3]);
          non_canon_config_name = tokens[4] + '/' + tokens[5] + '.' + tokens[6] + '.' + tokens[7] + '.' + tokens[8];
        }
      }
      catch(...) {
        primclex.err_log().error("In make_configuration");
        primclex.err_log() << "expected format: " << format << "\n";
        primclex.err_log() << "name: " << name << std::endl;
        primclex.err_log() << "tokens: " << tokens << std::endl;

        throw std::invalid_argument("Error in make_configuration: configuration name format error");
      }

      // -- Generate primitive equivalent configuration

      // prim equiv name
      Configuration non_canon_config = make_non_canon_configuration(primclex, non_canon_config_name);

      const auto &sym_op = primclex.prim().factor_group()[fg_op_index];

      // canonical equivalent supercells can be found in the database
      if(tokens[1] == "super") {
        FillSupercell f(
          *primclex.db<Supercell>().find(scelname),
          sym_op);

        return f(non_canon_config);
      }
      // non canonical equivalent supercells must be constructed
      else {
        std::shared_ptr<Supercell> scel = make_shared_supercell(primclex, scelname);
        FillSupercell f(scel, sym_op);
        return f(non_canon_config);
      }
    }

  }

  /// \brief Make Configuration from name string
  ///
  /// For configurations in supercells equivalent to the canonical supercell:
  ///   For canonical configurations:
  ///   - CANON_CONFIG_NAME = `$CANON_SCELNAME/$CONFIG_INDEX`
  ///   - The CANON_CONFIG is found in the config database by name.
  ///   For non-canonical configurations:
  ///   - NONCANON_CONFIG_NAME = `$CANON_CONFIG_NAME.equiv.$FG_PERM.$TRANS_PERM`
  ///   - The CANON_CONFIG is found in the config database,
  ///     then the FG_PERM-th factor_group permutation is applied,
  ///     follwed by TRANS_PERM-th translation permutation.
  /// For all other configurations:
  ///   - NONEQUIV_SCEL_CONFIG_NAME = `$SCEL_NAME/super.$PRIM_FG_OP2.`$NONCANON_CONFIG_NAME`
  ///   - SCEL_NAME may be for a canonical equivalent or non canonical equivalent supercell, in which case
  ///     it is represented by `CANON_SCEL_NAME.$PRIM_FG_OP1`
  ///   - The NONCANON_CONFIG is constructed, PRIM_FG_OP2 is applied, and then the SCEL is filled
  ///
  Configuration make_configuration(const PrimClex &primclex, std::string name) {

    // if most general case:
    // format = $SCEL_NAME/super.$PRIM_FG_OP2.$NONCANON_CONFIG_NAME
    if(name.find("super") != std::string::npos) {
      return make_super_configuration(primclex, name);
    }

    // if non-canonical configuration in canonical equivalent supercell:
    // format = $CANON_CONFIG_NAME.equiv.$FG_PERM.$TRANS_PERM
    if(name.find("equiv") != std::string::npos) {
      return make_non_canon_configuration(primclex, name);
    }

    // if $CANON_SCELNAME/$CANON_INDEX
    return *primclex.db<Configuration>().find(name);
  }

  /// \brief Grabs calculated properties from the indicated calctype and applies them to Configuration
  /// \param config must have a canonical name
  Configuration &apply_properties(Configuration &config, std::string calctype) {
    jsonParser calc_props = config.calc_properties(calctype);
    config.init_deformation();
    config.init_displacement();

    if(calc_props.contains("relaxation_displacement")) {
      Eigen::MatrixXd disp;
      disp = calc_props["relaxation_displacement"].get<Eigen::MatrixXd>();
      config.set_displacement(disp);
    }
    if(calc_props.contains("relaxation_deformation")) {
      Eigen::Matrix3d deform;
      deform = calc_props["relaxation_deformation"].get<Eigen::Matrix3d>();
      config.set_deformation(deform);
    }
    return config;
  }

  /// \brief Grabs calculated properties from the indicated calctype and applies them to a copy of Configuration
  /// \param config must have a canonical name
  Configuration copy_apply_properties(const Configuration &config, std::string calctype) {
    Configuration tmp = config;
    return apply_properties(tmp, calctype);
  }


  /// \brief Returns correlations using 'clexulator'.
  Eigen::VectorXd correlations(const Configuration &config, Clexulator &clexulator) {
    return correlations(config.configdof(), config.supercell(), clexulator);
  }

  /// Returns parametric composition, as calculated using PrimClex::param_comp
  Eigen::VectorXd comp(const Configuration &config) {
    return config.param_composition();
  }

  /// \brief Returns the composition, as number of each species per unit cell
  Eigen::VectorXd comp_n(const Configuration &config) {
    return config.num_each_component();
  }

  /// \brief Returns the vacancy composition, as number per unit cell
  double n_vacancy(const Configuration &config) {
    if(config.primclex().vacancy_allowed()) {
      return comp_n(config)[config.primclex().vacancy_index()];
    }
    return 0.0;
  }

  /// \brief Returns the total number species per unit cell
  ///
  /// Equivalent to \code comp_n(config).sum() - n_vacancy(config) \endcode
  double n_species(const Configuration &config) {
    return comp_n(config).sum() - n_vacancy(config);
  }

  /// \brief Returns the composition as species fraction, with [Va] = 0.0, in the order of Structure::struc_molecule
  ///
  /// - Currently, this is really a Molecule fraction
  Eigen::VectorXd species_frac(const Configuration &config) {
    Eigen::VectorXd v = comp_n(config);
    if(config.primclex().vacancy_allowed()) {
      v(config.primclex().vacancy_index()) = 0.0;
    }
    return v / v.sum();
  }

  /// \brief Returns the composition as site fraction, in the order of Structure::struc_molecule
  Eigen::VectorXd site_frac(const Configuration &config) {
    return comp_n(config) / config.prim().basis.size();
  }

  /// \brief Returns the relaxed energy, normalized per unit cell
  double relaxed_energy(const Configuration &config) {
    return config.calc_properties()["relaxed_energy"].get<double>() / config.supercell().volume();
  }

  /// \brief Returns the relaxed energy, normalized per species
  double relaxed_energy_per_species(const Configuration &config) {
    return relaxed_energy(config) / n_species(config);
  }

  /// \brief Returns the reference energy, normalized per unit cell
  double reference_energy(const Configuration &config) {
    return reference_energy_per_species(config) * n_species(config);
  }

  /// \brief Returns the reference energy, normalized per species
  ///
  /// - Currently, this is per Molecule
  double reference_energy_per_species(const Configuration &config) {
    return config.primclex().chemical_reference()(config);
  }

  /// \brief Returns the formation energy, normalized per unit cell
  double formation_energy(const Configuration &config) {
    return relaxed_energy(config) - reference_energy(config);
  }

  /// \brief Returns the formation energy, normalized per species
  ///
  /// - Currently, this is really a Molecule fraction
  double formation_energy_per_species(const Configuration &config) {
    return formation_energy(config) / n_species(config);
  }

  /// \brief Returns the formation energy, normalized per unit cell
  double clex_formation_energy(const Configuration &config) {
    const auto &primclex = config.primclex();
    auto formation_energy = primclex.settings().clex("formation_energy");
    Clexulator clexulator = primclex.clexulator(formation_energy);
    const ECIContainer &eci = primclex.eci(formation_energy);

    if(eci.index().back() >= clexulator.corr_size()) {
      Log &err_log = default_err_log();
      err_log.error<Log::standard>("bset and eci mismatch");
      err_log << "using cluster expansion: 'formation_energy'" << std::endl;
      err_log << "basis set size: " << clexulator.corr_size() << std::endl;
      err_log << "max eci index: " << eci.index().back() << std::endl;
      throw std::runtime_error("Error: bset and eci mismatch");
    }

    return eci * correlations(config, clexulator);
  }

  /// \brief Returns the formation energy, normalized per unit cell
  double clex_formation_energy_per_species(const Configuration &config) {
    return clex_formation_energy(config) / n_species(config);
  }

  /// \brief Root-mean-square forces of relaxed configurations, determined from DFT (eV/Angstr.)
  double rms_force(const Configuration &_config) {
    //Get RMS force:
    const jsonParser &props = _config.calc_properties();

    Eigen::MatrixXd forces;
    props["relaxed_forces"].get(forces);
    return sqrt((forces.transpose() * forces).trace() / double(forces.rows()));
  }

  /// \brief Cost function that describes the degree to which basis sites have relaxed
  double basis_deformation(const Configuration &_config) {
    return _config.calc_properties()["basis_deformation"].get<double>();
  }

  /// \brief Cost function that describes the degree to which lattice has relaxed
  double lattice_deformation(const Configuration &_config) {
    return _config.calc_properties()["lattice_deformation"].get<double>();
  }

  /// \brief Change in volume due to relaxation, expressed as the ratio V/V_0
  double volume_relaxation(const Configuration &_config) {
    return _config.calc_properties()["volume_relaxation"].get<double>();
  }

  /// \brief Returns the relaxed magnetic moment, normalized per unit cell
  double relaxed_magmom(const Configuration &_config) {
    return _config.calc_properties()["relaxed_magmom"].get<double>();
  }

  /// \brief Returns the relaxed magnetic moment, normalized per species
  double relaxed_magmom_per_species(const Configuration &_config) {
    return relaxed_magmom(_config) / n_species(_config);
  }

  /// \brief Returns the relaxed magnetic moment at each basis site
  Eigen::VectorXd relaxed_mag_basis(const Configuration &_config) {
    return _config.calc_properties()["relaxed_mag_basis"].get<Eigen::VectorXd>();
  }

  /// \brief Returns the relaxed magnetic moment for each molecule
  Eigen::VectorXd relaxed_mag(const Configuration &_config) {
    return _config.calc_properties()["relaxed_mag"].get<Eigen::VectorXd>();
  }

  /// \brief returns true if _config describes primitive cell of the configuration it describes
  bool is_primitive(const Configuration &_config) {
    return _config.is_primitive();
  }

  /// \brief returns true if no symmetry transformation applied to _config will increase its lexicographic order
  bool is_canonical(const Configuration &_config) {
    return _config.is_canonical();
  }

  /// \brief returns true if _config is an endpoint of an existing diff_trans_config in the database
  bool is_diff_trans_endpoint(const Configuration &_config) {
    return _config.is_diff_trans_endpoint();
  }

  /// \brief returns which diff_trans _config is an endpoint of
  std::string diff_trans_endpoint_of(const Configuration &_config) {
    return _config.diff_trans_endpoint_of();
  }

  bool has_relaxed_energy(const Configuration &_config) {
    return _config.calc_properties().contains("relaxed_energy");
  }

  bool has_reference_energy(const Configuration &_config) {
    return _config.primclex().has_composition_axes() &&
           _config.primclex().has_chemical_reference();
  }

  bool has_formation_energy(const Configuration &_config) {
    return has_relaxed_energy(_config) && has_reference_energy(_config);
  }

  bool has_rms_force(const Configuration &_config) {
    const jsonParser &props = _config.calc_properties();
    auto it = props.find("relaxed_forces");
    return it != props.end() && it->size();
  }

  bool has_basis_deformation(const Configuration &_config) {
    return _config.calc_properties().contains("basis_deformation");
  }

  bool has_lattice_deformation(const Configuration &_config) {
    return _config.calc_properties().contains("lattice_deformation");
  }

  bool has_volume_relaxation(const Configuration &_config) {
    return _config.calc_properties().contains("volume_relaxation");
  }

  bool has_relaxed_magmom(const Configuration &_config) {
    return _config.calc_properties().contains("relaxed_magmom");
  }

  bool has_relaxed_mag_basis(const Configuration &_config) {
    return _config.calc_properties().contains("relaxed_mag_basis");
  }


  /// \brief Constructor
  ///
  /// \param _scel Supercell to be filled
  /// \param _op SymOp that transforms the input motif before tiling into the
  ///        Supercell that is filled
  FillSupercell::FillSupercell(const Supercell &_scel, const SymOp &_op) :
    m_scel(&_scel), m_op(&_op), m_motif_scel(nullptr) {}

  /// \brief Constructor
  ///
  /// \param _scel Supercell to be filled
  /// \param _motif Find the first SymOp that after application to _motif enables
  ///               tiling into _scel
  /// \param _tol tolerance
  ///
  FillSupercell::FillSupercell(const Supercell &_scel, const Configuration &_motif, double _tol) :
    m_scel(&_scel), m_op(find_symop(_motif, _tol)), m_motif_scel(nullptr) {}

  /// \brief Constructor
  ///
  /// \param _scel Supercell to be filled
  /// \param _op SymOp that transforms the input motif before tiling into the
  ///        Supercell that is filled
  FillSupercell::FillSupercell(const std::shared_ptr<Supercell> &_scel, const SymOp &_op) :
    m_supercell_ptr(_scel), m_scel(m_supercell_ptr.get()), m_op(&_op), m_motif_scel(nullptr) {}

  /// \brief Constructor
  ///
  /// \param _scel Supercell to be filled
  /// \param _motif Find the first SymOp that after application to _motif enables
  ///               tiling into _scel
  /// \param _tol tolerance
  ///
  FillSupercell::FillSupercell(const std::shared_ptr<Supercell> &_scel, const Configuration &_motif, double _tol) :
    m_supercell_ptr(_scel), m_scel(m_supercell_ptr.get()), m_op(find_symop(_motif, _tol)), m_motif_scel(nullptr) {}

  Configuration FillSupercell::operator()(const Configuration &motif) const {

    if(&motif.supercell() != m_motif_scel) {
      _init(motif.supercell());
    }

    std::unique_ptr<Configuration> result;
    if(m_supercell_ptr) {
      result = notstd::make_unique<Configuration>(m_supercell_ptr);
    }
    else {
      result = notstd::make_unique<Configuration>(*m_scel);
    }

    // ------- global dof ----------
    if(motif.has_deformation()) {
      result->set_deformation(m_op->matrix()*motif.deformation()*m_op->matrix().transpose());
    }

    // ------- site dof ----------
    std::vector<int> tscel_occ;
    ConfigDoF::displacement_matrix_t tscel_disp, motif_new_disp;

    // apply fg op
    if(motif.has_occupation()) {
      result->set_occupation(std::vector<int>(m_scel->num_sites(), 0));
    }
    if(motif.has_displacement()) {
      result->init_displacement();

      motif_new_disp = m_op->matrix() * motif.displacement();

    }

    // copy transformed dof, as many times as necessary to fill the supercell
    for(Index s = 0; s < m_index_table.size(); ++s) {
      for(Index i = 0; i < m_index_table[s].size(); ++i) {
        Index scel_s = m_index_table[s][i];

        if(motif.has_occupation()) {
          result->configdof().occ(scel_s) = motif.occ(s);
        }
        if(motif.has_displacement()) {
          result->configdof().disp(scel_s) = motif_new_disp.col(s);
        }
      }
    }
    return *result;
  }

  /// \brief Find first SymOp in the prim factor group such that apply(op, motif)
  ///        can be used to fill the Supercell
  const SymOp *FillSupercell::find_symop(const Configuration &motif, double tol) {

    const Lattice &motif_lat = motif.supercell().lattice();
    const Lattice &scel_lat = m_scel->lattice();
    auto begin = m_scel->primclex().prim().factor_group().begin();
    auto end = m_scel->primclex().prim().factor_group().end();

    auto res = is_supercell(scel_lat, motif_lat, begin, end, tol);
    if(res.first == end) {

      std::cerr << "Requested supercell transformation matrix: \n"
                << m_scel->transf_mat() << "\n";
      std::cerr << "Requested motif Configuration: "
                << motif.name() << "\n";
      std::cerr << "Configuration transformation matrix: \n"
                << motif.supercell().transf_mat() << "\n";

      throw std::runtime_error(
        "Error in 'FillSupercell::find_symop':\n"
        "  The motif cannot be tiled onto the specified supercell."
      );
    }

    return &(*res.first);
  }

  void FillSupercell::_init(const Supercell &_motif_scel) const {

    m_motif_scel = &_motif_scel;

    // ------- site dof ----------
    Lattice oriented_motif_lat = copy_apply(*m_op, m_motif_scel->lattice());

    // Create a PrimGrid linking the prim and the oriented motif each to the supercell
    // So we can tile the decoration of the motif config onto the supercell correctly
    PrimGrid prim_grid(oriented_motif_lat, m_scel->lattice());

    const Structure &prim = m_scel->prim();
    m_index_table.resize(m_motif_scel->num_sites());

    // for each site in motif
    for(Index s = 0 ; s < m_motif_scel->num_sites() ; s++) {

      // apply symmetry to re-orient and find unit cell coord
      UnitCellCoord oriented_uccoord = copy_apply(*m_op, m_motif_scel->uccoord(s));

      // for each unit cell of the oriented motif in the supercell, copy the occupation
      for(Index i = 0 ; i < prim_grid.size() ; i++) {

        Index prim_motif_tile_ind = m_scel->prim_grid().find(prim_grid.coord(i, PRIM));

        UnitCellCoord mc_uccoord(
          prim,
          oriented_uccoord.sublat(),
          m_scel->prim_grid().unitcell(prim_motif_tile_ind) + oriented_uccoord.unitcell());

        m_index_table[s].push_back(m_scel->linear_index(mc_uccoord));
      }
    }

  }

  std::ostream &operator<<(std::ostream &sout, const Configuration &c) {

    sout << c.name() << "\n";
    if(c.has_deformation()) {
      sout << "Deformation:\n" << c.deformation() << std::endl;
    }
    for(Index i = 0; i < c.size(); ++i) {
      sout << "Linear index: " << i << "  UnitCellCoord: " << c.uccoord(i) << std::endl;
      if(c.has_occupation()) {
        sout << "  Occupation: " << c.occ(i) << "  (" << c.mol(i).name() << ")\n";
      }
      if(c.has_displacement()) {
        sout << "  Displacement: " << c.disp(i).transpose() << "\n";
      }
    }
    return sout;
  }

}

<|MERGE_RESOLUTION|>--- conflicted
+++ resolved
@@ -974,29 +974,7 @@
     return sub_config;
   }
 
-<<<<<<< HEAD
   namespace {
-=======
-  /// \brief Make Configuration from name string
-  ///
-  /// Expects one of the following formats:
-  /// - `$CANON_SCELNAME/$CANON_INDEX`
-  ///   - For canonical forms, whether primitive or not
-  ///   - Must exist already in config list
-  /// - `$PRIM_SCELNAME/$PRIM_CANON_INDEX.equiv.$FG_PERM.$TRANS_PERM`
-  ///   - For primitive, but non-canonical forms
-  ///   - Primitive canonical form must exist already in config list
-  ///   - Applies PermuteIterator(FG_PERM, TRANS_PERM) to primitive canonical configuration
-  /// - `$CANON_SCELNAME.$PRIM_FG_OP1/super.$PRIM_FG_OP2.$PRIM_SCELNAME/$PRIM_CANON_INDEX.equiv.$FG_PERM.$TRANS_PERM`
-  ///   - For non-primitive non-canonical forms
-  ///   - Primitive canonical form must exist already in config list
-  ///   - Supercell SCELNAME must exist already in supercell list
-  ///   - Applies PermuteIterator(FG_PERM, TRANS_PERM) to primitive canonical configuration
-  ///   - Then applies prim Structure factor group op with index PRIM_FG_OP and
-  ///     fills the supercell SCELNAME
-  ///
-  Configuration make_configuration(const PrimClex &primclex, std::string name) {
->>>>>>> 994a31fd
 
     /// \brief Make non-canonical Configuration (in canonical supercell) from name string
     ///
