#include "casm/clex/Configuration.hh"

#include <sstream>
//#include "casm/misc/Time.hh"
#include "casm/clex/PrimClex.hh"
#include "casm/clex/Supercell.hh"
#include "casm/clex/Clexulator.hh"
#include "casm/crystallography/jsonStruc.hh"
#include "casm/clex/ECIContainer.hh"
#include "casm/casm_io/VaspIO.hh"
<<<<<<< HEAD
#include "casm/symmetry/SymBasisPermute.hh"
=======
#include "casm/clex/ConfigIsEquivalent.hh"
#include "casm/clex/ConfigCompare.hh"
#include "casm/clex/ConfigIterator.hh"
#include "casm/clex/ConfigIOSelected.hh"
#include "casm/app/QueryHandler_impl.hh"
>>>>>>> cc54ea64

namespace CASM {

  const std::string QueryTraits<Configuration>::name = "Configuration";

  template class QueryHandler<Configuration>;

  namespace {
    typedef std::insert_iterator<std::map<std::string, std::shared_ptr<RuntimeLibrary> > > runtimelib_it_type;
    typedef std::insert_iterator<DataFormatterDictionary<Configuration> > config_dict_it_type;
  }

  template std::pair<config_dict_it_type, runtimelib_it_type> load_query_plugins(
    const ProjectSettings &set,
    config_dict_it_type dict_it,
    runtimelib_it_type lib_it);



  /// Construct a default Configuration
  Configuration::Configuration(Supercell &_supercell, const jsonParser &src, const ConfigDoF &_configdof)
<<<<<<< HEAD
    : m_id("none"), m_supercell(&_supercell), m_source_updated(true), m_multiplicity(-1), m_dof_updated(true),
=======
    : m_id("none"), m_supercell(&_supercell), m_source_updated(true), m_multiplicity(-1),
>>>>>>> cc54ea64
      m_configdof(_configdof), m_prop_updated(true), m_selected(false) {
    set_source(src);
  }

  //*********************************************************************************
  /// Construct by reading from main data file (json)
  Configuration::Configuration(const jsonParser &json, Supercell &_supercell, Index _id)
<<<<<<< HEAD
    : m_supercell(&_supercell), m_source_updated(false), m_multiplicity(-1), m_dof_updated(false),
=======
    : m_supercell(&_supercell), m_source_updated(false), m_multiplicity(-1),
>>>>>>> cc54ea64
      m_configdof(_supercell.num_sites()), m_prop_updated(false) {

    std::stringstream ss;
    ss << _id;
    m_id = ss.str();

    read(json);
  }

<<<<<<< HEAD

=======
>>>>>>> cc54ea64
  //********** MUTATORS  ***********

  void Configuration::set_id(Index _id) {
    std::stringstream ss;
    ss << _id;
    m_id = ss.str();

<<<<<<< HEAD
    m_dof_updated = true;
=======
>>>>>>> cc54ea64
    m_prop_updated = true;
  }

  //*********************************************************************************
  void Configuration::set_source(const jsonParser &source) {
    if(source.is_null() || source.size() == 0) {
      m_source.put_array();
    }
    else if(!source.is_array()) {
      m_source.put_array();
      m_source.push_back(source);
    }
    else {
      m_source = source;
    }
    m_source_updated = true;
  }

  //*********************************************************************************
  void Configuration::push_back_source(const jsonParser &source) {

    if(source.is_null() || source.size() == 0) {
      return;
    }
    if(!source.is_array()) {

      // check if the new source is already listed, if it is do nothing
      for(int i = 0; i < m_source.size(); i++) {
        if(m_source[i] == source)
          return;
      }

      // else, add the new source
      m_source.push_back(source);

      m_source_updated = true;
    }
    else {

      // check all new sources, if already listed skip, if the any of the new sources is already listed, if it is do nothing

      for(int s = 0; s < source.size(); s++) {

        bool found = false;

        for(int i = 0; i < m_source.size(); i++) {
          if(m_source[i] == source[s]) {
            found = true;
            break;
          }
        }

        if(!found) {
          // else, add the new source
          m_source.push_back(source[s]);

          m_source_updated = true;
        }
      }
    }
  }

  //*********************************************************************************
  void Configuration::clear() {
    _invalidate_id();
    m_configdof.clear();
  }

  //*********************************************************************************
  void Configuration::init_occupation() {
    set_occupation(Array<int>(this->size(), 0));
  }

  //*********************************************************************************
  void Configuration::set_occupation(const Array<int> &new_occupation) {
<<<<<<< HEAD
    m_dof_updated = true;
=======
    _invalidate_id();
    if(new_occupation.size() != this->size()) {
      default_err_log().error("Configuration::set_occupation size error");
      default_err_log() << "new_occupation.size(): " << new_occupation.size() << std::endl;
      default_err_log() << "Configuration size(): " << this->size() << std::endl;
      throw std::runtime_error("Error: Configuration::set_occupation with array of the wrong size");
    }
>>>>>>> cc54ea64
    m_configdof.set_occupation(new_occupation);
    return;
  }

  //*********************************************************************************
  void Configuration::set_occ(Index site_l, int val) {
<<<<<<< HEAD
    //if( i > occupation.size() || i < 0)
    //{
    //    std::cout << "ERROR in Configuration::set_occ(). i: " << i << " occupation.size(): "<< occupation.size() << "  val: " << val << std::endl;
    //    exit(1);
    //}
    //std::cout << "Configuration::set_occ(). i: " << i << " occupation.size(): "<< occupation.size() << "  val: " << val << std::endl;
    m_dof_updated = true;
=======
    _invalidate_id();
>>>>>>> cc54ea64
    m_configdof.occ(site_l) = val;
  }

  //*********************************************************************************
  void Configuration::clear_occupation() {
    m_configdof.clear_occupation();
  }

  //*********************************************************************************
  void Configuration::init_displacement() {
    set_displacement(displacement_matrix_t::Zero(3, this->size()));
  }

  //*********************************************************************************
  void Configuration::set_displacement(const displacement_matrix_t &new_displacement) {
<<<<<<< HEAD
    m_dof_updated = true;
=======
    _invalidate_id();
    if(new_displacement.cols() != this->size()) {
      default_err_log().error("Configuration::set_displacement size error");
      default_err_log() << "new_displacement.cols(): " << new_displacement.cols() << std::endl;
      default_err_log() << "Configuration size(): " << this->size() << std::endl;
      throw std::runtime_error("Error: Configuration::set_displacement with matrix of the wrong size");
    }
>>>>>>> cc54ea64
    m_configdof.set_displacement(new_displacement);
  }

  //*********************************************************************************
  void Configuration::set_disp(Index site_l, const Eigen::VectorXd &_disp) {
    _invalidate_id();
    m_configdof.disp(site_l) = _disp;
  }

  //*********************************************************************************
  void Configuration::clear_displacement() {
    _invalidate_id();
    m_configdof.clear_displacement();
  }

  //*********************************************************************************
  void Configuration::init_deformation() {
    set_deformation(Eigen::Matrix3d::Identity());
  }

  //*********************************************************************************

  void Configuration::set_deformation(const Eigen::Matrix3d &new_deformation) {
<<<<<<< HEAD
    m_dof_updated = true;
=======
    _invalidate_id();
>>>>>>> cc54ea64
    m_configdof.set_deformation(new_deformation);
  }

  //*********************************************************************************

  void Configuration::clear_deformation() {
    _invalidate_id();
    m_configdof.clear_deformation();
  }

  //*******************************************************************************

  /// \brief Check if this is a primitive Configuration
  bool Configuration::is_primitive() const {
    return (find_translation() == supercell().translate_end());
  }

  //*******************************************************************************

  /// \brief Returns a PermuteIterator corresponding to the first non-zero pure
  /// translation that maps the Configuration onto itself.
  ///
  /// - If primitive, returns this->supercell().translate_end()
  PermuteIterator Configuration::find_translation() const {
    ConfigIsEquivalent f(*this, crystallography_tol());
    const Supercell &scel = supercell();
    auto begin = scel.translate_begin();
    auto end = scel.translate_end();
    if(++begin == end) {
      return end;
    }
    return std::find_if(begin, end, f);
  }

  //*******************************************************************************

  /// \brief Return a primitive Configuration
  ///
  /// - The result holds its own Supercell, so it must be considered only a
  ///   temporary Configuration
  Configuration Configuration::primitive() const {
    Configuration tconfig {*this};
    /*
    std::cout << "T: \n" << tconfig.supercell().transf_mat() << std::endl;
    std::cout << "L: \n" << tconfig.supercell().real_super_lattice().lat_column_mat() << std::endl;
    */

    std::unique_ptr<Supercell> next_scel;

    // check if config is primitive, and if not, obtain a translation that maps the config on itself
    while(true) {

      PermuteIterator result = tconfig.find_translation();
      if(result == tconfig.supercell().translate_end()) {
        break;
      }

      // replace one of the lattice vectors with the translation
      Lattice new_lat = replace_vector(
                          tconfig.ideal_lattice(),
                          result.sym_op().tau(),
                          crystallography_tol()).make_right_handed().reduced_cell();

      next_scel.reset(new Supercell(&primclex(), new_lat));
      /*
      std::cout << "T: \n" << next_scel->transf_mat() << std::endl;
      std::cout << "L: \n" << next_scel->real_super_lattice().lat_column_mat() << std::endl;
      */

      // create a sub configuration in the new supercell
      tconfig = sub_configuration(*next_scel, tconfig);
      //std::cout << "sub occ: \n" << tconfig.occupation() << std::endl;

      tconfig.m_supercell_ptr.reset(next_scel.release());
      tconfig.m_supercell = tconfig.m_supercell_ptr.get();

    }

    return tconfig;
  }

<<<<<<< HEAD
=======
  //*******************************************************************************

  /// \brief Check if Configuration is in the canonical form
  bool Configuration::is_canonical() const {
    const Supercell &scel = supercell();
    ConfigIsEquivalent f(*this, crystallography_tol());
    return std::all_of(
             ++scel.permute_begin(),
             scel.permute_end(),
    [&](const PermuteIterator & p) {
      return f(p) || !f.is_less();
    });
  }

  //*******************************************************************************

  /// \brief Returns the operation that applied to *this returns the canonical form
  PermuteIterator Configuration::to_canonical() const {
    ConfigCompare f(*this, crystallography_tol());
    const Supercell &scel = supercell();
    return std::max_element(scel.permute_begin(), scel.permute_end(), f);
  }

  //*******************************************************************************

  /// \brief Returns the operation that applied to the canonical form returns *this
  PermuteIterator Configuration::from_canonical() const {
    return to_canonical().inverse();
  }

  //*******************************************************************************

  /// \brief Returns the canonical form Configuration in the same Supercell
  Configuration Configuration::canonical_form() const {
    return copy_apply(to_canonical(), (*this));
  }

  //*******************************************************************************

  /// \brief Returns the canonical form Configuration in the canonical Supercell
  ///
  /// - Will be a Supercell included in the PrimClex.supercell_list()
  Configuration Configuration::in_canonical_supercell() const {

    Supercell &canon_scel = supercell().canonical_form();

    FillSupercell f(canon_scel, *this, crystallography_tol());
    Configuration in_canon = f(*this);

    // only OK to use if canon_scel and this->supercell() are stored in
    //   primclex supercell list
    //Configuration in_canon = primclex().fill_supercell(canon_scel, *this);

    return in_canon.canonical_form();
  }

  //*******************************************************************************

  /// \brief Insert this configuration (in canonical form) in the canonical Supercell config list
  ///
  /// \param primitive_only If true, only the primitive Configuration is inserted.
  ///
  /// - By convention, the primitive canonical form of a configuration must
  ///   always be saved in the config list.
  /// - By default, both the primitive canonical Configuration and the equivalent
  ///   non-primitive Configuration in the canonical Supercell are saved
  /// - Optionally, this can insert just the primitive Configuration
  ///
  ConfigInsertResult Configuration::insert(bool primitive_only) const {

    ConfigInsertResult res;

    Configuration pconfig = this->primitive().in_canonical_supercell();
    Supercell &canon_scel = pconfig.supercell();
    Index config_index;

    res.insert_primitive = canon_scel.add_canon_config(pconfig, config_index);

    res.primitive_it = PrimClex::config_const_iterator(
                         &primclex(),
                         canon_scel.id(),
                         config_index);

    // if the primitive supercell is the same as the equivalent canonical supercell
    if(supercell().canonical_form() == pconfig.supercell()) {
      res.insert_canonical = res.insert_primitive;
      res.canonical_it = res.primitive_it;
    }
    else {
      if(primitive_only) {
        res.insert_canonical = false;
      }
      else {
        // primitive is returned as canonical form in canonical supercell
        Supercell &canon_scel = supercell().canonical_form();
        Index config_index;
        Supercell::permute_const_iterator permute_it;

        res.insert_canonical = canon_scel.add_config(this->in_canonical_supercell(), config_index, permute_it);

        res.canonical_it = PrimClex::config_const_iterator(
                             &primclex(),
                             canon_scel.id(),
                             config_index);
      }
    }
    return res;
  }

  //*******************************************************************************

  /// \brief Returns the subgroup of the Supercell factor group that leaves the
  ///        Configuration unchanged
  std::vector<PermuteIterator> Configuration::factor_group() const {
    std::vector<PermuteIterator> fg;
    ConfigIsEquivalent f(*this, crystallography_tol());
    const Supercell &scel = supercell();
    std::copy_if(scel.permute_begin(), scel.permute_end(), std::back_inserter(fg), f);
    return fg;
  }

  //*******************************************************************************

  /// \brief Fills supercell 'scel' with reoriented configuration, op*(*this)
  Configuration Configuration::fill_supercell(Supercell &scel, const SymOp &op) const {
    FillSupercell f(scel, op);
    return f(*this);

    // only OK to use if both supercells are stored in primclex supercell list:
    //return primclex().fill_supercell(scel, *this, op);
  }

  //*******************************************************************************

  /// \brief Fills supercell 'scel' with reoriented configuration, op*(*this)
  ///
  /// - Uses the first symop in g that such that scel is a supercell of op*(*this)
  Configuration Configuration::fill_supercell(Supercell &scel, const SymGroup &g) const {

    auto res = is_supercell(
                 scel.real_super_lattice(),
                 ideal_lattice(),
                 g.begin(),
                 g.end(),
                 crystallography_tol());

    if(res.first == g.end()) {

      std::cerr << "Requested supercell transformation matrix: \n"
                << scel.transf_mat() << "\n";
      std::cerr << "Requested motif Configuration: " <<
                name() << "\n";
      std::cerr << "Configuration transformation matrix: \n"
                << supercell().transf_mat() << "\n";

      throw std::runtime_error(
        "Error in 'Configuration::fill_supercell(const Supercell &scel, const SymGroup& g)'\n"
        "  The motif cannot be tiled onto the specified supercell."
      );
    }

    return fill_supercell(scel, *res.first);
  }

>>>>>>> cc54ea64
  //*********************************************************************************
  void Configuration::set_calc_properties(const jsonParser &calc) {
    m_prop_updated = true;
    m_calculated = calc;
<<<<<<< HEAD
    //delta = calculated - reference;
=======
>>>>>>> cc54ea64
  }

  //*********************************************************************************

  bool Configuration::read_calc_properties(jsonParser &parsed_props) const {
    //std::cout << "begin Configuration::read_calculated()" << std::endl;
    bool success = true;
    /// properties.calc.json: contains calculated properties
    ///   For default clex calctype only
    fs::path filepath = calc_properties_path();
    //std::cout << "filepath: " << filepath << std::endl;
    parsed_props = jsonParser();
    if(fs::exists(filepath)) {
      jsonParser json(filepath);

      //Record file timestamp
      parsed_props["data_timestamp"] = fs::last_write_time(filepath);

      std::vector<std::string> props = primclex().settings().properties();
      for(Index i = 0; i < props.size(); i++) {
        //std::cout << "checking for: " << props[i] << std::endl;
        if(json.contains(props[i])) {

          // normal by #prim cells for some properties
          if(props[i] == "energy" || props[i] == "relaxed_energy") {
            parsed_props[ props[i] ] = json[props[i]].get<double>() / supercell().volume();
          }
          else {
            parsed_props[props[i]] = json[props[i]];
          }
        }
        else
          success = false;
      }
      //Get RMS force:
      if(json.contains("relaxed_forces")) {
        if(json["relaxed_forces"].size()) {
          Eigen::MatrixXd forces;
          from_json(forces, json["relaxed_forces"]);
          parsed_props["rms_force"] = sqrt((forces.transpose() * forces).trace() / double(forces.rows()));
        }
        else {
          parsed_props["rms_force"] = 0.;
        }
      }
    }
    else
      success = false;

    return success;
  }

  //********** ACCESSORS ***********

  const Lattice &Configuration::ideal_lattice()const {
    return supercell().real_super_lattice();
  }

  //*********************************************************************************

  std::string Configuration::id() const {
    return m_id;
  }

  //*********************************************************************************
  /// \brief Returns a Configuration name
  ///
  /// One of the following formats:
  /// - `$CANON_SCELNAME/$CANON_INDEX`
  ///   - For canonical forms in canonical supercells, whether primitive or not
  ///   - CANON_INDEX will be "none" if not in config list
  /// - `$PRIM_SCELNAME/$PRIM_CANON_INDEX.equiv.$FG_PERM.$TRANS_PERM`
  ///   - For primitive, but non-canonical configurations in a canonical supercell
  ///   - Primitive canonical form must exist already in config list or PRIM_CANON_INDEX will be "none"
  ///   - Applies PermuteIterator(FG_PERM, TRANS_PERM) to primitive canonical configuration
  /// - `$CANON_SCELNAME.$PRIM_FG_OP1/super.$PRIM_FG_OP2.$PRIM_SCELNAME/$PRIM_CANON_INDEX.equiv.$FG_PERM.$TRANS_PERM`
  ///   - If the supercell is non-canonical, or the configuration is non-primitive and non-canonical
  ///   - Primitive canonical form must exist already in config list or PRIM_CANON_INDEX will be "none"
  ///   - Applies PermuteIterator(FG_PERM, TRANS_PERM) to primitive canonical configuration
  ///   - Then applies prim Structure factor group op with index PRIM_FG_OP and
  ///     fills the supercell $CANON_SCELNAME.$PRIM_FG_OP1
  ///
  std::string Configuration::name() const {
<<<<<<< HEAD
    return supercell().name() + "/" + id();
=======
    if(m_name.empty()) {
      _generate_name();
    }
    return m_name;
  }

  void Configuration::_generate_name() const {

    // canonical forms in canonical supercells
    if(id() != "none") {
      m_name = supercell().name() + "/" + id();
    }
    else if(supercell().is_canonical() && is_canonical()) {
      m_name = supercell().name() + "/" + id();
    }
    else {
      m_name = supercell().name() + "/non_canonical_equivalent";
    }
>>>>>>> cc54ea64
  }

  //*********************************************************************************
  std::string Configuration::calc_status() const {
    if(fs::exists(calc_status_path())) {
      jsonParser json(calc_status_path());
      if(json.contains("status"))
        return json["status"].get<std::string>();
    }
    return("not_submitted");
  }

  //*********************************************************************************
  std::string Configuration::failure_type() const {
    if(fs::exists(calc_status_path())) {
      jsonParser json(calc_status_path());
      if(json.contains("failure_type"))
        return json["failure_type"].get<std::string>();
    }
    return("none");
  }

  //*********************************************************************************
  const jsonParser &Configuration::source() const {
    return m_source;
  }

  //*********************************************************************************
  fs::path Configuration::path() const {
    return supercell().path() / id();
  }

  //*********************************************************************************
  ///Returns number of sites, NOT the number of primitives that fit in here
  Index Configuration::size() const {
    return supercell().num_sites();
  }

  //*********************************************************************************
  const Structure &Configuration::prim() const {
    return supercell().prim();
  }

  //*********************************************************************************
  //PrimClex &Configuration::primclex() {
  //return supercell().primclex();
  //}

  //*********************************************************************************
<<<<<<< HEAD
  const PrimClex &Configuration::primclex() const {
=======
  PrimClex &Configuration::primclex() const {
>>>>>>> cc54ea64
    return supercell().primclex();
  }

  //*********************************************************************************
<<<<<<< HEAD
  Supercell &Configuration::supercell() {
=======
  Supercell &Configuration::supercell() const {
>>>>>>> cc54ea64
    return *m_supercell;
  }

  //*********************************************************************************
<<<<<<< HEAD
  const Supercell &Configuration::supercell() const {
    return *m_supercell;
=======
  double Configuration::crystallography_tol() const {
    return primclex().settings().crystallography_tol();
>>>>>>> cc54ea64
  }

  //*********************************************************************************
  UnitCellCoord Configuration::uccoord(Index site_l) const {
    return supercell().uccoord(site_l);
  }

  //*********************************************************************************
  int Configuration::sublat(Index site_l) const {
    return supercell().sublat(site_l);
  }

  //*********************************************************************************
  const Molecule &Configuration::mol(Index site_l) const {
    return prim().basis[ sublat(site_l) ].site_occupant()[ occ(site_l) ];
  }

  //*********************************************************************************
  const Properties &Configuration::calc_properties() const {
    return m_calculated;
  }

  //*********************************************************************************

  const Properties &Configuration::generated_properties() const {
    return m_generated;
  }

  //*********************************************************************************

  /// Returns composition on each sublattice: sublat_comp[ prim basis site / sublattice][ molecule_type]
  ///   molucule_type is ordered as in the Prim structure's site_occupant list for that basis site (includes vacancies)
  std::vector<Eigen::VectorXd> Configuration::sublattice_composition() const {

    // get the number of each molecule
    auto _sublat_num_each_molecule = sublat_num_each_molecule();
    std::vector<Eigen::VectorXd> sublattice_composition(_sublat_num_each_molecule.size());

    // divide by number of sites per sublattice ( supercell volume )
    for(Index i = 0; i < _sublat_num_each_molecule.size(); i++) {
      sublattice_composition[i] = Eigen::VectorXd::Zero(_sublat_num_each_molecule[i].size());
      for(Index j = 0; j < _sublat_num_each_molecule[i].size(); j++) {
        sublattice_composition[i][j] = (1.0 * _sublat_num_each_molecule[i][j]) / supercell().volume();
      }
    }

    return sublattice_composition;
  }

  //*********************************************************************************
  /// Returns number of each molecule by sublattice:
  ///   sublat_num_each_molecule[ prim basis site / sublattice ][ molecule_type]
  ///   molucule_type is ordered as in the Prim structure's site_occupant list for that basis site
  std::vector<Eigen::VectorXi> Configuration::sublat_num_each_molecule() const {

    Index i;

    // [basis_site][site_occupant_index]
<<<<<<< HEAD
    auto convert = index_converter(prim(), prim().get_struc_molecule());
=======
    auto convert = index_converter(prim(), prim().struc_molecule());
>>>>>>> cc54ea64

    // create an array to count the number of each molecule
    std::vector<Eigen::VectorXi> sublat_num_each_molecule;
    for(i = 0; i < prim().basis.size(); i++) {
      sublat_num_each_molecule.push_back(Eigen::VectorXi::Zero(prim().basis[i].site_occupant().size()));
    }

    // count the number of each molecule by sublattice
    for(i = 0; i < size(); i++) {
      sublat_num_each_molecule[ sublat(i) ][occ(i)]++;
    }

    return sublat_num_each_molecule;
  }

  //*********************************************************************************
  /// Returns composition, not counting vacancies
<<<<<<< HEAD
  ///    composition[ molecule_type ]: molecule_type ordered as prim structure's get_struc_molecule(), with [Va]=0.0
=======
  ///    composition[ molecule_type ]: molecule_type ordered as prim structure's struc_molecule(), with [Va]=0.0
>>>>>>> cc54ea64
  Eigen::VectorXd Configuration::composition() const {

    // get the number of each molecule type
    Eigen::VectorXi _num_each_molecule = num_each_molecule();

    /// get the total number of non-vacancy atoms
    int num_atoms = 0;

    // need to know which molecules are vacancies
<<<<<<< HEAD
    auto struc_molecule = prim().get_struc_molecule();
=======
    auto struc_molecule = prim().struc_molecule();
>>>>>>> cc54ea64

    Index i;
    for(i = 0; i < struc_molecule.size(); i++) {
      if(struc_molecule[i].is_vacancy()) {
        // set to zero, so the Va concentration is reported as 0.0
        _num_each_molecule[i] = 0;
      }
      num_atoms += _num_each_molecule[i];
    }

    // calculate the comp (not including vacancies) from the number of each molecule
    return _num_each_molecule.cast<double>() / double(num_atoms);

  }

  //*********************************************************************************
  /// Returns composition, including vacancies
<<<<<<< HEAD
  ///    composition[ molecule_type ]: molecule_type ordered as prim structure's get_struc_molecule()
=======
  ///    composition[ molecule_type ]: molecule_type ordered as prim structure's struc_molecule()
>>>>>>> cc54ea64
  Eigen::VectorXd Configuration::true_composition() const {
    return num_each_molecule().cast<double>() / size();
  }

  //*********************************************************************************
<<<<<<< HEAD
  /// Returns num_each_molecule[ molecule_type], where 'molecule_type' is ordered as Structure::get_struc_molecule()
=======
  /// Returns num_each_molecule[ molecule_type], where 'molecule_type' is ordered as Structure::struc_molecule()
>>>>>>> cc54ea64
  Eigen::VectorXi Configuration::num_each_molecule() const {
    return CASM::num_each_molecule(m_configdof, supercell());
  }

  //*********************************************************************************
  /// Returns parametric composition, as calculated using PrimClex::param_comp
  Eigen::VectorXd Configuration::param_composition() const {
    if(!primclex().has_composition_axes()) {
      std::cerr << "Error in Configuration::param_composition()" << std::endl;
      std::cerr << "  Composition axes are not set." << std::endl;
      exit(1);
    }

    return primclex().composition_axes().param_composition(num_each_component());
  }

  //*********************************************************************************
  /// Returns num_each_component[ component_type] per prim cell,
<<<<<<< HEAD
  ///   where 'component_type' is ordered as ParamComposition::get_components
=======
  ///   where 'component_type' is ordered as ParamComposition::components
>>>>>>> cc54ea64
  Eigen::VectorXd Configuration::num_each_component() const {

    // component order used for param_composition
    std::vector<std::string> v_components = primclex().composition_axes().components();

    // copy to CASM::Array
    std::vector<std::string> components;
    for(auto it = v_components.cbegin(); it != v_components.cend(); ++it) {
      components.push_back(*it);
    }

    // initialize
    Eigen::VectorXd num_each_component = Eigen::VectorXd::Zero(components.size());

    // [basis_site][site_occupant_index]
    auto convert = index_converter(prim(), components);

    // count the number of each component
    for(Index i = 0; i < size(); i++) {
      num_each_component[ convert[ sublat(i) ][occ(i)] ] += 1.0;
    }

    // normalize per prim cell
    for(Index i = 0; i < components.size(); i++) {
      num_each_component[i] /= supercell().volume();
    }

    return num_each_component;
  }



  //********* IO ************


  /// Writes the Configuration to a json object (the config list)
  ///   Uses PrimClex's current default settings to write the appropriate properties
  ///
  ///   'json' is a jsonParser JSON object (or will be set to a JSON object)
  ///
  ///   write_dof, source, selected: (absolute path in config_list)
  ///     json["supercells"]["SCEL_NAME"]["CONFIG_ID"]["dof"]
  ///     json["supercells"]["SCEL_NAME"]["CONFIG_ID"]["source"]
  ///     json["supercells"]["SCEL_NAME"]["CONFIG_ID"]["selected"]
  ///
  ///   write_properties: (absolute path in config_list)
  ///     json["supercells"]["SCEL_NAME"]["CONFIG_ID"]["CURR_CALCTYPE"]["CURR_REF"]["properties"]["calc"]
  ///     json["supercells"]["SCEL_NAME"]["CONFIG_ID"]["CURR_CALCTYPE"]["CURR_REF"]["properties"]["generated"]
  jsonParser &Configuration::write(jsonParser &json) const {

    //std::cout << "begin Configuration::write()" << std::endl;

    const ProjectSettings &set = primclex().settings();
<<<<<<< HEAD
    std::string calc_string = "calctype." + set.calctype();
    std::string ref_string = "ref." + set.ref();
=======
    std::string calc_string = "calctype." + set.default_clex().calctype;
    std::string ref_string = "ref." + set.default_clex().ref;
>>>>>>> cc54ea64

    /// write json object hierarchy if not existing
    jsonParser &json_scel = json["supercells"][supercell().name()];
    jsonParser &json_config = json_scel[id()];
<<<<<<< HEAD
    //jsonParser &json_bset = json_config[primclex().curr_bset()];
=======
>>>>>>> cc54ea64
    jsonParser &json_ref = json_config[calc_string][ref_string];
    jsonParser &json_prop = json_ref["properties"];

    json_config["selected"] = selected();

    if(!json_config.contains("dof")) {
      write_dof(json_config);
    }

<<<<<<< HEAD
    if(!json_config.contains("pos")) {
      //write_pos(json_config);
    }

=======
>>>>>>> cc54ea64
    if(m_source_updated) {
      write_source(json_config);
    }

<<<<<<< HEAD
    if(!json_ref.contains("param_composition") || m_prop_updated) {
      //write_param_composition(json_ref);
    }

=======
>>>>>>> cc54ea64
    if(m_prop_updated) {
      write_properties(json_prop);
    }

    //std::cout << "finish Configuration::write()" << std::endl;

    return json;
  }

  //*********************************************************************************

  void Configuration::write_pos() const {

    try {
      fs::create_directories(path());
    }
    catch(const fs::filesystem_error &ex) {
      std::cerr << "Error in Configuration::write_pos()." << std::endl;
      std::cerr << ex.what() << std::endl;
    }

    fs::ofstream file(pos_path());
    VaspIO::PrintPOSCAR p(*this);
    p.sort();
    p.print(file);
    return;
  }

  //*********************************************************************************

  void Configuration::print_occupation(std::ostream &stream) const {
    stream << occupation() << "\n";
    return;
  }

  //*********************************************************************************

  void Configuration::print_config_list(std::ostream &stream, int composition_flag) const {

    stream.width(10);
    stream.flags(std::ios::left);
    stream << id() << " ";

    stream.width(10);
    stream.flags(std::ios::showpoint | std::ios::fixed | std::ios::left);
    stream << name() << " ";
    //Prints composition if comp_flag=1, true_composition if comp_flag=2
    // and the sublattice composition if comp_flag=3
    if(composition_flag == 1) {
      print_composition(stream);
    }
    else if(composition_flag == 2) {
      print_true_composition(stream);
    }
    else if(composition_flag == 3) {
      print_sublattice_composition(stream);
    }

    stream.width(8);
    stream.flags(std::ios::showpoint | std::ios::fixed | std::ios::right);
    stream << selected();

    stream << "\n";
  }

  //*********************************************************************************
  void Configuration::print_composition(std::ostream &stream) const {

    Eigen::VectorXd comp = composition();
<<<<<<< HEAD
    auto mol_list = prim().get_struc_molecule();
=======
    auto mol_list = prim().struc_molecule();
>>>>>>> cc54ea64

    for(Index i = 0; i < mol_list.size(); i++) {
      if(mol_list[i].is_vacancy()) {
        continue;
      }
      stream.precision(6);
      stream.width(12);
      stream.flags(std::ios::showpoint | std::ios::fixed | std::ios::right);
      stream << comp[i] << " ";
    }

  }

  //*********************************************************************************
  void Configuration::print_true_composition(std::ostream &stream) const {

    Eigen::VectorXd true_comp = true_composition();

    for(Index i = 0; i < true_comp.size(); i++) {
      stream.precision(6);
      stream.width(12);
      stream.flags(std::ios::showpoint | std::ios::fixed | std::ios::right);
      stream << true_comp[i] << " ";
    }

  }

  //*********************************************************************************
  void Configuration::print_sublattice_composition(std::ostream &stream) const {

    std::vector<Eigen::VectorXd> sublattice_comp = sublattice_composition();

    for(Index i = 0; i < sublattice_comp.size(); i++) {
      for(Index j = 0; j < sublattice_comp[i].size(); j++) {
        stream.precision(6);
        stream.width(12);
        stream.flags(std::ios::showpoint | std::ios::fixed | std::ios::right);
        stream << sublattice_comp[i][j] << " ";
      }
    }

  }

  //*********************************************************************************

  /// Private members:

  /// Reads the Configuration from the config list
  ///   Uses PrimClex's current default settings to read in the appropriate properties
  ///
  /// This is private, because it is only called from the constructor:
  ///   Configuration(const Supercell &_supercell, Index _id)
  ///   It's called from the constructor because of the Supercell pointer
  ///
  ///   read dof, source, selected: (absolute path in config_list)
  ///     json["supercells"]["SCEL_NAME"]["CONFIG_ID"]["dof"]
  ///     json["supercells"]["SCEL_NAME"]["CONFIG_ID"]["source"]
  ///     json["supercells"]["SCEL_NAME"]["CONFIG_ID"]["selected"]
  ///
  ///   read properties: (absolute path in config_list)
  ///     json["supercells"]["SCEL_NAME"]["CONFIG_ID"]["CURR_CALCTYPE"]["CURR_REF"]["properties"]["calc"]
  ///     json["supercells"]["SCEL_NAME"]["CONFIG_ID"]["CURR_CALCTYPE"]["CURR_REF"]["properties"]["generated"]
  ///
  void Configuration::read(const jsonParser &json) {

    //std::cout << "begin  Configuration::read()" << std::endl;

    const ProjectSettings &set = primclex().settings();

    std::string calc_string = "calctype." + set.default_clex().calctype;
    std::string ref_string = "ref." + set.default_clex().ref;

    // read dof
    if(!json.contains("supercells"))
      return;
    const jsonParser &json_scel = json["supercells"];
    if(!json_scel.contains(supercell().name()))
      return;
    if(!json_scel[supercell().name()].contains(id()))
      return;
    const jsonParser &json_config = json_scel[supercell().name()][id()];

    read_dof(json_config);


    // read properties: does not attempt to read in new calculation data
    if(!json_config.contains(calc_string))
      return;
    const jsonParser &json_calc = json_config[calc_string];
    if(!json_calc.contains(ref_string))
      return;
    const jsonParser &json_ref = json_calc[ref_string];
    if(!json_ref.contains("properties"))
      return;
    const jsonParser &json_prop = json_ref["properties"];

    read_properties(json_prop);

    //std::cout << "finish Configuration::read()" << std::endl;
  }

  //*********************************************************************************

  /// Read degree of freedom, source, and selected info
  ///
  ///   read dof, source, selected:  (absolute path in config_list)
  ///     json["supercells"]["SCEL_NAME"]["CONFIG_ID"]["dof"]
  ///     json["supercells"]["SCEL_NAME"]["CONFIG_ID"]["source"]
  ///     json["supercells"]["SCEL_NAME"]["CONFIG_ID"]["selected"]
  ///
  /// Tries to read dof from json["dof"]
  /// Tries to read source from json["source"]
  /// Tries to read selected from json["selected"]
  ///
  void Configuration::read_dof(const jsonParser &json) {

    /// json["dof"]: contains degree of freedom information
    if(!json.contains("dof")) {
<<<<<<< HEAD
      m_id = "none";
=======
      _invalidate_id();
>>>>>>> cc54ea64
      set_selected(false);
      return;
    }
    else {

      json.get_if(m_source, "source");
      json.get_else(m_selected, "selected", false);
      from_json(m_configdof, json["dof"]);
    }
  }

  //*********************************************************************************
  /// Read configuration properties
  /// - this does not automatically read new externally calculated properties
  ///
  ///   read properties: (absolute path in config_list)
  ///     json["supercells"]["SCEL_NAME"]["CONFIG_ID"]["CURR_CALCTYPE"]["CURR_REF"]["properties"]["calc"]
  ///     json["supercells"]["SCEL_NAME"]["CONFIG_ID"]["CURR_CALCTYPE"]["CURR_REF"]["properties"]["generated"]
  ///
  /// Tries to read calculated from json["calc"]
  /// Tries to read generated from json["gen"]
  ///
  void Configuration::read_properties(const jsonParser &json) {
    if(json.contains("calc")) {
      from_json(m_calculated, json["calc"]);
    }

    if(json.contains("gen")) {
      from_json(m_generated, json["gen"]);
    }
  }

  //*********************************************************************************
  fs::path Configuration::pos_path() const {
    return primclex().dir().POS(name());
  }

  //*********************************************************************************
  fs::path Configuration::calc_properties_path() const {
<<<<<<< HEAD
    return primclex().dir().calculated_properties(name(), primclex().settings().calctype());
=======
    return primclex().dir().calculated_properties(name(), primclex().settings().default_clex().calctype);
>>>>>>> cc54ea64
  }

  //*********************************************************************************
  fs::path Configuration::calc_status_path() const {
<<<<<<< HEAD
    return primclex().dir().calc_status(name(), primclex().settings().calctype());
=======
    return primclex().dir().calc_status(name(), primclex().settings().default_clex().calctype);
>>>>>>> cc54ea64
  }

  //*********************************************************************************
  /// Write config.json file containing degree of freedom info
  ///
  ///   writes dof: (absolute path in config_list)
  ///     json["supercells"]["SCEL_NAME"]["CONFIG_ID"]["dof"]
  ///
  ///   adds: json["dof"]
  ///
  jsonParser &Configuration::write_dof(jsonParser &json) const {

    if(!json["dof"].is_obj()) {
      json["dof"].put_obj();
    }

    jsonParser &dof = json["dof"];

    if(occupation().size() == 0) {
      dof.erase("occupation");
    }
    else {
      dof["occupation"] = occupation();
    }

    if(displacement().size() == 0) {
      dof.erase("displacement");
    }
    else {
      dof["displacement"] = displacement();
    }

    if(!has_deformation()) {
      dof.erase("deformation");
    }
    else {
      dof["deformation"] = deformation();
    }

    return json;

  }

  //*********************************************************************************
  /// Write config.json file containing degree of freedom info
  ///   location: json = supercells/SCEL_NAME/CONFIG_ID, adds: source
  ///
  jsonParser &Configuration::write_source(jsonParser &json) const {

    json["source"] = m_source;

    return json;

  }

  //*********************************************************************************
  /// Write POS file containing Structure
  ///   location: json = supercells/SCEL_NAME/CONFIG_ID, adds: pos
  ///   If the configuration is completely vacant, json["pos"] = null
  ///
  jsonParser &Configuration::write_pos(jsonParser &json) const {

    // print POS to stringstream
    if(occupation() != supercell().vacant()) {
      std::stringstream ss;
      VaspIO::PrintPOSCAR p(*this);
      p.sort();
      p.print(ss);

      json["pos"] = ss.str();
    }
    else {
      json["pos"].put_null();
    }

    return json;

  }

  //*********************************************************************************
  /// Write param_composition.json file containing correlations
  ///   location: json = supercells/SCEL_NAME/CONFIG_ID/CURR_CLEX/CURR_REF, adds: param_composition
  ///
  jsonParser &Configuration::write_param_composition(jsonParser &json) const {

    if(!primclex().has_composition_axes()) {
      json.erase("param_comp_formula");
      json.erase("param_composition");
      return json;
    }

    json["param_comp_formula"] = primclex().composition_axes().mol_formula();
    json["param_composition"] = param_composition();

    return json;

  }

  //*********************************************************************************
  /// Write properties.calc.json file containing calculated properties and param_composition
  ///   location: json = supercells/SCEL_NAME/CONFIG_ID/CURR_CLEX/CURR_REF/properties, adds: calc
  ///
  jsonParser &Configuration::write_properties(jsonParser &json) const {

<<<<<<< HEAD
    if(!primclex().has_composition_axes()) {

      //json.erase("calc");
      json.erase("ref");
      json.erase("delta");
      json.erase("gen");

      //return json;
    }

=======
>>>>>>> cc54ea64
    if(m_calculated.size() == 0) {
      json.erase("calc");
    }
    else {
      json["calc"] = m_calculated;
    }

<<<<<<< HEAD
        if(delta.size() == 0) {
          json.erase("delta");
        }
        else {
          json["delta"] = delta;
        }
    */
=======
>>>>>>> cc54ea64
    if(m_generated.size() == 0) {
      json.erase("gen");
    }
    else {
      json["gen"] = m_generated;
    }

    return json;

  }

<<<<<<< HEAD
  /// \brief Returns correlations using 'clexulator'.
  ///
  /// This still assumes that the PrimClex and Supercell are set up for this, so make sure you've called:
  /// - primclex.populate_basis_tables(basis_type);
  /// - primclex.populate_cluster_basis_function_tables();
  /// - primclex.generate_full_nlist();
  /// - primclex.populate_clex_supercell_nlists();
  ///
  /// In the future that shouldn't be necessary
  ///
=======
  bool Configuration::is_equivalent(const Configuration &B) const {
    return this->canonical_form() == B.canonical_form();
  }

  bool Configuration::operator<(const Configuration &B) const {
    if(supercell() != B.supercell()) {
      return supercell() < B.supercell();
    }
    ConfigCompare f(*this, crystallography_tol());
    return f(B);
  }

  std::pair<std::string, Index> Configuration::split_name(std::string configname) {
    std::vector<std::string> splt_vec;
    boost::split(splt_vec, configname, boost::is_any_of("/"), boost::token_compress_on);
    Index config_ind;
    if(splt_vec.size() != 2) {
      default_err_log().error("Parsing configuration name");
      default_err_log() << "configuration '" << configname << "' not valid." << std::endl;
      throw std::invalid_argument("Error in Configuration::split_name(const std::string &configname) const: Not valid");
    }

    try {
      config_ind = boost::lexical_cast<Index>(splt_vec[1]);
    }
    catch(boost::bad_lexical_cast &e) {
      default_err_log().error("Invalid config index");
      default_err_log() << "CRITICAL ERROR: In PrimClex::configuration(), malformed input:" << configname << "\n";
      throw e;
    }
    return std::make_pair(splt_vec[0], config_ind);
  }

  bool Configuration::_eq(const Configuration &B) const {
    if(supercell() != B.supercell()) {
      return false;
    }
    ConfigIsEquivalent f(*this, crystallography_tol());
    return f(B);
  }

  Configuration &apply(const PermuteIterator &it, Configuration &config) {
    apply(it, config.configdof());
    return config;
  }

  /// \brief Returns the sub-configuration that fills a particular Supercell
  ///
  /// \param sub_scel The Supercell of the sub-configuration
  /// \param super_config The super-configuration
  /// \param origin The UnitCell indicating the which unit cell in the
  ///        super-configuration is the origin in sub-configuration
  ///
  /// - Copies DoF from the super-configuration directly into the sub-configuration
  ///
  Configuration sub_configuration(
    Supercell &sub_scel,
    const Configuration &super_config,
    const UnitCell &origin) {

    //std::cout << "begin sub_configuration" << std::endl;
    if(&sub_scel.primclex() != &super_config.primclex()) {
      throw std::runtime_error(std::string("Error in 'sub_configuration:"
                                           " PrimClex of sub-Supercell and super-configuration are not the same"));
    }

    //std::cout << " here 1" << std::endl;
    Configuration sub_config {sub_scel};

    //std::cout << " here 2" << std::endl;
    // copy global dof
    if(super_config.has_deformation()) {
      sub_config.configdof().set_deformation(super_config.deformation());
    }


    //std::cout << " here 3" << std::endl;
    // initialize site dof
    if(super_config.has_occupation()) {
      sub_config.configdof().set_occupation(Array<int>(sub_config.size(), 0));
    }
    if(super_config.has_displacement()) {
      sub_config.configdof().set_displacement(
        ConfigDoF::displacement_matrix_t::Zero(3, sub_config.size()));
    }

    //std::cout << " here 4" << std::endl;
    // copy site dof
    for(Index i = 0; i < sub_config.size(); i++) {

      // unitcell of site i in sub_config
      UnitCellCoord unitcellcoord = sub_config.uccoord(i);

      // equivalent site in superconfig
      Index site_index = super_config.supercell().linear_index(unitcellcoord + origin);

      // copy dof from superconfig to this:

      // occupation
      sub_config.configdof().occ(i) = super_config.occ(site_index);

      // displacement
      if(super_config.has_displacement()) {
        sub_config.configdof().disp(i) = super_config.disp(site_index);
      }

    }

    //std::cout << "finish sub_configuration" << std::endl;
    return sub_config;
  }


  namespace {
    std::vector<std::string> split(std::string s, char delim) {
      typedef boost::tokenizer<boost::char_separator<char> > tokenizer;
      boost::char_separator<char> sep(&delim);
      tokenizer tok(s, sep);
      return std::vector<std::string>(tok.begin(), tok.end());
    }
  }

  /// \brief Make Configuration from name string
  ///
  /// Expects one of the following formats:
  /// - `$CANON_SCELNAME/$CANON_INDEX`
  ///   - For canonical forms, whether primitive or not
  ///   - Must exist already in config list
  /// - `$PRIM_SCELNAME/$PRIM_CANON_INDEX.equiv.$FG_PERM.$TRANS_PERM`
  ///   - For primitive, but non-canonical forms
  ///   - Primitive canonical form must exist already in config list
  ///   - Applies PermuteIterator(FG_PERM, TRANS_PERM) to primitive canonical configuration
  /// - `$CANON_SCELNAME.$PRIM_FG_OP1/super.$PRIM_FG_OP2.$PRIM_SCELNAME/$PRIM_CANON_INDEX.equiv.$FG_PERM.$TRANS_PERM`
  ///   - For non-primitive non-canonical forms
  ///   - Primitive canonical form must exist already in config list
  ///   - Supercell SCELNAME must exist already in supercell list
  ///   - Applies PermuteIterator(FG_PERM, TRANS_PERM) to primitive canonical configuration
  ///   - Then applies prim Structure factor group op with index PRIM_FG_OP and
  ///     fills the supercell SCELNAME
  ///
  Configuration make_configuration(PrimClex &primclex, std::string name) {

    // if $CANON_SCELNAME.$PRIM_FG_OP1/super.$PRIM_FG_OP2.$PRIMSCELNAME/$PRIM_CANON_INDEX.equiv.$FG_PERM.$TRANS_PERM
    auto pos = name.find("super");
    if(name.find("super") != std::string::npos) {
      std::string format = "$CANON_SCELNAME.$PRIM_FG_OP1/super.$PRIM_FG_OP2."
                           "$PRIM_SCELNAME/$PRIM_CANON_INDEX"
                           ".equiv.$FG_PERM.$TRANS_PERM";

      std::vector<std::string> tokens = split(name, '.');
      if(tokens.size() != 7) {
        primclex.err_log().error("In make_configuration");
        primclex.err_log() << "expected format: " << format << "\n";
        primclex.err_log() << "name: " << name << std::endl;
        primclex.err_log() << "tokens: " << tokens << std::endl;
        throw std::invalid_argument("Error in make_configuration: configuration name format error");
      }

      // prim equiv name
      Configuration prim_equiv = make_configuration(
                                   primclex,
                                   name.substr(pos + std::string("super").size() + 1));

      std::string scelname = name.substr(0, pos - 1);
      Index fg_op_index = boost::lexical_cast<Index>(tokens[1]);
      const auto &sym_op = primclex.prim().factor_group()[fg_op_index];

      if(sym_op.index() != fg_op_index) {
        primclex.err_log().error("In make_configuration");
        primclex.err_log() << "expected format: " << format << "\n";
        primclex.err_log() << "name: " << name << std::endl;
        primclex.err_log() << "read fg_op_index: " << fg_op_index << std::endl;
        primclex.err_log() << "primclex.prim().factor_group()[fg_op_index].index(): "
                           << primclex.prim().factor_group()[fg_op_index].index()
                           << std::endl << std::endl;
        throw std::runtime_error("Error in make_configuration: PRIM_FG_OP index mismatch");
      }

      FillSupercell f(
        primclex.supercell(scelname),
        sym_op);

      return f(prim_equiv);
    }

    // if $PRIM_SCELNAME/$PRIM_CANON_INDEX.equiv.$FG_PERM.$TRANS_PERM
    pos = name.find("equiv");
    if(pos != std::string::npos) {

      std::string format = "$PRIM_SCELNAME/$PRIM_CANON_INDEX"
                           ".equiv.$FG_PERM.$TRANS_PERM";

      //split $PRIM_SCELNAME/$PRIM_CANON_INDEX & $FG_PERM & $TRANS_PERM
      std::vector<std::string> tokens = split(name, '.');
      std::string primname = tokens[0];
      if(tokens.size() != 4) {
        primclex.err_log().error("In make_configuration");
        primclex.err_log() << "expected format: " << format << "\n";
        primclex.err_log() << "name: " << name << std::endl;
        primclex.err_log() << "tokens: " << tokens << std::endl;
        throw std::invalid_argument("Error in make_configuration: configuration name format error");
      }

      Configuration pconfig = primclex.configuration(primname);
      Index fg_index = boost::lexical_cast<Index>(tokens[2]);
      Index trans_index = boost::lexical_cast<Index>(tokens[3]);

      return apply(pconfig.supercell().permute_it(fg_index, trans_index), pconfig);
    }

    // if $CANON_SCELNAME/$CANON_INDEX
    return primclex.configuration(name);
  }

  /// \brief Returns correlations using 'clexulator'.
>>>>>>> cc54ea64
  Eigen::VectorXd correlations(const Configuration &config, Clexulator &clexulator) {
    return correlations(config.configdof(), config.supercell(), clexulator);
  }

  /// Returns parametric composition, as calculated using PrimClex::param_comp
  Eigen::VectorXd comp(const Configuration &config) {
    return config.param_composition();
  }

  /// \brief Returns the composition, as number of each species per unit cell
  Eigen::VectorXd comp_n(const Configuration &config) {
    return config.num_each_component();
  }

  /// \brief Returns the vacancy composition, as number per unit cell
  double n_vacancy(const Configuration &config) {
    if(config.primclex().vacancy_allowed()) {
      return comp_n(config)[config.primclex().vacancy_index()];
    }
    return 0.0;
  }

  /// \brief Returns the total number species per unit cell
  ///
  /// Equivalent to \code comp_n(config).sum() - n_vacancy(config) \endcode
  double n_species(const Configuration &config) {
    return comp_n(config).sum() - n_vacancy(config);
  }

  /// \brief Returns the composition as species fraction, with [Va] = 0.0, in the order of Structure::struc_molecule
  ///
  /// - Currently, this is really a Molecule fraction
  Eigen::VectorXd species_frac(const Configuration &config) {
    Eigen::VectorXd v = comp_n(config);
    if(config.primclex().vacancy_allowed()) {
      v(config.primclex().vacancy_index()) = 0.0;
    }
    return v / v.sum();
  }

  /// \brief Returns the composition as site fraction, in the order of Structure::struc_molecule
  Eigen::VectorXd site_frac(const Configuration &config) {
    return comp_n(config) / config.prim().basis.size();
  }

  /// \brief Returns the relaxed energy, normalized per unit cell
  double relaxed_energy(const Configuration &config) {
    return config.calc_properties()["relaxed_energy"].get<double>();
  }

  /// \brief Returns the relaxed energy, normalized per species
  double relaxed_energy_per_species(const Configuration &config) {
    return relaxed_energy(config) / n_species(config);
  }

  /// \brief Returns the reference energy, normalized per unit cell
  double reference_energy(const Configuration &config) {
    return reference_energy_per_species(config) * n_species(config);
  }

  /// \brief Returns the reference energy, normalized per species
  ///
  /// - Currently, this is per Molecule
  double reference_energy_per_species(const Configuration &config) {
    return config.primclex().chemical_reference()(config);
  }

  /// \brief Returns the formation energy, normalized per unit cell
  double formation_energy(const Configuration &config) {
    return relaxed_energy(config) - reference_energy(config);
  }

  /// \brief Returns the formation energy, normalized per species
  ///
  /// - Currently, this is really a Molecule fraction
  double formation_energy_per_species(const Configuration &config) {
    return formation_energy(config) / n_species(config);
  }

  /// \brief Returns the formation energy, normalized per unit cell
  double clex_formation_energy(const Configuration &config) {
<<<<<<< HEAD
    Clexulator clexulator = config.primclex().global_clexulator();
    return config.primclex().global_eci("formation_energy") * correlations(config, clexulator);
=======
    const auto &primclex = config.primclex();
    auto formation_energy = primclex.settings().clex("formation_energy");
    Clexulator clexulator = primclex.clexulator(formation_energy);
    const ECIContainer &eci = primclex.eci(formation_energy);

    if(eci.index().back() >= clexulator.corr_size()) {
      Log &err_log = default_err_log();
      err_log.error<Log::standard>("bset and eci mismatch");
      err_log << "using cluster expansion: 'formation_energy'" << std::endl;
      err_log << "basis set size: " << clexulator.corr_size() << std::endl;
      err_log << "max eci index: " << eci.index().back() << std::endl;
      throw std::runtime_error("Error: bset and eci mismatch");
    }

    return eci * correlations(config, clexulator);
>>>>>>> cc54ea64
  }

  /// \brief Returns the formation energy, normalized per unit cell
  double clex_formation_energy_per_species(const Configuration &config) {
    return clex_formation_energy(config) / n_species(config);
  }

  /// \brief Return true if all current properties have been been calculated for the configuration
  bool is_calculated(const Configuration &config) {
<<<<<<< HEAD
    return std::all_of(config.primclex().settings().properties().begin(),
                       config.primclex().settings().properties().end(),
=======
    const auto &set = config.primclex().settings();
    return std::all_of(set.properties().begin(),
                       set.properties().end(),
>>>>>>> cc54ea64
    [&](const std::string & key) {
      return config.calc_properties().contains(key);
    });
  }

  /// \brief Root-mean-square forces of relaxed configurations, determined from DFT (eV/Angstr.)
  double rms_force(const Configuration &_config) {
    return _config.calc_properties()["rms_force"].get<double>();
  }

  /// \brief Cost function that describes the degree to which basis sites have relaxed
  double basis_deformation(const Configuration &_config) {
    return _config.calc_properties()["basis_deformation"].get<double>();
  }

  /// \brief Cost function that describes the degree to which lattice has relaxed
  double lattice_deformation(const Configuration &_config) {
    return _config.calc_properties()["lattice_deformation"].get<double>();
  }

  /// \brief Change in volume due to relaxation, expressed as the ratio V/V_0
  double volume_relaxation(const Configuration &_config) {
    return _config.calc_properties()["volume_relaxation"].get<double>();
  }

  /// \brief returns true if _config describes primitive cell of the configuration it describes
  bool is_primitive(const Configuration &_config) {
<<<<<<< HEAD
    return _config.is_primitive(_config.supercell().permute_begin());
=======
    return _config.is_primitive();
>>>>>>> cc54ea64
  }

  /// \brief returns true if _config no symmetry transformation applied to _config will increase its lexicographic order
  bool is_canonical(const Configuration &_config) {
<<<<<<< HEAD
    return _config.is_canonical(_config.supercell().permute_begin(), _config.supercell().permute_end());
=======
    return _config.is_canonical();
>>>>>>> cc54ea64
  }

  bool has_relaxed_energy(const Configuration &_config) {
    return _config.calc_properties().contains("relaxed_energy");
  }

  bool has_reference_energy(const Configuration &_config) {
<<<<<<< HEAD
    return _config.primclex().has_chemical_reference();
=======
    return _config.primclex().has_composition_axes() &&
           _config.primclex().has_chemical_reference();
>>>>>>> cc54ea64
  }

  bool has_formation_energy(const Configuration &_config) {
    return has_relaxed_energy(_config) && has_reference_energy(_config);
  }

  bool has_rms_force(const Configuration &_config) {
    return _config.calc_properties().contains("rms_force");
  }

  bool has_basis_deformation(const Configuration &_config) {
    return _config.calc_properties().contains("basis_deformation");
  }

  bool has_lattice_deformation(const Configuration &_config) {
    return _config.calc_properties().contains("lattice_deformation");
  }

  bool has_volume_relaxation(const Configuration &_config) {
    return _config.calc_properties().contains("volume_relaxation");
  }

  /// \brief Constructor
  ///
  /// \param _scel Supercell to be filled
  /// \param _op SymOp that transforms the input motif before tiling into the
  ///        Supercell that is filled
  FillSupercell::FillSupercell(Supercell &_scel, const SymOp &_op) :
    m_scel(&_scel), m_op(&_op), m_motif_scel(nullptr) {}

  /// \brief Constructor
  ///
  /// \param _scel Supercell to be filled
  /// \param _motif Find the first SymOp that after application to _motif enables
  ///               tiling into _scel
  /// \param _tol tolerance
  ///
  FillSupercell::FillSupercell(Supercell &_scel, const Configuration &_motif, double _tol) :
    m_scel(&_scel), m_op(find_symop(_motif, _tol)), m_motif_scel(nullptr) {}

  Configuration FillSupercell::operator()(const Configuration &motif) const {

    if(&motif.supercell() != m_motif_scel) {
      _init(motif.supercell());
    }

    Configuration result(*m_scel);

    // ------- global dof ----------
    if(motif.has_deformation()) {
      result.set_deformation(m_op->matrix()*motif.deformation()*m_op->matrix().transpose());
    }

    // ------- site dof ----------
    Array<int> tscel_occ;
    ConfigDoF::displacement_matrix_t tscel_disp, motif_new_disp;

    // apply fg op
    if(motif.has_occupation()) {
      result.set_occupation(Array<int>(m_scel->num_sites(), 0));
    }
    //std::cout << "has_disp: " << motif.has_displacement() << std::endl;
    if(motif.has_displacement()) {
      result.init_displacement();
      //std::cout << "disp: " << motif.displacement() << std::endl;
      //std::cout << "mat: \n" << m_op->matrix() << std::endl;
      motif_new_disp = m_op->matrix() * motif.displacement();
      //std::cout << "new_disp: " << motif_new_disp << std::endl;

    }

    // copy transformed dof, as many times as necessary to fill the supercell
    for(Index s = 0; s < m_index_table.size(); ++s) {
      for(Index i = 0; i < m_index_table[s].size(); ++i) {
        Index scel_s = m_index_table[s][i];

        if(motif.has_occupation()) {
          result.configdof().occ(scel_s) = motif.occ(s);
        }
        if(motif.has_displacement()) {
          result.configdof().disp(scel_s) = motif_new_disp.col(s);
        }
      }
    }
    if(motif.has_displacement()) {
      //std::cout << "final disp: " << result.displacement() << std::endl;
    }
    return result;
  }

  /// \brief Find first SymOp in the prim factor group such that apply(op, motif)
  ///        can be used to fill the Supercell
  const SymOp *FillSupercell::find_symop(const Configuration &motif, double tol) {

<<<<<<< HEAD
    Configuration result(f.scel);
    const PrimClex &primclex = motif.primclex();
    const Structure &prim = motif.prim();

    Lattice oriented_motif_lat = copy_apply(f.op, motif.supercell().real_super_lattice());

    // Create a PrimGrid linking the prim and the oriented motif each to the supercell
    // So we can tile the decoration of the motif config onto the supercell correctly
    PrimGrid prim_grid(oriented_motif_lat, f.scel.real_super_lattice());
=======
    const Lattice &motif_lat = motif.supercell().real_super_lattice();
    const Lattice &scel_lat = m_scel->real_super_lattice();
    auto begin = m_scel->primclex().prim().factor_group().begin();
    auto end = m_scel->primclex().prim().factor_group().end();

    auto res = is_supercell(scel_lat, motif_lat, begin, end, tol);
    if(res.first == end) {

      std::cerr << "Requested supercell transformation matrix: \n"
                << m_scel->transf_mat() << "\n";
      std::cerr << "Requested motif Configuration: "
                << motif.name() << "\n";
      std::cerr << "Configuration transformation matrix: \n"
                << motif.supercell().transf_mat() << "\n";

      throw std::runtime_error(
        "Error in 'FillSupercell::find_symop':\n"
        "  The motif cannot be tiled onto the specified supercell."
      );
    }

    return &(*res.first);
  }

  void FillSupercell::_init(Supercell &_motif_scel) const {

    m_motif_scel = &_motif_scel;

    // ------- site dof ----------
    Lattice oriented_motif_lat = copy_apply(*m_op, m_motif_scel->real_super_lattice());

    // Create a PrimGrid linking the prim and the oriented motif each to the supercell
    // So we can tile the decoration of the motif config onto the supercell correctly
    PrimGrid prim_grid(oriented_motif_lat, m_scel->real_super_lattice());
>>>>>>> cc54ea64

    //std::cout << "m_op->matrix(): \n" << m_op->matrix() << std::endl;
    //std::cout << "m_op->tau(): \n" << m_op->tau() << std::endl;

    const Structure &prim = m_scel->prim();
    m_index_table.resize(m_motif_scel->num_sites());

    // for each site in motif
    for(Index s = 0 ; s < m_motif_scel->num_sites() ; s++) {

      //std::cout << "before: " << m_motif_scel->uccoord(s) << std::endl;

      // apply symmetry to re-orient and find unit cell coord
<<<<<<< HEAD
      UnitCellCoord oriented_uccoord = motif.uccoord(s).copy_apply(f.op);
=======
      UnitCellCoord oriented_uccoord = copy_apply(*m_op, m_motif_scel->uccoord(s));
      //std::cout << "after: " << oriented_uccoord << std::endl;
>>>>>>> cc54ea64

      // for each unit cell of the oriented motif in the supercell, copy the occupation
      for(Index i = 0 ; i < prim_grid.size() ; i++) {

<<<<<<< HEAD
        Index prim_motif_tile_ind = f.scel.prim_grid().find(prim_grid.coord(i, PRIM));
=======
        Index prim_motif_tile_ind = m_scel->prim_grid().find(prim_grid.coord(i, PRIM));
>>>>>>> cc54ea64

        UnitCellCoord mc_uccoord(
          prim,
          oriented_uccoord.sublat(),
<<<<<<< HEAD
          f.scel.prim_grid().unitcell(prim_motif_tile_ind) + oriented_uccoord.unitcell()
        );

        Index occ_ind = f.scel.linear_index(mc_uccoord);

        tscel_occ[occ_ind] = motif.occ(s);
=======
          m_scel->prim_grid().unitcell(prim_motif_tile_ind) + oriented_uccoord.unitcell());

        m_index_table[s].push_back(m_scel->linear_index(mc_uccoord));
>>>>>>> cc54ea64
      }
    }

  }

  std::ostream &operator<<(std::ostream &sout, const Configuration &c) {

    sout << c.name() << "\n";
    if(c.has_deformation()) {
      sout << "Deformation:\n" << c.deformation() << std::endl;
    }
    for(Index i = 0; i < c.size(); ++i) {
      sout << "Linear index: " << i << "  UnitCellCoord: " << c.uccoord(i) << std::endl;
      if(c.has_occupation()) {
        sout << "  Occupation: " << c.occ(i) << "  (" << c.mol(i).name << ")\n";
      }
      if(c.has_displacement()) {
        sout << "  Displacement: " << c.disp(i).transpose() << "\n";
      }
    }
    return sout;
  }

}

<|MERGE_RESOLUTION|>--- conflicted
+++ resolved
@@ -8,15 +8,11 @@
 #include "casm/crystallography/jsonStruc.hh"
 #include "casm/clex/ECIContainer.hh"
 #include "casm/casm_io/VaspIO.hh"
-<<<<<<< HEAD
-#include "casm/symmetry/SymBasisPermute.hh"
-=======
 #include "casm/clex/ConfigIsEquivalent.hh"
 #include "casm/clex/ConfigCompare.hh"
 #include "casm/clex/ConfigIterator.hh"
 #include "casm/clex/ConfigIOSelected.hh"
 #include "casm/app/QueryHandler_impl.hh"
->>>>>>> cc54ea64
 
 namespace CASM {
 
@@ -38,11 +34,7 @@
 
   /// Construct a default Configuration
   Configuration::Configuration(Supercell &_supercell, const jsonParser &src, const ConfigDoF &_configdof)
-<<<<<<< HEAD
-    : m_id("none"), m_supercell(&_supercell), m_source_updated(true), m_multiplicity(-1), m_dof_updated(true),
-=======
     : m_id("none"), m_supercell(&_supercell), m_source_updated(true), m_multiplicity(-1),
->>>>>>> cc54ea64
       m_configdof(_configdof), m_prop_updated(true), m_selected(false) {
     set_source(src);
   }
@@ -50,11 +42,7 @@
   //*********************************************************************************
   /// Construct by reading from main data file (json)
   Configuration::Configuration(const jsonParser &json, Supercell &_supercell, Index _id)
-<<<<<<< HEAD
-    : m_supercell(&_supercell), m_source_updated(false), m_multiplicity(-1), m_dof_updated(false),
-=======
     : m_supercell(&_supercell), m_source_updated(false), m_multiplicity(-1),
->>>>>>> cc54ea64
       m_configdof(_supercell.num_sites()), m_prop_updated(false) {
 
     std::stringstream ss;
@@ -64,10 +52,6 @@
     read(json);
   }
 
-<<<<<<< HEAD
-
-=======
->>>>>>> cc54ea64
   //********** MUTATORS  ***********
 
   void Configuration::set_id(Index _id) {
@@ -75,10 +59,6 @@
     ss << _id;
     m_id = ss.str();
 
-<<<<<<< HEAD
-    m_dof_updated = true;
-=======
->>>>>>> cc54ea64
     m_prop_updated = true;
   }
 
@@ -154,9 +134,6 @@
 
   //*********************************************************************************
   void Configuration::set_occupation(const Array<int> &new_occupation) {
-<<<<<<< HEAD
-    m_dof_updated = true;
-=======
     _invalidate_id();
     if(new_occupation.size() != this->size()) {
       default_err_log().error("Configuration::set_occupation size error");
@@ -164,24 +141,13 @@
       default_err_log() << "Configuration size(): " << this->size() << std::endl;
       throw std::runtime_error("Error: Configuration::set_occupation with array of the wrong size");
     }
->>>>>>> cc54ea64
     m_configdof.set_occupation(new_occupation);
     return;
   }
 
   //*********************************************************************************
   void Configuration::set_occ(Index site_l, int val) {
-<<<<<<< HEAD
-    //if( i > occupation.size() || i < 0)
-    //{
-    //    std::cout << "ERROR in Configuration::set_occ(). i: " << i << " occupation.size(): "<< occupation.size() << "  val: " << val << std::endl;
-    //    exit(1);
-    //}
-    //std::cout << "Configuration::set_occ(). i: " << i << " occupation.size(): "<< occupation.size() << "  val: " << val << std::endl;
-    m_dof_updated = true;
-=======
     _invalidate_id();
->>>>>>> cc54ea64
     m_configdof.occ(site_l) = val;
   }
 
@@ -197,9 +163,6 @@
 
   //*********************************************************************************
   void Configuration::set_displacement(const displacement_matrix_t &new_displacement) {
-<<<<<<< HEAD
-    m_dof_updated = true;
-=======
     _invalidate_id();
     if(new_displacement.cols() != this->size()) {
       default_err_log().error("Configuration::set_displacement size error");
@@ -207,7 +170,6 @@
       default_err_log() << "Configuration size(): " << this->size() << std::endl;
       throw std::runtime_error("Error: Configuration::set_displacement with matrix of the wrong size");
     }
->>>>>>> cc54ea64
     m_configdof.set_displacement(new_displacement);
   }
 
@@ -231,11 +193,7 @@
   //*********************************************************************************
 
   void Configuration::set_deformation(const Eigen::Matrix3d &new_deformation) {
-<<<<<<< HEAD
-    m_dof_updated = true;
-=======
     _invalidate_id();
->>>>>>> cc54ea64
     m_configdof.set_deformation(new_deformation);
   }
 
@@ -317,8 +275,6 @@
     return tconfig;
   }
 
-<<<<<<< HEAD
-=======
   //*******************************************************************************
 
   /// \brief Check if Configuration is in the canonical form
@@ -483,15 +439,10 @@
     return fill_supercell(scel, *res.first);
   }
 
->>>>>>> cc54ea64
   //*********************************************************************************
   void Configuration::set_calc_properties(const jsonParser &calc) {
     m_prop_updated = true;
     m_calculated = calc;
-<<<<<<< HEAD
-    //delta = calculated - reference;
-=======
->>>>>>> cc54ea64
   }
 
   //*********************************************************************************
@@ -575,9 +526,6 @@
   ///     fills the supercell $CANON_SCELNAME.$PRIM_FG_OP1
   ///
   std::string Configuration::name() const {
-<<<<<<< HEAD
-    return supercell().name() + "/" + id();
-=======
     if(m_name.empty()) {
       _generate_name();
     }
@@ -596,7 +544,6 @@
     else {
       m_name = supercell().name() + "/non_canonical_equivalent";
     }
->>>>>>> cc54ea64
   }
 
   //*********************************************************************************
@@ -646,31 +593,18 @@
   //}
 
   //*********************************************************************************
-<<<<<<< HEAD
-  const PrimClex &Configuration::primclex() const {
-=======
   PrimClex &Configuration::primclex() const {
->>>>>>> cc54ea64
     return supercell().primclex();
   }
 
   //*********************************************************************************
-<<<<<<< HEAD
-  Supercell &Configuration::supercell() {
-=======
   Supercell &Configuration::supercell() const {
->>>>>>> cc54ea64
     return *m_supercell;
   }
 
   //*********************************************************************************
-<<<<<<< HEAD
-  const Supercell &Configuration::supercell() const {
-    return *m_supercell;
-=======
   double Configuration::crystallography_tol() const {
     return primclex().settings().crystallography_tol();
->>>>>>> cc54ea64
   }
 
   //*********************************************************************************
@@ -729,11 +663,7 @@
     Index i;
 
     // [basis_site][site_occupant_index]
-<<<<<<< HEAD
-    auto convert = index_converter(prim(), prim().get_struc_molecule());
-=======
     auto convert = index_converter(prim(), prim().struc_molecule());
->>>>>>> cc54ea64
 
     // create an array to count the number of each molecule
     std::vector<Eigen::VectorXi> sublat_num_each_molecule;
@@ -751,11 +681,7 @@
 
   //*********************************************************************************
   /// Returns composition, not counting vacancies
-<<<<<<< HEAD
-  ///    composition[ molecule_type ]: molecule_type ordered as prim structure's get_struc_molecule(), with [Va]=0.0
-=======
   ///    composition[ molecule_type ]: molecule_type ordered as prim structure's struc_molecule(), with [Va]=0.0
->>>>>>> cc54ea64
   Eigen::VectorXd Configuration::composition() const {
 
     // get the number of each molecule type
@@ -765,11 +691,7 @@
     int num_atoms = 0;
 
     // need to know which molecules are vacancies
-<<<<<<< HEAD
-    auto struc_molecule = prim().get_struc_molecule();
-=======
     auto struc_molecule = prim().struc_molecule();
->>>>>>> cc54ea64
 
     Index i;
     for(i = 0; i < struc_molecule.size(); i++) {
@@ -787,21 +709,13 @@
 
   //*********************************************************************************
   /// Returns composition, including vacancies
-<<<<<<< HEAD
-  ///    composition[ molecule_type ]: molecule_type ordered as prim structure's get_struc_molecule()
-=======
   ///    composition[ molecule_type ]: molecule_type ordered as prim structure's struc_molecule()
->>>>>>> cc54ea64
   Eigen::VectorXd Configuration::true_composition() const {
     return num_each_molecule().cast<double>() / size();
   }
 
   //*********************************************************************************
-<<<<<<< HEAD
-  /// Returns num_each_molecule[ molecule_type], where 'molecule_type' is ordered as Structure::get_struc_molecule()
-=======
   /// Returns num_each_molecule[ molecule_type], where 'molecule_type' is ordered as Structure::struc_molecule()
->>>>>>> cc54ea64
   Eigen::VectorXi Configuration::num_each_molecule() const {
     return CASM::num_each_molecule(m_configdof, supercell());
   }
@@ -820,11 +734,7 @@
 
   //*********************************************************************************
   /// Returns num_each_component[ component_type] per prim cell,
-<<<<<<< HEAD
-  ///   where 'component_type' is ordered as ParamComposition::get_components
-=======
   ///   where 'component_type' is ordered as ParamComposition::components
->>>>>>> cc54ea64
   Eigen::VectorXd Configuration::num_each_component() const {
 
     // component order used for param_composition
@@ -878,21 +788,12 @@
     //std::cout << "begin Configuration::write()" << std::endl;
 
     const ProjectSettings &set = primclex().settings();
-<<<<<<< HEAD
-    std::string calc_string = "calctype." + set.calctype();
-    std::string ref_string = "ref." + set.ref();
-=======
     std::string calc_string = "calctype." + set.default_clex().calctype;
     std::string ref_string = "ref." + set.default_clex().ref;
->>>>>>> cc54ea64
 
     /// write json object hierarchy if not existing
     jsonParser &json_scel = json["supercells"][supercell().name()];
     jsonParser &json_config = json_scel[id()];
-<<<<<<< HEAD
-    //jsonParser &json_bset = json_config[primclex().curr_bset()];
-=======
->>>>>>> cc54ea64
     jsonParser &json_ref = json_config[calc_string][ref_string];
     jsonParser &json_prop = json_ref["properties"];
 
@@ -902,24 +803,10 @@
       write_dof(json_config);
     }
 
-<<<<<<< HEAD
-    if(!json_config.contains("pos")) {
-      //write_pos(json_config);
-    }
-
-=======
->>>>>>> cc54ea64
     if(m_source_updated) {
       write_source(json_config);
     }
 
-<<<<<<< HEAD
-    if(!json_ref.contains("param_composition") || m_prop_updated) {
-      //write_param_composition(json_ref);
-    }
-
-=======
->>>>>>> cc54ea64
     if(m_prop_updated) {
       write_properties(json_prop);
     }
@@ -989,11 +876,7 @@
   void Configuration::print_composition(std::ostream &stream) const {
 
     Eigen::VectorXd comp = composition();
-<<<<<<< HEAD
-    auto mol_list = prim().get_struc_molecule();
-=======
     auto mol_list = prim().struc_molecule();
->>>>>>> cc54ea64
 
     for(Index i = 0; i < mol_list.size(); i++) {
       if(mol_list[i].is_vacancy()) {
@@ -1112,11 +995,7 @@
 
     /// json["dof"]: contains degree of freedom information
     if(!json.contains("dof")) {
-<<<<<<< HEAD
-      m_id = "none";
-=======
       _invalidate_id();
->>>>>>> cc54ea64
       set_selected(false);
       return;
     }
@@ -1156,20 +1035,12 @@
 
   //*********************************************************************************
   fs::path Configuration::calc_properties_path() const {
-<<<<<<< HEAD
-    return primclex().dir().calculated_properties(name(), primclex().settings().calctype());
-=======
     return primclex().dir().calculated_properties(name(), primclex().settings().default_clex().calctype);
->>>>>>> cc54ea64
   }
 
   //*********************************************************************************
   fs::path Configuration::calc_status_path() const {
-<<<<<<< HEAD
-    return primclex().dir().calc_status(name(), primclex().settings().calctype());
-=======
     return primclex().dir().calc_status(name(), primclex().settings().default_clex().calctype);
->>>>>>> cc54ea64
   }
 
   //*********************************************************************************
@@ -1274,19 +1145,6 @@
   ///
   jsonParser &Configuration::write_properties(jsonParser &json) const {
 
-<<<<<<< HEAD
-    if(!primclex().has_composition_axes()) {
-
-      //json.erase("calc");
-      json.erase("ref");
-      json.erase("delta");
-      json.erase("gen");
-
-      //return json;
-    }
-
-=======
->>>>>>> cc54ea64
     if(m_calculated.size() == 0) {
       json.erase("calc");
     }
@@ -1294,16 +1152,6 @@
       json["calc"] = m_calculated;
     }
 
-<<<<<<< HEAD
-        if(delta.size() == 0) {
-          json.erase("delta");
-        }
-        else {
-          json["delta"] = delta;
-        }
-    */
-=======
->>>>>>> cc54ea64
     if(m_generated.size() == 0) {
       json.erase("gen");
     }
@@ -1315,18 +1163,6 @@
 
   }
 
-<<<<<<< HEAD
-  /// \brief Returns correlations using 'clexulator'.
-  ///
-  /// This still assumes that the PrimClex and Supercell are set up for this, so make sure you've called:
-  /// - primclex.populate_basis_tables(basis_type);
-  /// - primclex.populate_cluster_basis_function_tables();
-  /// - primclex.generate_full_nlist();
-  /// - primclex.populate_clex_supercell_nlists();
-  ///
-  /// In the future that shouldn't be necessary
-  ///
-=======
   bool Configuration::is_equivalent(const Configuration &B) const {
     return this->canonical_form() == B.canonical_form();
   }
@@ -1542,7 +1378,6 @@
   }
 
   /// \brief Returns correlations using 'clexulator'.
->>>>>>> cc54ea64
   Eigen::VectorXd correlations(const Configuration &config, Clexulator &clexulator) {
     return correlations(config.configdof(), config.supercell(), clexulator);
   }
@@ -1624,10 +1459,6 @@
 
   /// \brief Returns the formation energy, normalized per unit cell
   double clex_formation_energy(const Configuration &config) {
-<<<<<<< HEAD
-    Clexulator clexulator = config.primclex().global_clexulator();
-    return config.primclex().global_eci("formation_energy") * correlations(config, clexulator);
-=======
     const auto &primclex = config.primclex();
     auto formation_energy = primclex.settings().clex("formation_energy");
     Clexulator clexulator = primclex.clexulator(formation_energy);
@@ -1643,7 +1474,6 @@
     }
 
     return eci * correlations(config, clexulator);
->>>>>>> cc54ea64
   }
 
   /// \brief Returns the formation energy, normalized per unit cell
@@ -1653,14 +1483,9 @@
 
   /// \brief Return true if all current properties have been been calculated for the configuration
   bool is_calculated(const Configuration &config) {
-<<<<<<< HEAD
-    return std::all_of(config.primclex().settings().properties().begin(),
-                       config.primclex().settings().properties().end(),
-=======
     const auto &set = config.primclex().settings();
     return std::all_of(set.properties().begin(),
                        set.properties().end(),
->>>>>>> cc54ea64
     [&](const std::string & key) {
       return config.calc_properties().contains(key);
     });
@@ -1688,20 +1513,12 @@
 
   /// \brief returns true if _config describes primitive cell of the configuration it describes
   bool is_primitive(const Configuration &_config) {
-<<<<<<< HEAD
-    return _config.is_primitive(_config.supercell().permute_begin());
-=======
     return _config.is_primitive();
->>>>>>> cc54ea64
   }
 
   /// \brief returns true if _config no symmetry transformation applied to _config will increase its lexicographic order
   bool is_canonical(const Configuration &_config) {
-<<<<<<< HEAD
-    return _config.is_canonical(_config.supercell().permute_begin(), _config.supercell().permute_end());
-=======
     return _config.is_canonical();
->>>>>>> cc54ea64
   }
 
   bool has_relaxed_energy(const Configuration &_config) {
@@ -1709,12 +1526,8 @@
   }
 
   bool has_reference_energy(const Configuration &_config) {
-<<<<<<< HEAD
-    return _config.primclex().has_chemical_reference();
-=======
     return _config.primclex().has_composition_axes() &&
            _config.primclex().has_chemical_reference();
->>>>>>> cc54ea64
   }
 
   bool has_formation_energy(const Configuration &_config) {
@@ -1809,17 +1622,6 @@
   ///        can be used to fill the Supercell
   const SymOp *FillSupercell::find_symop(const Configuration &motif, double tol) {
 
-<<<<<<< HEAD
-    Configuration result(f.scel);
-    const PrimClex &primclex = motif.primclex();
-    const Structure &prim = motif.prim();
-
-    Lattice oriented_motif_lat = copy_apply(f.op, motif.supercell().real_super_lattice());
-
-    // Create a PrimGrid linking the prim and the oriented motif each to the supercell
-    // So we can tile the decoration of the motif config onto the supercell correctly
-    PrimGrid prim_grid(oriented_motif_lat, f.scel.real_super_lattice());
-=======
     const Lattice &motif_lat = motif.supercell().real_super_lattice();
     const Lattice &scel_lat = m_scel->real_super_lattice();
     auto begin = m_scel->primclex().prim().factor_group().begin();
@@ -1854,7 +1656,6 @@
     // Create a PrimGrid linking the prim and the oriented motif each to the supercell
     // So we can tile the decoration of the motif config onto the supercell correctly
     PrimGrid prim_grid(oriented_motif_lat, m_scel->real_super_lattice());
->>>>>>> cc54ea64
 
     //std::cout << "m_op->matrix(): \n" << m_op->matrix() << std::endl;
     //std::cout << "m_op->tau(): \n" << m_op->tau() << std::endl;
@@ -1868,37 +1669,20 @@
       //std::cout << "before: " << m_motif_scel->uccoord(s) << std::endl;
 
       // apply symmetry to re-orient and find unit cell coord
-<<<<<<< HEAD
-      UnitCellCoord oriented_uccoord = motif.uccoord(s).copy_apply(f.op);
-=======
       UnitCellCoord oriented_uccoord = copy_apply(*m_op, m_motif_scel->uccoord(s));
       //std::cout << "after: " << oriented_uccoord << std::endl;
->>>>>>> cc54ea64
 
       // for each unit cell of the oriented motif in the supercell, copy the occupation
       for(Index i = 0 ; i < prim_grid.size() ; i++) {
 
-<<<<<<< HEAD
-        Index prim_motif_tile_ind = f.scel.prim_grid().find(prim_grid.coord(i, PRIM));
-=======
         Index prim_motif_tile_ind = m_scel->prim_grid().find(prim_grid.coord(i, PRIM));
->>>>>>> cc54ea64
 
         UnitCellCoord mc_uccoord(
           prim,
           oriented_uccoord.sublat(),
-<<<<<<< HEAD
-          f.scel.prim_grid().unitcell(prim_motif_tile_ind) + oriented_uccoord.unitcell()
-        );
-
-        Index occ_ind = f.scel.linear_index(mc_uccoord);
-
-        tscel_occ[occ_ind] = motif.occ(s);
-=======
           m_scel->prim_grid().unitcell(prim_motif_tile_ind) + oriented_uccoord.unitcell());
 
         m_index_table[s].push_back(m_scel->linear_index(mc_uccoord));
->>>>>>> cc54ea64
       }
     }
 
