#include "casm/clex/SuperConfigEnum.hh"

#include "casm/app/casm_functions.hh"
#include "casm/app/enum.hh"
#include "casm/app/io/json_io_impl.hh"
<<<<<<< HEAD
=======
#include "casm/clex/ConfigDoFTools.hh"
>>>>>>> 6efcf4d5
#include "casm/clex/ConfigEnumByPermutation.hh"
#include "casm/clex/FillSupercell.hh"
#include "casm/clex/FilteredConfigIterator.hh"
#include "casm/clex/PrimClex.hh"
#include "casm/crystallography/Lattice.hh"
#include "casm/crystallography/Structure.hh"
#include "casm/crystallography/SuperlatticeEnumerator.hh"
#include "casm/crystallography/SymTools.hh"
#include "casm/database/ConfigDatabase.hh"
#include "casm/database/Selection.hh"

namespace CASM {

std::string SuperConfigEnum::name() const { return enumerator_name; }

const std::string SuperConfigEnum::enumerator_name = "SuperConfigEnum";

void SuperConfigEnum::_init() {
  // check that all sub-config have same supercell
  for (auto it = sub_config().begin(); it != sub_config().end(); ++it) {
    if (&it->supercell() != &(sub_config().begin()->supercell())) {
      throw std::runtime_error(
          "Error constructing SuperConfigEnum: "
          "Sub-Configurations with different Supercells");
    }
  }
  m_sub_scel = &(m_sub_config.begin()->supercell());

  // tiling of sub-config supercell lattice into super-config supercell lattice
  m_unitcell_index_converter =
      notstd::make_cloneable<xtal::UnitCellIndexConverter>(
          xtal::make_transformation_matrix_to_super(
              _sub_supercell().lattice(), _target_supercell().lattice(),
              _target_supercell().lattice().tol()));

  // initialize 'm_counter' to count over all possible sub-config on
  // each lattice point
  Index total_sites = this->_unitcell_index_converter().total_sites();
  m_counter =
      Counter<Array<int> >(Array<int>(total_sites, 0),
                           Array<int>(total_sites, sub_config().size() - 1),
                           Array<int>(total_sites, 1));

  // save indices for mapping sub-config dof values to super config dof values
  //
  // for occupation:
  //     m_current->occ(m_index_map[i][j]) = m_sub_scel[m_counter()[i]].occ(j)
  //
  // and similar for all other site DoF:
  //     m_current->local_dofs()[dof_key].values().col(m_index_map[i][j]) =
  //       m_sub_scel[m_counter()[i]].local_dofs()[dof_key].values().col(j)
  //
  m_index_map.resize(total_sites);
  for (int i = 0; i < total_sites; ++i) {
    UnitCell ref = _sub_supercell().transf_mat().cast<Index>() *
                   this->_unitcell_index_converter()(i);
    for (int j = 0; j < _sub_supercell().num_sites(); ++j) {
      UnitCellCoord uccord = _sub_supercell().uccoord(j) + ref;
      Index linear_index = _target_supercell().linear_index(uccord);
      m_index_map[i].push_back(linear_index);
    }
  }

  m_current = notstd::make_cloneable<Configuration>(_target_supercell());

  _initialize(&(*m_current));
  _fill(counter(), *m_current);

  // Make sure that current() satisfies requested conditions
  if (!_check_current()) {
    increment();
  }

  // set step to 0
  if (valid()) {
    _set_step(0);
  }
  m_current->set_source(source(step()));
}

// **** Mutators ****
// increment m_current and return a reference to it
void SuperConfigEnum::increment() {
  bool is_valid_config{false};

  while (!is_valid_config && ++m_counter) {
    _fill(counter(), *m_current);
    is_valid_config = _check_current();
  }

  if (m_counter.valid()) {
    _increment_step();
  } else {
    _invalidate();
  }
}

/// Returns true if current() satisfies requested conditions
bool SuperConfigEnum::_check_current() const { return true; }

/// Fill DoF from sub_config into a super configuration
///
/// \param counter_val The index of the sub_config on each lattice point
/// \param super_config The super configuration to set the DoF values
///
void SuperConfigEnum::_fill(Array<int> const &counter_val,
                            Configuration &super_config) {
  double xtal_tol = super_config.supercell().prim().lattice().tol();
<<<<<<< HEAD
  super_config.configdof() = super_config.supercell().zero_configdof(xtal_tol);
=======
  super_config.configdof() = make_configdof(super_config.supercell(), xtal_tol);
>>>>>>> 6efcf4d5

  for (Index i = 0; i < this->_unitcell_index_converter().total_sites(); ++i) {
    Configuration const &sub_config_i = _sub_config()[counter_val[i]];
    for (Index j = 0; j < _sub_supercell().num_sites(); ++j) {
      // copy site DoF
      super_config.set_occ(m_index_map[i][j], sub_config_i.occ(j));

      for (auto &pair : super_config.configdof().local_dofs()) {
        auto const &dof_key = pair.first;
<<<<<<< HEAD
        auto &local_dof_values =
            super_config.configdof().local_dof(dof_key).values();

        local_dof_values.col(m_index_map[i][j]) =
            sub_config_i.configdof().local_dof(dof_key).values().col(j);
=======

        auto &local_dof = super_config.configdof().local_dof(dof_key);

        local_dof.site_value(m_index_map[i][j]) =
            sub_config_i.configdof().local_dof(dof_key).site_value(j);
>>>>>>> 6efcf4d5
      }
    }
  }
}

}  // namespace CASM<|MERGE_RESOLUTION|>--- conflicted
+++ resolved
@@ -3,10 +3,7 @@
 #include "casm/app/casm_functions.hh"
 #include "casm/app/enum.hh"
 #include "casm/app/io/json_io_impl.hh"
-<<<<<<< HEAD
-=======
 #include "casm/clex/ConfigDoFTools.hh"
->>>>>>> 6efcf4d5
 #include "casm/clex/ConfigEnumByPermutation.hh"
 #include "casm/clex/FillSupercell.hh"
 #include "casm/clex/FilteredConfigIterator.hh"
@@ -115,11 +112,7 @@
 void SuperConfigEnum::_fill(Array<int> const &counter_val,
                             Configuration &super_config) {
   double xtal_tol = super_config.supercell().prim().lattice().tol();
-<<<<<<< HEAD
-  super_config.configdof() = super_config.supercell().zero_configdof(xtal_tol);
-=======
   super_config.configdof() = make_configdof(super_config.supercell(), xtal_tol);
->>>>>>> 6efcf4d5
 
   for (Index i = 0; i < this->_unitcell_index_converter().total_sites(); ++i) {
     Configuration const &sub_config_i = _sub_config()[counter_val[i]];
@@ -129,19 +122,11 @@
 
       for (auto &pair : super_config.configdof().local_dofs()) {
         auto const &dof_key = pair.first;
-<<<<<<< HEAD
-        auto &local_dof_values =
-            super_config.configdof().local_dof(dof_key).values();
-
-        local_dof_values.col(m_index_map[i][j]) =
-            sub_config_i.configdof().local_dof(dof_key).values().col(j);
-=======
 
         auto &local_dof = super_config.configdof().local_dof(dof_key);
 
         local_dof.site_value(m_index_map[i][j]) =
             sub_config_i.configdof().local_dof(dof_key).site_value(j);
->>>>>>> 6efcf4d5
       }
     }
   }
