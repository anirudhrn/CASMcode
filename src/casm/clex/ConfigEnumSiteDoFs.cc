--- conflicted
+++ resolved
@@ -6,346 +6,6 @@
 
 namespace CASM {
 
-<<<<<<< HEAD
-  struct MakeConfigInvariantSubgroup {
-
-    MakeConfigInvariantSubgroup() {}
-
-    template<typename PermuteOutputIterator>
-    PermuteOutputIterator operator()(const Configuration &config, PermuteIterator begin, PermuteIterator end, PermuteOutputIterator result) {
-      ConfigIsEquivalent f(config, config.crystallography_tol());
-      return std::copy_if(begin, end, result, f);
-    }
-
-  };
-
-  const std::string ConfigEnumSiteDoFs::enumerator_name = "ConfigEnumSiteDoFs";
-
-  std::string ConfigEnumSiteDoFs::interface_help() {
-    return
-      "ConfigEnumSiteDoFs: \n\n"
-
-      "  confignames: Array of strings (optional) \n"
-      "    Names of configurations to be used as initial state of enumeration. All \n"
-      "    specified sublattices or sites will be enumerated on and all other DoFs will\n"
-      "    maintain the values of the initial state.\n"
-      "    Ex: \"confignames\" : [\"SCEL1_1_1_1_0_0_0/1\",\"SCEL2_2_1_1_0_0_0/3\"]\n\n"
-
-      "  scelnames: Array of strings (optional) \n"
-      "    Names of supercells used as initial state of enumeration. All site occupants\n"
-      "    will be set to the first listed occupant, and all DoFs will be set to zero.\n"
-      "    Ex: \"scelnames\" : [\"SCEL1_1_1_1_0_0_0\",\"SCEL2_2_1_1_0_0_0\"]\n\n"
-
-      "  sublats: array of integers (optional, default none) \n"
-      "    Restricts enumeration to specified sublattices. Each sublattice index corresponds\n"
-      "    to a basis site in prim.json, indexed from 0.\n"
-      "    Ex: \"sublats\" : [0,2]\n\n"
-
-      "  sites: array of 4-entry integer arrays (optional, default none) \n"
-      "    Restricts enumeration to specified sites. Sites are specified in [b,i,j,k] convention,\n"
-      "    where 'b' is sublattice index and [i,j,k] specifies linear combinations of primitive-\n"
-      "    cell lattice vectors.\n"
-      "    Ex: \"sites\" : [[0,0,0,0],\n"
-      "                   [2,0,0,0]]\n\n"
-
-      "  filter: string (optional, default=None)\n"
-      "    A query command to use to filter which Configurations are kept.          \n\n"
-
-      "  dry_run: bool (optional, default=false)\n"
-      "    Perform dry run.\n\n"
-
-      "  supercells: ScelEnum JSON settings (default='{\"existing_only\"=true}')\n"
-      "    Indicate supercells to use as initial states of enumeration in terms of size\n"
-      "    and unit cell via a JSON object conforming to the format of 'ScelEnum' JSON\n"
-      "    settings. \"scelnames\" will override \"supercells\", but if neither is specified\n"
-      "    all existing supercells are used by default. See 'ScelEnum' description for details.\n\n"
-
-      "  dof: string (required) \n"
-      "    Name of site degree of freecom for which normal coordinates are to be generated.\n"
-      "    Must be one of the degrees of freedom under consideration in the current project,\n"
-      "    as determined by prim.json\n\n"
-
-      "  sites: array of 4-entry integer arrays (optional, default none) \n"
-      "    Restricts normal coordinate determination to specified sites. Sites are specified\n"
-      "    in [b,i,j,k] convention, where 'b' is sublattice index and [i,j,k] spedifies line-\n"
-      "    ar combinations of primitive-cell lattice vectors.\n"
-      "    Ex: \"sites\" : [[0,0,0,0],\n"
-      "                   [2,0,0,0]]\n\n"
-
-      "  axes: matrix of doubles (optional, default=identity matrix) \n"
-      "    Coordinate axes of dof grid. Rows of matrix specify unrolled elements of\n"
-      "    MxN DoF matrix, where M is dimension of on-site DoF and N is number of sites\n"
-      "    in specified configuration or supercell. DoF values are unrolled in column-\n"
-      "    major order, such that values from a particular site are listed contiguously.\n"
-      "    'axes' matrix be rank deficient.\n"
-      "    Ex: \"axes\" : [[1, 1, 1, 1, 1, 1],\n"
-      "                  [1,-1, 0,-1, 1, 0],\n"
-      "                  [1,-1, 0, 1,-1, 0]]\n\n"
-
-      "  sym_axes: bool (optional, default=false)\n"
-      "    If true, overrides \"axes\" field and instead constructs symmetry-adapted grid axes\n"
-      "    as the symmetry-adapted DoF order parameters of 'config'. Run with option \n"
-      "    \"dry_run\": true to obtain analysis report including the symmetry-adapted axes\n"
-      "    without adding enumerated configurations to project.\n\n"
-
-      "  min: number, or array of numbers (optional, default = [0,...,0]) \n"
-      "    Minimum, starting value of grid counter\n"
-      "    Dimension must be equal to number of rows of \"axes\"\n"
-      "    Ex: \"min\" : [-0.05, -0.1, -0.1]\n\n"
-
-      "  max: number, or array of numbers (required) \n"
-      "    Maximum, final value of grid counter\n"
-      "    Dimension must be equal to number of rows of \"axes\"\n"
-      "    Ex: \"max\" : [0.05, 0.1, 0.1]\n\n"
-
-      "  increment: number, or array of numbers (required) \n"
-      "    Amount by which to increment counter elements\n"
-      "    Dimension must be equal to number of rows of \"axes\"\n"
-      "    Ex: \"increment\" : [0.01, 0.01, 0.01]\n\n"
-
-      "  min_nonzero: integer (optional, default = 0) \n"
-      "    Minimum number of coordinate amplitudes that are allowed\n"
-      "    to be nonzero. Must be less than or equal to number of rows of \"axes\".\n\n"
-
-      "  max_nonzero: integer (optional, default = axes.rows()) \n"
-      "    Maximum number of coordinate amplitudes that are allowed\n"
-      "    to be nonzero. Must be less than or equal to number of rows of \"axes\".\n\n"
-
-      "  Examples:\n"
-      "    To enumerate all DoF perturbations of a particular configuration:\n"
-      "      casm enum --method ConfigEnumSiteDoFs -i \n"
-      "      '{ \n"
-      "        \"config\": \"SCEL4_1_4_1_0_0_0/3\",\n"
-      "        \"analysis\": true,\n"
-      "        } \n"
-      "      }' \n\n";
-  }
-
-  int ConfigEnumSiteDoFs::run(
-    PrimClex const &primclex,
-    jsonParser const &_kwargs,
-    Completer::EnumOption const &enum_opt,
-    EnumeratorMap const *interface_map) {
-
-    std::vector<ConfigEnumInput> in_configs = make_enumerator_input_configs(primclex, _kwargs, enum_opt, interface_map);
-    std::vector<std::string> filter_expr = make_enumerator_filter_expr(_kwargs, enum_opt);
-
-    DoFKey dof;
-    if(!in_configs.size()) {
-      return 1;
-    }
-
-    bool sym_axes(false);
-
-    Index nsites = in_configs[0].sites().size();
-    std::vector<Index> dof_dims;
-    Index tot_dim(0);
-    for(auto const &_in : in_configs) {
-      if(_in.sites().size() != nsites) {
-        throw std::runtime_error("Starting configurations or supercells passed to ConfigEnumSiteDoFs must all have the same number of selected sites!\n");
-      }
-    }
-
-    Index max_nonzero(-1), min_nonzero(0);
-    Eigen::MatrixXd axes;
-    Eigen::VectorXd min, max, inc;
-    try {
-      if(!_kwargs.contains("dof")) {
-        throw std::runtime_error("Field \"dof\" is required.\n");
-      }
-      from_json(dof, _kwargs["dof"]);
-      DoFType::traits(dof);
-
-      auto const &dof_info = in_configs[0].configdof().local_dof(dof).info();
-      for(Index l : in_configs[0].sites()) {
-        dof_dims.push_back(dof_info[in_configs[0].config().sublat(l)].dim());
-        tot_dim += dof_dims.back();
-      }
-
-      if(_kwargs.contains("sym_axes")) {
-        _kwargs["sym_axes"].get(sym_axes);
-      }
-
-      if(!_kwargs.contains("axes")) {
-        axes = Eigen::MatrixXd::Identity(tot_dim, tot_dim);
-      }
-      else {
-        axes = _kwargs["axes"].get<Eigen::MatrixXd>().transpose();
-        if(axes.rows() != tot_dim) {
-          throw std::runtime_error("Number of columns of \"axes\" must be equal to dimensionality of selected variable space ("
-                                   + std::to_string(tot_dim) + "). Size as parsed: " + std::to_string(axes.rows()));
-        }
-        if(axes.cols() > tot_dim) {
-          throw std::runtime_error("Number of coordinate axes (i.e., number of rows of field \"axes\") must be less than or equal to dimensionality of selected variable space ("
-                                   + std::to_string(tot_dim) + "). Number of axes parsed: " + std::to_string(axes.cols()));
-        }
-      }
-
-      //min
-      if(_kwargs.contains("min")) {
-
-        if(_kwargs["min"].is_number()) {
-          min = Eigen::VectorXd::Constant(axes.cols(), _kwargs["min"].get<double>());
-        }
-        else {
-          _kwargs["min"].get(min);
-          if(min.size() != axes.cols()) {
-            throw std::runtime_error("Array field \"min\" must have dimension equal to number of coordinate axes!");
-          }
-        }
-      }
-      else {
-        min = Eigen::VectorXd::Constant(axes.cols(), 0);
-      }
-
-      //max
-      if(!_kwargs.contains("max")) {
-        throw std::runtime_error("Field \"max\" is required.\n");
-      }
-      if(_kwargs["max"].is_number()) {
-        max = Eigen::VectorXd::Constant(axes.cols(), _kwargs["max"].get<double>());
-      }
-      else {
-        _kwargs["max"].get(max);
-        if(max.size() != axes.cols()) {
-          throw std::runtime_error("Array field \"max\" must have dimension equal to number of coordinate axes!");
-        }
-      }
-
-      //inc
-      if(!_kwargs.contains("increment")) {
-        throw std::runtime_error("Field \"increment\" is required.\n");
-      }
-      if(_kwargs["increment"].is_number()) {
-        inc = Eigen::VectorXd::Constant(axes.cols(), _kwargs["increment"].get<double>());
-      }
-      else {
-        _kwargs["increment"].get(inc);
-        if(inc.size() != axes.cols()) {
-          throw std::runtime_error("Array field \"increment\" must have dimension equal to number of coordinate axes!");
-        }
-
-      }
-
-      _kwargs.get_if(min_nonzero, "min_nonzero");
-
-      _kwargs.get_else(max_nonzero, "max_nonzero", axes.cols());
-
-    }
-    catch(std::exception &e) {
-      throw std::runtime_error(std::string("Error parsing JSON arguments for ConfigEnumSiteDoFs: ") + e.what());
-    }
-
-    for(ConfigEnumInput const &config : in_configs) {
-      Index result = run(primclex,
-                         config,
-                         dof,
-                         axes,
-                         min,
-                         max,
-                         inc,
-                         sym_axes,
-                         min_nonzero,
-                         max_nonzero,
-                         filter_expr,
-                         CASM::dry_run(_kwargs, enum_opt));
-      if(result)
-        return result;
-    }
-
-    return 0;
-  }
-
-  int ConfigEnumSiteDoFs::run(PrimClex const &_primclex,
-                              ConfigEnumInput const &_in_config,
-                              DoFKey const &_dof,
-                              Eigen::Ref<const Eigen::MatrixXd> const &_axes,
-                              Eigen::Ref<const Eigen::VectorXd> const &min_val,
-                              Eigen::Ref<const Eigen::VectorXd> const &max_val,
-                              Eigen::Ref<const Eigen::VectorXd> const &inc_val,
-                              bool sym_axes,
-                              Index _min_nonzero,
-                              Index _max_nonzero,
-                              std::vector<std::string> const &_filter_expr,
-                              bool dry_run) {
-    Configuration tconfig = _in_config.config();
-
-    if(_in_config.sites().size() == 0) {
-      tconfig.configdof().local_dof(_dof).values().setZero();
-    }
-    else {
-      for(Index s : _in_config.sites()) {
-        tconfig.configdof().local_dof(_dof).site_value(s).setZero();
-      }
-    }
-
-    ConfigEnumInput config(tconfig, _in_config.sites());
-    Eigen::MatrixXd axes = _axes;
-    //PRINT INFO TO LOG:
-    Log &log = _primclex.log();
-    Eigen::IOFormat tformat;//(4, 0, 8, " ", "\n", "    ", "", "", "");
-    if(sym_axes) {
-      log << "Option \"sym_axes\" selected. Preparing to construct symmetry-adapted axes. This may take several minutes...\n\n";
-      auto irreps = irrep_decomposition(config.sites().begin(),
-                                        config.sites().end(),
-                                        config.supercell().sym_info(),
-                                        _dof,
-                                        config.group(),
-                                        _axes);
-      axes = full_trans_mat(irreps).transpose();
-      log << "ConfigEnumSiteDoFs summary for DoF '" << _dof << "':\n";
-
-      //std::cout << "Axes:\n" << axes.transpose().format(tformat) << "\n";
-      log << "Enumeration will be performed using symmetry-adapted normal coordinates as axes.\n"
-          << "Normal coordinates partition DoF space into " << irreps.size() << " subspaces.\n"
-          << "Normal coordinates are:\n";
-      Index l = 0;
-      for(Index d = 0; d < irreps.size(); ++d) {
-        log << "Axes for irreducible representation " << (d + 1) << "\n  --------------\n";
-        Index dim = irreps[d].irrep_dim();
-        for(Index i = 0; i < dim; ++i, ++l) {
-          log <<  axes.col(l).transpose().format(tformat) << "\n";
-        }
-      }
-      if(axes.cols() != _axes.cols()) {
-        throw std::runtime_error("In ConfigEnumSiteDoFs, symmetry-adapted axes do not have same dimension as provided axes. "
-                                 "Please ensure that provided axes completely span one or more of subspaces listed above.");
-      }
-    }
-    else {
-      log << "Enumeration will be performed using user-specified axes. Axes are:\n";
-      log << axes.transpose().format(tformat) << "\n";
-    }
-    log << "\nEnumeration will be performed from starting vector: \n" << min_val.transpose().format(tformat) << "\n";
-    log << "\nEnumeration will be performed to final vector: \n" << max_val.transpose().format(tformat) << "\n";
-    log << "\nEnumeration will be performed using grid increment vector: \n" << inc_val.transpose().format(tformat) << "\n";
-    log << "---------\nEnd of summary.\n\n";
-
-
-    auto constructor = [&](const ConfigEnumInput & _config) {
-      return notstd::make_unique<ConfigEnumSiteDoFs>(config,
-                                                     _dof,
-                                                     axes,
-                                                     min_val,
-                                                     max_val,
-                                                     inc_val,
-                                                     _min_nonzero,
-                                                     _max_nonzero);
-    };
-
-    int returncode = insert_configs(enumerator_name,
-                                    _primclex,
-                                    config.supercell(),
-                                    constructor,
-                                    _filter_expr,
-                                    false,
-                                    dry_run);
-
-    return returncode;
-
-  }
-
-=======
   /// See `ConfigEnumSiteDoFsParams` for method and parameter details
   ConfigEnumSiteDoFs::ConfigEnumSiteDoFs(
     ConfigEnumInput const &_in_config,
@@ -362,7 +22,6 @@
 
 
   /// See `ConfigEnumSiteDoFsParams` for method and parameter details
->>>>>>> d52bace7
   ConfigEnumSiteDoFs::ConfigEnumSiteDoFs(ConfigEnumInput const &_init,
                                          DoFKey const &_dof,
                                          Eigen::Ref<const Eigen::MatrixXd> const &_axes,
