--- conflicted
+++ resolved
@@ -30,17 +30,10 @@
 
   ClexBasis::ClexBasis(
     PrimType_ptr _prim_ptr,
-<<<<<<< HEAD
-    BasisFunctionSpecs const &_basis_function_specs,
-    ParsingDictionary<DoFType::Traits> const *_dof_dict) :
-    m_prim_ptr(_prim_ptr),
-    m_basis_function_specs(_basis_function_specs),
-=======
     ClexBasisSpecs const &_basis_set_specs,
     ParsingDictionary<DoFType::Traits> const *_dof_dict) :
     m_prim_ptr(_prim_ptr),
     m_basis_set_specs(_basis_set_specs),
->>>>>>> 3b2a2187
     m_dof_dict(_dof_dict),
     m_basis_builder(std::unique_ptr<ClexBasisBuilder>(new InvariantPolyBasisBuilder("invariant_poly"))) {
 
@@ -91,13 +84,8 @@
     return m_prim_ptr;
   }
 
-<<<<<<< HEAD
-  BasisFunctionSpecs const &ClexBasis::basis_function_specs() const {
-    return m_basis_function_specs;
-=======
   ClexBasisSpecs const &ClexBasis::basis_set_specs() const {
     return m_basis_set_specs;
->>>>>>> 3b2a2187
   }
 
   ParsingDictionary<DoFType::Traits> const *ClexBasis::dof_dict() const {
@@ -143,17 +131,10 @@
                                        nullstream);
 
     for(DoFKey const &dof_type : all_local_dof_types(prim())) {
-<<<<<<< HEAD
-      m_site_bases[dof_type] = lookup_dof_type_traits(dof_type).construct_site_bases(prim(), asym_unit, basis_function_specs());
-    }
-    for(DoFKey const &dof_type : global_dof_types(prim())) {
-      std::vector<BasisSet> tbasis = lookup_dof_type_traits(dof_type).construct_site_bases(prim(), asym_unit, basis_function_specs());
-=======
       m_site_bases[dof_type] = lookup_dof_type_traits(dof_type).construct_site_bases(prim(), asym_unit, basis_set_specs().basis_function_specs);
     }
     for(DoFKey const &dof_type : global_dof_types(prim())) {
       std::vector<BasisSet> tbasis = lookup_dof_type_traits(dof_type).construct_site_bases(prim(), asym_unit, basis_set_specs().basis_function_specs);
->>>>>>> 3b2a2187
       if(tbasis.empty()) {
         throw std::runtime_error("In ClexBasis::_populate_site_bases(), unable to lookup global DoF type " + dof_type);
       }
