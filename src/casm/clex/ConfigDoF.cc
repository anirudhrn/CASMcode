--- conflicted
+++ resolved
@@ -223,14 +223,6 @@
 
     //Inform Clexulator of the bitstring
 
-<<<<<<< HEAD
-    //TODO: This will probably get more complicated with displacements and stuff
-    clexulator.set_config_occ(configdof.occupation().data());
-    //mc_clexor.set_config_disp(mc_confdof.m_displacements.begin());   //or whatever
-    //mc_clexor.set_config_strain(mc_confdof.m_strain.begin());   //or whatever
-
-=======
->>>>>>> d88af5a9
     //Holds contribution to global correlations from a particular neighborhood
     Eigen::VectorXd tcorr = correlations;
     //std::vector<double> corr(clexulator.corr_size(), 0.0);
