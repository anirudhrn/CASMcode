--- conflicted
+++ resolved
@@ -1,84 +1,27 @@
 #include "casm/clex/io/json/ConfigDoF_json_io.hh"
 
-<<<<<<< HEAD
-=======
 #include "casm/casm_io/Log.hh"
->>>>>>> 6efcf4d5
 #include "casm/casm_io/container/json_io.hh"
 #include "casm/casm_io/json/InputParser_impl.hh"
 #include "casm/casm_io/json/jsonParser.hh"
 #include "casm/clex/ConfigDoF.hh"
-<<<<<<< HEAD
-=======
 #include "casm/clex/ConfigDoFTools.hh"
->>>>>>> 6efcf4d5
 #include "casm/crystallography/Structure.hh"
 
 namespace CASM {
 
-<<<<<<< HEAD
-jsonParser &to_json(LocalContinuousConfigDoFValues const &_values,
-                    jsonParser &_json) {
-  to_json(_values.standard_values().transpose(), _json["values"]);
-  return _json;
-}
-
-void from_json(LocalContinuousConfigDoFValues &_values,
-               jsonParser const &_json) {
-  Eigen::MatrixXd tval = _json["values"].get<Eigen::MatrixXd>().transpose();
-  _values.from_standard_values(tval);
-}
-
-jsonParser &to_json(LocalDiscreteConfigDoFValues const &_values,
-                    jsonParser &_json) {
-  to_json_array(_values.values(), _json);
-  return _json;
-}
-
-void from_json(LocalDiscreteConfigDoFValues &_values, jsonParser const &_json) {
-  _values.resize_vol(_json.size() / _values.n_sublat());
-  _values.values() = _json.get<LocalDiscreteConfigDoFValues::ValueType>();
-}
-
-jsonParser &to_json(GlobalContinuousConfigDoFValues const &_values,
-                    jsonParser &_json) {
-  to_json_array(_values.standard_values(), _json["values"]);
-  return _json;
-}
-
-void from_json(GlobalContinuousConfigDoFValues &_values,
-               jsonParser const &_json) {
-  _values.from_standard_values(_json["values"].get<Eigen::VectorXd>());
-}
-
-std::unique_ptr<ConfigDoF> jsonMake<ConfigDoF>::make_from_json(
-    const jsonParser &json, Structure const &prim) {
-  auto result_ptr = notstd::make_unique<ConfigDoF>(
-      (Index)prim.basis().size(), 0, global_dof_info(prim),
-      local_dof_info(prim), prim.occupant_symrep_IDs(), prim.lattice().tol());
-  result_ptr->from_json(json);
-=======
 std::unique_ptr<ConfigDoF> jsonMake<ConfigDoF>::make_from_json(
     const jsonParser &json, Structure const &prim, Index volume) {
   auto result_ptr = make_unique_configdof(prim, volume);
   from_json(*result_ptr, json);
->>>>>>> 6efcf4d5
   return result_ptr;
 }
 
 ConfigDoF jsonConstructor<ConfigDoF>::from_json(const jsonParser &json,
-<<<<<<< HEAD
-                                                Structure const &prim) {
-  ConfigDoF result{(Index)prim.basis().size(), 0,
-                   global_dof_info(prim),      local_dof_info(prim),
-                   prim.occupant_symrep_IDs(), prim.lattice().tol()};
-  result.from_json(json);
-=======
                                                 Structure const &prim,
                                                 Index volume) {
   ConfigDoF result = make_configdof(prim, volume);
   CASM::from_json(result, json);
->>>>>>> 6efcf4d5
   return result;
 }
 
@@ -87,10 +30,7 @@
 /// Format:
 /// \code
 /// {
-<<<<<<< HEAD
-=======
 ///   "volume": <int>,
->>>>>>> 6efcf4d5
 ///   "occ": <array of integer>,
 ///   "global_dofs": {
 ///     <dof_name>: {
@@ -182,45 +122,6 @@
 ///
 jsonParser &to_json(const ConfigDoF &configdof, jsonParser &json) {
   json = jsonParser::object();
-<<<<<<< HEAD
-  if (configdof.occupation().size())
-    to_json_array(configdof.occupation(), json["occ"]);
-  if (!configdof.local_dofs().empty()) {
-    json["local_dofs"] = configdof.local_dofs();
-  }
-  if (!configdof.global_dofs().empty()) {
-    json["global_dofs"] = configdof.global_dofs();
-  }
-
-  return json;
-}
-
-/// Read ConfigDoF from JSON
-void from_json(ConfigDoF &configdof, const jsonParser &json) {
-  if (json.contains("occupation")) {
-    // //For Backwards compatibility
-    configdof.set_occupation(
-        json["occupation"].get<LocalDiscreteConfigDoFValues>().values());
-  } else if (json.contains("occ")) {
-    configdof.set_occupation(
-        json["occ"].get<LocalDiscreteConfigDoFValues>().values());
-  } else {
-    throw std::runtime_error(
-        "JSON serialization of ConfigDoF must contain field \"occ\"\n");
-  }
-
-  if (json.contains("local_dofs")) {
-    auto end_it = json["local_dofs"].end();
-    for (auto it = json["local_dofs"].begin(); it != end_it; ++it) {
-      CASM::from_json(configdof.local_dof(it.name()), *it);
-    }
-  }
-
-  if (json.contains("global_dofs")) {
-    auto end_it = json["global_dofs"].end();
-    for (auto it = json["global_dofs"].begin(); it != end_it; ++it) {
-      CASM::from_json(configdof.global_dof(it.name()), *it);
-=======
   if (configdof.occupation().size()) {
     to_json_array(configdof.occupation(), json["occ"]);
   }
@@ -281,15 +182,10 @@
       configdof.global_dof(global_dof.first).from_standard_values(tvalues);
     } catch (std::exception const &e) {
       parser.insert_error(values_path, e.what());
->>>>>>> 6efcf4d5
     }
   }
-}
 
-<<<<<<< HEAD
-=======
   report_and_throw_if_invalid(parser, log, error_if_invalid);
 }
 
->>>>>>> 6efcf4d5
 }  // namespace CASM