--- conflicted
+++ resolved
@@ -56,11 +56,7 @@
   }
 
   Supercell::config_iterator Supercell::config_end() {
-<<<<<<< HEAD
-    return ++config_iterator(m_primclex, m_id, m_config_list.size() - 1);
-=======
     return ++config_iterator(m_primclex, m_id, config_list().size() - 1);
->>>>>>> cc54ea64
   }
 
   // begin and end const_iterators for iterating over configurations
@@ -69,11 +65,7 @@
   }
 
   Supercell::config_const_iterator Supercell::config_cend() const {
-<<<<<<< HEAD
-    return ++config_const_iterator(m_primclex, m_id, m_config_list.size() - 1);
-=======
     return ++config_const_iterator(m_primclex, m_id, config_list().size() - 1);
->>>>>>> cc54ea64
   }
 
   /*****************************************************************/
@@ -154,11 +146,7 @@
 
   //*******************************************************************************
   /**
-<<<<<<< HEAD
-   *   Checks if the Configuration 'config' is contained in Supercell::m_config_list.
-=======
    *   Checks if the Configuration 'config' is contained in Supercell::config_list().
->>>>>>> cc54ea64
    *     Only checks Configuration::occupation for equivalence.
    *     Does not check for symmetrically equivalent Configurations, so put your
    *     'config' in canonical form first.
@@ -171,30 +159,11 @@
 
   //*******************************************************************************
   /**
-<<<<<<< HEAD
-   *   Checks if the Configuration 'config' is contained in Supercell::m_config_list.
-=======
    *   Checks if the Configuration 'config' is contained in Supercell::config_list().
->>>>>>> cc54ea64
    *     Only checks Configuration::configdof for equivalence.
    *     Does not check for symmetrically equivalent Configurations, so put your
    *     'config' in canonical form first.
    *
-<<<<<<< HEAD
-   *   If equivalent found, 'index' contains it's index into m_config_list, else
-   *     'index' = m_config_list.size().
-   */
-  //*******************************************************************************
-  bool Supercell::contains_config(const Configuration &config, Index &index) const {
-    for(Index i = 0; i < m_config_list.size(); i++)
-      if(config.configdof() == m_config_list[i].configdof()) {
-        index = i;
-        return true;
-      }
-
-    index = m_config_list.size();
-    return false;
-=======
    *   If equivalent found, 'index' contains it's index into config_list, else
    *     'index' = config_list().size().
    */
@@ -207,7 +176,6 @@
     }
     index = res->second;
     return true;
->>>>>>> cc54ea64
   };
 
   //*******************************************************************************
@@ -221,8 +189,8 @@
 
   //*******************************************************************************
   /**
-   *   Converts 'config' to canonical form, then adds to m_config_list if not already
-   *     present. Location in m_config_list is stored in 'index'.
+   *   Converts 'config' to canonical form, then adds to config_list if not already
+   *     present. Location in config_list is stored in 'index'.
    *     Permutation that resulted in canonical form is stored in 'permute_it'.
    *     Return 'true' if new config, 'false' otherwise.
    *
@@ -249,8 +217,8 @@
 
   //*******************************************************************************
   /**
-   *   Assumes 'canon_config' is in canonical form, adds to m_config_list if not already there.
-   *     Location in m_config_list is stored in 'index'.
+   *   Assumes 'canon_config' is in canonical form, adds to config_list if not already there.
+   *     Location in config_list is stored in 'index'.
    */
   //*******************************************************************************
   bool Supercell::add_canon_config(const Configuration &canon_config, Index &index) {
@@ -260,13 +228,7 @@
     //std::cout << "check if canon_config is in m_config_list" << std::endl;
     if(!contains_config(canon_config, index)) {
       //std::cout << "new config" << std::endl;
-<<<<<<< HEAD
-      m_config_list.push_back(canon_config);
-      m_config_list.back().set_id(m_config_list.size() - 1);
-      m_config_list.back().set_selected(false);
-=======
       _add_canon_config(canon_config);
->>>>>>> cc54ea64
       return true;
       //std::cout << "    added" << std::endl;
     }
@@ -325,11 +287,7 @@
   void Supercell::read_config_list(const jsonParser &json) {
 
     // Provide an error check
-<<<<<<< HEAD
-    if(m_config_list.size() != 0) {
-=======
     if(config_list().size() != 0) {
->>>>>>> cc54ea64
       std::cerr << "Error in Supercell::read_configuration." << std::endl;
       std::cerr << "  config_list().size() != 0, only use this once" << std::endl;
       exit(1);
@@ -350,14 +308,10 @@
       ss << configid;
 
       if(json["supercells"][name()].contains(ss.str())) {
-<<<<<<< HEAD
-        m_config_list.push_back(Configuration(json, *this, configid));
-=======
         config_list().push_back(Configuration(json, *this, configid));
         m_config_map.insert(
           std::make_pair(&config_list().back(),
                          boost::lexical_cast<Index>(config_list().back().id())));
->>>>>>> cc54ea64
       }
       else {
         return;
@@ -376,15 +330,10 @@
     m_prim_grid((*m_primclex).prim().lattice(), m_real_super_lattice, (*m_primclex).prim().basis.size()),
     m_name(RHS.m_name),
     m_nlist(RHS.m_nlist),
-<<<<<<< HEAD
-    m_config_list(RHS.m_config_list),
-    m_transf_mat(RHS.m_transf_mat) {
-=======
     m_canonical(nullptr),
     m_config_list(RHS.m_config_list),
     m_transf_mat(RHS.m_transf_mat),
     m_id(RHS.m_id) {
->>>>>>> cc54ea64
   }
 
   //*******************************************************************************
@@ -393,13 +342,8 @@
     m_primclex(_prim),
     m_real_super_lattice((*m_primclex).prim().lattice().lat_column_mat() * transf_mat_init.cast<double>()),
     m_prim_grid((*m_primclex).prim().lattice(), m_real_super_lattice, (*m_primclex).prim().basis.size()),
-<<<<<<< HEAD
-    m_transf_mat(transf_mat_init) {
-    generate_name();
-=======
     m_canonical(nullptr),
     m_transf_mat(transf_mat_init) {
->>>>>>> cc54ea64
     //    fill_reciprocal_supercell();
   }
 
@@ -408,22 +352,8 @@
   Supercell::Supercell(PrimClex *_prim, const Lattice &superlattice) :
     m_primclex(_prim),
     m_real_super_lattice(superlattice),
-<<<<<<< HEAD
-    m_prim_grid((*m_primclex).prim().lattice(), m_real_super_lattice, (*m_primclex).prim().basis.size()) {
-
-    auto res = is_supercell(superlattice, prim().lattice(), primclex().settings().lin_alg_tol());
-    if(!res.first) {
-      std::cerr << "Error in Supercell(PrimClex *_prim, const Lattice &superlattice)" << std::endl
-                << "  Bad supercell, the transformation matrix is not integer." << std::endl;
-      throw std::invalid_argument("Error constructing Supercell: the transformation matrix is not integer");
-    }
-    m_transf_mat = res.second;
-
-    generate_name();
-=======
     m_canonical(nullptr),
     m_prim_grid((*m_primclex).prim().lattice(), m_real_super_lattice, (*m_primclex).prim().basis.size()) {
->>>>>>> cc54ea64
 
     auto res = is_supercell(superlattice, prim().lattice(), primclex().settings().crystallography_tol());
     if(!res.first) {
@@ -454,11 +384,7 @@
    */
 
   jsonParser &Supercell::write_config_list(jsonParser &json) {
-<<<<<<< HEAD
-    for(Index c = 0; c < m_config_list.size(); c++) {
-=======
     for(Index c = 0; c < config_list().size(); c++) {
->>>>>>> cc54ea64
       m_config_list[c].write(json);
     }
     return json;
@@ -503,13 +429,6 @@
 
   //***********************************************************
 
-<<<<<<< HEAD
-  void Supercell::generate_name() {
-    Eigen::Matrix3i H = hermite_normal_form(m_transf_mat).first;
-    std::stringstream tname;
-    tname << "SCEL" << H(0, 0)*H(1, 1)*H(2, 2) << "_" << H(0, 0) << "_" << H(1, 1) << "_" << H(2, 2) << "_" << H(1, 2) << "_" << H(0, 2) << "_" << H(0, 1);
-    m_name = tname.str();
-=======
   void Supercell::_generate_name() const {
     if(is_canonical()) {
       m_name = CASM::generate_name(m_transf_mat);
@@ -532,17 +451,12 @@
       Supercell &canon = canonical_form();
       m_name = canon.name() + ".non_canonical_equivalent";
     }
->>>>>>> cc54ea64
   }
 
   //***********************************************************
 
   fs::path Supercell::path() const {
-<<<<<<< HEAD
-    return primclex().dir().supercell_dir(m_name);
-=======
     return primclex().dir().supercell_dir(name());
->>>>>>> cc54ea64
   }
 
   /*
@@ -552,11 +466,7 @@
 
   Index Supercell::amount_selected() const {
     Index amount_selected = 0;
-<<<<<<< HEAD
-    for(Index c = 0; c < m_config_list.size(); c++) {
-=======
     for(Index c = 0; c < config_list().size(); c++) {
->>>>>>> cc54ea64
       if(m_config_list[c].selected()) {
         amount_selected++;
       }
@@ -738,15 +648,9 @@
    */
 
   Structure Supercell::superstructure(Index config_index) const {
-<<<<<<< HEAD
-    if(config_index >= m_config_list.size()) {
-      std::cerr << "ERROR in Supercell::superstructure" << std::endl;
-      std::cerr << "Requested superstructure of configuration with index " << config_index << " but there are only " << m_config_list.size() << " configurations" << std::endl;
-=======
     if(config_index >= config_list().size()) {
       std::cerr << "ERROR in Supercell::superstructure" << std::endl;
       std::cerr << "Requested superstructure of configuration with index " << config_index << " but there are only " << config_list().size() << " configurations" << std::endl;
->>>>>>> cc54ea64
       exit(185);
     }
     return superstructure(m_config_list[config_index]);
@@ -770,8 +674,6 @@
     return occupation;
   }
 
-<<<<<<< HEAD
-=======
   bool Supercell::operator<(const Supercell &B) const {
     if(&primclex() != &B.primclex()) {
       throw std::runtime_error(
@@ -817,6 +719,5 @@
 
     return name_str;
   }
->>>>>>> cc54ea64
 
 }
