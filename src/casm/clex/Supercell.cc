#include "casm/clex/Supercell_impl.hh"

//#include <math.h>
#include <vector>
<<<<<<< HEAD
//#include <stdlib.h>
#include <boost/filesystem.hpp>
#include <boost/filesystem/fstream.hpp>
#include <boost/lexical_cast.hpp>
#include "casm/clex/ChemicalReference.hh"
#include "casm/casm_io/VaspIO.hh"
#include "casm/casm_io/stream_io/container.hh"
#include "casm/app/DirectoryStructure.hh"
#include "casm/app/ProjectSettings.hh"
#include "casm/crystallography/Niggli.hh"
#include "casm/crystallography/Structure.hh"
#include "casm/clex/PrimClex.hh"
#include "casm/clex/Configuration.hh"
#include "casm/clex/NeighborList.hh"
#include "casm/basis_set/DoF.hh"
#include "casm/database/Named_impl.hh"
#include "casm/database/ScelDatabase.hh"
=======
#include <stdlib.h>

//#include "casm/clusterography/HopCluster.hh"
#include "casm/clex/PrimClex.hh"
#include "casm/clex/ConfigIterator.hh"
#include "casm/clex/Clexulator.hh"

namespace CASM {

  //Given a Site and tolerance, return linear index into Configuration
  //   This may be slow, first converts Site -> UnitCellCoord,
  //   then finds UnitCellCoord in config_index_to_bijk
  Index Supercell::get_linear_index(const Site &site, double tol) const {
    //std::cout << "site: " << site << "  UCC: " << get_prim().get_unit_cell_coord(site, tol) << std::endl;
    Site tsite(site);
    tsite.within();
    return find(get_prim().get_unit_cell_coord(tsite, tol));
  };

  /*****************************************************************/

  //Given a Coordinate and tolerance, return linear index into Configuration
  //   This may be slow, first converts Coordinate -> UnitCellCoord,
  //   then finds UnitCellCoord in config_index_to_bijk
  Index Supercell::get_linear_index(const Coordinate &coord, double tol) const {
    //std::cout << "coord: " << coord << "  UCC: " << get_prim().get_unit_cell_coord(coord, tol) << std::endl;
    Coordinate tcoord(coord);
    tcoord.within();
    return find(get_prim().get_unit_cell_coord(tcoord, tol));
  };

  /*****************************************************************/

  Index Supercell::find(const UnitCellCoord &bijk) const {
    return bijk[0] * volume() + m_prim_grid.find(bijk);
  }

  /*****************************************************************/

  Coordinate Supercell::coord(const UnitCellCoord &bijk) const {
    Coordinate tcoord(m_prim_grid.coord(bijk, SCEL));
    tcoord.cart() += (*primclex).get_prim().basis[bijk[0]].cart();
    return tcoord;
  };

  /*****************************************************************/

  Coordinate Supercell::coord(Index l) const {
    Coordinate tcoord(m_prim_grid.coord(l % volume(), SCEL));
    tcoord.cart() += (*primclex).get_prim().basis[get_b(l)].cart();
    return tcoord;
  };

  /*****************************************************************/

  ReturnArray<int> Supercell::max_allowed_occupation() const {
    Array<int> max_allowed;

    // Figures out the maximum number of occupants in each basis site, to initialize counter with
    for(Index i = 0; i < get_prim().basis.size(); i++) {
      max_allowed.append(Array<int>(volume(), get_prim().basis[i].site_occupant().size() - 1));
    }
    //std::cout << "max_allowed_occupation is:  " << max_allowed << "\n\n";
    return max_allowed;
  }

  /*****************************************************************/

  const Structure &Supercell::get_prim() const {
    return primclex->get_prim();
  }

  /// \brief Returns the SuperNeighborList
  const SuperNeighborList &Supercell::nlist() const {

    // if any additions to the prim nlist, must update the super nlist
    if(get_primclex().nlist().size() != m_nlist_size_at_construction) {
      m_nlist.unique().reset();
    }

    // lazy construction of neighbor list
    if(!m_nlist) {
      m_nlist_size_at_construction = get_primclex().nlist().size();
      m_nlist = notstd::make_cloneable<SuperNeighborList>(
                  m_prim_grid,
                  get_primclex().nlist()
                );
    }
    return *m_nlist;
  };

  /*****************************************************************/

  // begin and end iterators for iterating over configurations
  Supercell::config_iterator Supercell::config_begin() {
    return config_iterator(primclex, m_id, 0);
  }

  Supercell::config_iterator Supercell::config_end() {
    return ++config_iterator(primclex, m_id, config_list.size() - 1);
  }

  // begin and end const_iterators for iterating over configurations
  Supercell::config_const_iterator Supercell::config_cbegin() const {
    return config_const_iterator(primclex, m_id, 0);
  }

  Supercell::config_const_iterator Supercell::config_cend() const {
    return ++config_const_iterator(primclex, m_id, config_list.size() - 1);
  }

  /// \brief Return supercell name
  ///
  /// - If lattice is the canonical equivalent, then return 'SCELV_A_B_C_D_E_F'
  /// - Else, return 'SCELV_A_B_C_D_E_F.$FG_INDEX', where $FG_INDEX is the index of the first
  ///   symmetry operation in the primitive structure's factor group such that the lattice
  ///   is equivalent to `apply(fg_op, canonical equivalent)`
  std::string Supercell::get_name() const {
    if(m_name.empty()) {
      _generate_name();
    }
    return m_name;
  };

  /*****************************************************************/

  const SymGroup &Supercell::factor_group() const {
    if(!m_factor_group.size())
      generate_factor_group();
    return m_factor_group;
  }

  /*****************************************************************/

  // permutation_symrep() populates permutation symrep if needed
  const Permutation &Supercell::factor_group_permute(Index i) const {
    return *(permutation_symrep().get_permutation(factor_group()[i]));
  }
  /*****************************************************************/

  // PrimGrid populates translation permutations if needed
  const Permutation &Supercell::translation_permute(Index i) const {
    return m_prim_grid.translation_permutation(i);
  }

  /*****************************************************************/

  // PrimGrid populates translation permutations if needed
  const Array<Permutation> &Supercell::translation_permute() const {
    return m_prim_grid.translation_permutations();
  }

  /*****************************************************************/

  /// \brief Begin iterator over translation permutations
  Supercell::permute_const_iterator Supercell::translate_begin() const {
    return permute_begin();
  }

  /*****************************************************************/

  /// \brief End iterator over translation permutations
  Supercell::permute_const_iterator Supercell::translate_end() const {
    return permute_begin().begin_next_fg_op();
  }

  /*****************************************************************/
  /* //Example usage case:
   *  Supercell my_supercell;
   *  Configuration my_config(my_supercell, configuration_info);
   *  ConfigDoF my_dof=my_config.configdof();
   *  my_dof.is_canonical(my_supercell.permute_begin(),my_supercell.permute_end());
   */
  Supercell::permute_const_iterator Supercell::permute_begin() const {
    return permute_it(0, 0); // starting indices
  }

  /*****************************************************************/

  Supercell::permute_const_iterator Supercell::permute_end() const {
    return permute_it(factor_group().size(), 0); // one past final indices
  }

  /*****************************************************************/

  Supercell::permute_const_iterator Supercell::permute_it(Index fg_index, Index trans_index) const {
    return permute_const_iterator(SymGroupRep::RemoteHandle(factor_group(), permutation_symrep_ID()),
                                  m_prim_grid,
                                  fg_index, trans_index); // one past final indices
  }

  /*****************************************************************/

  //Printing config_index_to_bijk
  void Supercell::print_bijk(std::ostream &stream) {
    for(Index i = 0; i < num_sites(); i++) {
      stream << uccoord(i);
    }
  }

  //*******************************************************************************
  /**
   *   enumerate_perturb_configurations, using filename of 'background' structure
   */
  //*******************************************************************************
  void Supercell::enumerate_perturb_configurations(const std::string &background, fs::path CSPECS, double tol, bool verbose, bool print) {
    Structure background_struc;
    fs::ifstream file(background);
    background_struc.read(file);
    enumerate_perturb_configurations(background_struc, CSPECS, tol, verbose, print);
  }

  //*******************************************************************************
  /**
   *   enumerate_perturb_configurations, using 'config' Configuration and 'CSPECS'
   *     to generate the 'background_config' and 'background_tree'.
   *     The factor group of the decorated config is used to generate the orbitree
   */
  //*******************************************************************************
  void Supercell::enumerate_perturb_configurations(Configuration background_config, fs::path CSPECS, double tol, bool verbose, bool print) {
    // Algorithm:
    // 1) generate orbitree in background
    // 2) generate background config
    // 3) for each orbit:
    //      perturb background config with decorated prototype cluster
    //        check if in config list
    // NOTE: This can be done much faster using permutation arithmetic
    if(verbose)   std::cout << "begin enumerate_perturb_configurations" << std::endl;

    // should generate the background_tree from the supercell-sized background structure
    //   this gets the right symmetry for the combination of perturbation and supercell shape

    if(verbose)   std::cout << "Generate background structure" << std::endl;
    Structure background_scel = superstructure(background_config);

    // generate the background config & orbitree
    //   std::cout << "generate background config and orbitree" << std::endl;
    SiteOrbitree background_tree(background_scel.lattice(), primclex->crystallography_tol());

    //fs::ifstream cspecsfile(CSPECS);
    //background_tree.read_CSPECS(cspecsfile);
    //cspecsfile.close();

    jsonParser json(CSPECS);
    background_tree.min_num_components = 2;
    background_tree.min_length = CASM::TOL;

    background_tree.max_length.clear();
    auto update_max_length = [&](int branch, double max_length) {
      while(branch > background_tree.max_length.size() - 1) {
        background_tree.max_length.push_back(0.0);
      }
      background_tree.max_length[branch] = max_length;
    };

    for(auto it = json["orbit_branch_specs"].cbegin(); it != json["orbit_branch_specs"].cend(); ++it) {
      update_max_length(std::stoi(it.name()), it->find("max_length")->get<double>());
    }
    background_tree.max_num_sites = background_tree.max_length.size() - 1;



    if(verbose)   std::cout << "Generate background orbitree" << std::endl;
    background_tree.generate_orbitree(background_scel);

    if(verbose) std::cout << "background_config: " << background_config.name() << std::endl;

    // for now, don't do anything with these here
    Array< Array< Array<Index> > > perturb_config_index;
    Array< Array< Array<permute_const_iterator> > > perturb_config_symop_index;

    if(verbose)   std::cout << "Enumerate perturb configurations" << std::endl;

    jsonParser jsonsrc = jsonParser::object();
    jsonsrc["supercell_name"] = get_name();
    jsonsrc["configid"] = background_config.get_id();

    enumerate_perturb_configurations(background_config, background_tree, perturb_config_index, perturb_config_symop_index, jsonsrc, tol);

    if(verbose) {
      for(Index nb = 0; nb < perturb_config_index.size(); nb++) {
        std::cout << "    Branch: " << nb << std::endl;

        for(Index no = 0; no < perturb_config_index[nb].size(); no++) {
          std::cout << "      Orbit: " << no << std::endl;
          background_tree.prototype(nb, no).print_decorated_sites(std::cout, 8, '\n');

          for(Index nd = 0; nd < perturb_config_index[nb][no].size(); nd++) {
            std::cout << "        config_index: " << perturb_config_index[nb][no][nd] << std::endl;
          }
        }
      }
    }

    if(print) {
      if(verbose)   std::cout << "Print info" << std::endl;

      // write in supercells/scel_name/config_name.perturb
      try {
        fs::create_directory("training_data");
      }
      catch(const fs::filesystem_error &ex) {
        std::cerr << "Error in Supercell::enumerate_perturb_configurations()." << std::endl;
        std::cerr << ex.what() << std::endl;
      }

      try {
        fs::create_directory(get_path());
      }
      catch(const fs::filesystem_error &ex) {
        std::cerr << "Error in Supercell::enumerate_perturb_configurations()." << std::endl;
        std::cerr << ex.what() << std::endl;
      }

      //const fs::path config_path = background_config.get_path() += ".perturb";    boost version clash;
      std::string pathstr = background_config.get_path().filename().string() + ".perturb";      //make string for only the filename (myfile.perturb)
      const fs::path config_path = background_config.get_path().remove_filename() /= pathstr;   //remve myfile from path and add myfile.perturb instead


      try {
        fs::create_directory(config_path);

        // write CSPECS, FCLUST, PERTURB.json
        //  - overwrite if necessary

        // write CSPECS
        {
          if(fs::exists(config_path / "CSPECS"))
            fs::remove(config_path / "CSPECS");
          fs::copy(fs::path(CSPECS), config_path / "CSPECS");
        }

        // write CLUST
        {
          if(fs::exists(config_path / "CLUST"))
            fs::remove(config_path / "CLUST");

          background_tree.write_proto_clust((config_path / "CLUST").string());

        }

        // write FCLUST
        {
          if(fs::exists(config_path / "FCLUST"))
            fs::remove(config_path / "FCLUST");

          background_tree.write_full_clust((config_path / "FCLUST").string());

        }

        // write PERTURB.json
        {
          if(fs::exists(config_path / "PERTURB.json"))
            fs::remove(config_path / "PERTURB.json");

          fs::ofstream file(config_path / "PERTURB.json");

          print_PERTURB_json(file, background_config, perturb_config_index, perturb_config_symop_index, false);
        }

      }
      catch(const fs::filesystem_error &ex) {
        std::cerr << "Error in Supercell::enumerate_perturb_configurations()." << std::endl;
        std::cerr << ex.what() << std::endl;
      }
    }

    if(verbose)   std::cout << "finish enumerate_perturb_configurations" << std::endl;

  }

  //*******************************************************************************
  /**
   *   enumerate_perturb_configurations, using 'background' Structure and 'CSPECS'
   *     to generate the 'background_config' and 'background_tree'.
   */
  //*******************************************************************************
  void Supercell::enumerate_perturb_configurations(const Structure &background, fs::path CSPECS, double tol, bool verbose, bool print) {

    Configuration background_config = configuration(background);
    enumerate_perturb_configurations(background_config, CSPECS, tol, verbose, print);

  };

  //*******************************************************************************
  /**
   *   Enumerate configurations that are perturbations of a 'background_config'.
   *     The 'perturbed' configurations differ from the 'background' structure by
   *     clusters in the 'background_tree'.  'tol' provides a tolerance for mapping
   *     the clusters to Configuration sites.
   *
   *   Enumerated configurations are added to 'Supercell::config_list' if they
   *     do not already exist there, using the 'permute_group' to check for equivalents.
   *
   *   Array< Array< Array<int> > > config_indices contains the mapping of [branch][orbit][decor] to config_list index
   *   Array< Array< Array<int> > > config_symop contains the index of the symop which mapped the config to canonical form
   *
   *   jsonsrc is a jsonParser (object type) describing the source of the enumerate configurations
   *
   */
  //*******************************************************************************
  void Supercell::enumerate_perturb_configurations(Configuration background_config,
                                                   const SiteOrbitree &background_tree,
                                                   Array< Array< Array<Index> > > &config_index,
                                                   Array< Array< Array<permute_const_iterator> > > &config_symop_index,
                                                   jsonParser &jsonsrc,
                                                   double tol) {

    //std::cout << "begin enumerate_perturb_configurations() ****" << std::endl;

    /* primitive pointer no longer exists
    if((*primclex).get_prim().lattice.primitive != background_tree.lattice.primitive) {
      std::cerr << "Error in Supercell::enumerate_perturb_configurations." << std::endl;
      std::cerr << "  'background_tree' lattice primitive is not primclex->prim lattice primitive" << std::endl;
      exit(1);
    }
    */

    // perturb_list.json: json["background_id"]["branch"]["orbit"][{decor = [linear_indices], id = config_id}]


    Configuration config = background_config;
    config.set_selected(false);

    // variables used for generating perturb configs
    Array< Array<int> > decor_map;
    Array<int> linear_indices;
    Array<int> orig_occ;
    Index index;
    permute_const_iterator permute_it;

    config_index.resize(background_tree.size());
    config_symop_index.resize(background_tree.size());


    // for each branch in 'background_tree'
    //std::cout << "loop over background_tree" << std::endl;
    for(Index nb = 0; nb < background_tree.size(); nb++) {

      //std::cout << "branch " << nb << std::endl;
      config_index[nb].resize(background_tree[nb].size());
      config_symop_index[nb].resize(background_tree[nb].size());

      // for each orbit
      for(Index no = 0; no < background_tree[nb].size(); no++) {
        //std::cout << "\n\n---------------------" << std::endl;
        //std::cout << "branch: " << nb << "  orbit " << no << std::endl;


        // get decor_map for prototype
        //std::cout << "get decor_map" << std::endl;
        decor_map = background_tree[nb][no].prototype.get_full_decor_map();

        // determine linear_index for cluster sites
        //std::cout << "get linear_indices and orig_occ" << std::endl;
        linear_indices.clear();
        orig_occ.clear();
        for(Index i = 0; i < background_tree[nb][no].prototype.size(); i++) {
          //std::cout << "  Site: " << i << "  :: " << background_tree[nb][no].prototype[i] << std::endl;
          linear_indices.push_back(get_linear_index(Coordinate(background_tree[nb][no].prototype[i]), tol));
          //std::cout << "    linear_index: " << linear_indices.back() << std::endl;
          //std::cout << "    frac_coord: " << frac_coord( config_index_to_bijk[linear_indices.back()]) << std::endl;
          orig_occ.push_back(config.occ(linear_indices[i]));

        }

        //Generate new clusters with different decorations using decor_map
        //std::cout << "decorate" << std::endl;
        for(Index i = 0; i < decor_map.size(); i++) {
          //std::cout << "decor_map " << i << ": " << decor_map[i] <<  std::endl;
          // set occupants
          for(Index j = 0; j < decor_map[i].size(); j++) {
            config.set_occ(linear_indices[j], decor_map[i][j]);
          }

          // At this point, 'config' is the perturbed config (using prototype & decor_map[i])

          jsonsrc["perturbation"].put_obj();
          jsonsrc["perturbation"]["branch"] = nb;
          jsonsrc["perturbation"]["orbit"] = no;
          jsonsrc["perturbation"]["decor"] = decor_map[i];

          config.set_source(jsonsrc);
          add_config(config, index, permute_it);
          //std::cout << "add_config: " << index << "  result: " << result << "  nb: " << nb << "  no: " << no << std::endl;


          config_index[nb][no].push_back(index);
          config_symop_index[nb][no].push_back(permute_it);

          //std::cout << "next" << std::endl << std::endl;
        }

        // reset 'config' to original occupants
        //std::cout << "reset background" << std::endl;
        for(Index i = 0; i < orig_occ.size(); i++) {
          config.set_occ(linear_indices[i], orig_occ[i]);
        }

        //std::cout << "next orbit" << std::endl;

      }
    }

    //std::cout << "finish enumerate_perturb_configurations() ****" << std::endl;

  };

  //*******************************************************************************
  /**
   *   Checks if the Configuration 'config' is contained in Supercell::config_list.
   *     Only checks Configuration::occupation for equivalence.
   *     Does not check for symmetrically equivalent Configurations, so put your
   *     'config' in canonical form first.
   */
  //*******************************************************************************
  bool Supercell::contains_config(const Configuration &config) const {
    Index index;
    return contains_config(config, index);
  };

  //*******************************************************************************
  /**
   *   Checks if the Configuration 'config' is contained in Supercell::config_list.
   *     Only checks Configuration::configdof for equivalence.
   *     Does not check for symmetrically equivalent Configurations, so put your
   *     'config' in canonical form first.
   *
   *   If equivalent found, 'index' contains it's index into config_list, else
   *     'index' = config_list.size().
   */
  //*******************************************************************************
  bool Supercell::contains_config(const Configuration &config, Index &index) const {
    auto res = m_config_map.find(&config);
    if(res == m_config_map.end()) {
      index = config_list.size();
      return false;
    }
    index = res->second;
    return true;
  };

  //*******************************************************************************
  Supercell::config_const_iterator Supercell::find(const Configuration &config) const {
    auto res = m_config_map.find(&config);
    if(res == m_config_map.end()) {
      return config_cend();
    }
    return config_const_iterator(&get_primclex(), get_id(), res->second);
  }

  //*******************************************************************************
  /**
   *   Converts 'config' to canonical form, then adds to config_list if not already
   *     present. Location in config_list is stored in 'index'.
   *     Permutation that resulted in canonical form is stored in 'permute_it'.
   *     Return 'true' if new config, 'false' otherwise.
   *
   *   Might want to rewrite without using new canon_config for memory/speed issues.
   */
  //*******************************************************************************

  bool Supercell::add_config(const Configuration &config) {
    Index index;
    Supercell::permute_const_iterator permute_it;
    return add_config(config, index, permute_it);
  }

  bool Supercell::add_config(const Configuration &config, Index &index, Supercell::permute_const_iterator &permute_it) {
    // 'permut_it' stores operation that takes 'config' to its canonical form
    permute_it = config.to_canonical();

    // std::cout << "    config: " << config.occupation() << std::endl;
    // std::cout << "     canon: " << canon_config.occupation() << std::endl;

    return add_canon_config(copy_apply(permute_it, config), index);
  }

  //*******************************************************************************
  /**
   *   Assumes 'canon_config' is in canonical form, adds to config_list if not already there.
   *     Location in config_list is stored in 'index'.
   */
  //*******************************************************************************
  bool Supercell::add_canon_config(const Configuration &canon_config, Index &index) {

    // Add 'canon_config' to 'config_list' if it doesn't already exist
    //   store it's index into 'config_list' in 'config_list_index'
    //std::cout << "check if canon_config is in config_list" << std::endl;
    if(!contains_config(canon_config, index)) {
      //std::cout << "new config" << std::endl;
      _add_canon_config(canon_config);
      return true;
      //std::cout << "    added" << std::endl;
    }
    else {
      config_list[index].push_back_source(canon_config.source());
    }
    return false;
  }

  //*******************************************************************************

  /// \brief Insert a configuration that may be non-canonical
  std::pair<Supercell::config_const_iterator, bool>
  Supercell::insert_config(const Configuration &config) {
    return insert_canon_config(config.canonical_form());
  }

  //*******************************************************************************

  /// \brief Insert a configuration that is known to be canonical
  std::pair<Supercell::config_const_iterator, bool>
  Supercell::insert_canon_config(const Configuration &canon_config) {
    Index index;
    std::pair<Supercell::config_const_iterator, bool> res;
    res.second = false;
    if(!contains_config(canon_config, index)) {
      _add_canon_config(canon_config);
      index = config_list.size() - 1;
      res.second = true;
    }
    res.first = config_const_iterator(&get_primclex(), get_id(), index);
    return res;
  }

  //*******************************************************************************
  /**
   *   Adds to config_list, assuming 'canon_config' is in canonical form and not
   *   already there
   */
  //*******************************************************************************
  void Supercell::_add_canon_config(const Configuration &canon_config) {

    if(this != &canon_config.get_supercell()) {
      throw std::runtime_error("Error adding Configuration to Supercell: Supercell mismatch");
    }
    //std::cout << "new config" << std::endl;
    config_list.push_back(canon_config);
    config_list.back().set_id(config_list.size() - 1);
    m_config_map.insert(
      std::make_pair(&config_list.back(),
                     boost::lexical_cast<Index>(config_list.back().get_id())));
    config_list.back().set_selected(false);
  }

  //*******************************************************************************

  void Supercell::read_config_list(const jsonParser &json) {

    // Provide an error check
    if(config_list.size() != 0) {
      std::cerr << "Error in Supercell::read_configuration." << std::endl;
      std::cerr << "  config_list.size() != 0, only use this once" << std::endl;
      exit(1);
    }

    if(!json.contains("supercells")) {
      return;
    }

    if(!json["supercells"].contains(get_name())) {
      return;
    }

    // Read all configurations for this supercell. They should be numbered sequentially, so read until not found.
    Index configid = 0;
    while(true) {
      std::stringstream ss;
      ss << configid;

      if(json["supercells"][get_name()].contains(ss.str())) {
        config_list.push_back(Configuration(json, *this, configid));
        m_config_map.insert(
          std::make_pair(&config_list.back(),
                         boost::lexical_cast<Index>(config_list.back().get_id())));
      }
      else {
        return;
      }
      configid++;
    }
  }


  //*******************************************************************************

  //Copy constructor is needed for proper initialization of m_prim_grid
  Supercell::Supercell(const Supercell &RHS) :
    primclex(RHS.primclex),
    real_super_lattice(RHS.real_super_lattice),
    recip_prim_lattice(RHS.recip_prim_lattice),
    m_prim_grid((*primclex).get_prim().lattice(), real_super_lattice, (*primclex).get_prim().basis.size()),
    recip_grid(recip_prim_lattice, (*primclex).get_prim().lattice().get_reciprocal()),
    m_name(RHS.m_name),
    m_nlist(RHS.m_nlist),
    m_canonical(nullptr),
    config_list(RHS.config_list),
    transf_mat(RHS.transf_mat),
    scaling(RHS.scaling),
    m_id(RHS.m_id) {
  }

  //*******************************************************************************

  Supercell::Supercell(PrimClex *_prim, const Eigen::Ref<const Eigen::Matrix3i> &transf_mat_init) :
    primclex(_prim),
    real_super_lattice((*primclex).get_prim().lattice().lat_column_mat() * transf_mat_init.cast<double>()),
    recip_prim_lattice(real_super_lattice.get_reciprocal()),
    m_prim_grid((*primclex).get_prim().lattice(), real_super_lattice, (*primclex).get_prim().basis.size()),
    recip_grid(recip_prim_lattice, (*primclex).get_prim().lattice().get_reciprocal()),
    m_canonical(nullptr),
    transf_mat(transf_mat_init) {
    scaling = 1.0;
    //    fill_reciprocal_supercell();
  }

  //*******************************************************************************

  Supercell::Supercell(PrimClex *_prim, const Lattice &superlattice) :
    primclex(_prim),
    //real_super_lattice((get_prim()).lattice().lat_column_mat()*transf_mat),
    real_super_lattice(superlattice),
    recip_prim_lattice(real_super_lattice.get_reciprocal()),
    m_prim_grid((*primclex).get_prim().lattice(), real_super_lattice, (*primclex).get_prim().basis.size()),
    recip_grid(recip_prim_lattice, (*primclex).get_prim().lattice().get_reciprocal()),
    m_canonical(nullptr),
    transf_mat(primclex->calc_transf_mat(superlattice)) {
    /*std::cerr << "IN SUPERCELL CONSTRUCTOR:\n"
              << "transf_mat is\n" << transf_mat << '\n'
              << "prim lattice is \n";
    (*primclex).get_prim().lattice.print(std::cerr);
    std::cerr << "\nSupercell Lattice is\n";
    real_super_lattice.print(std::cerr);
    std::cerr << "\nORIGINAL Supercell Lattice is\n";
    superlattice.print(std::cerr);

    std::cerr << "\nlat_column_mat() is\n" << (*primclex).get_prim().lattice.lat_column_mat()
              << "\n and product with transf_mat is \n" << (*primclex).get_prim().lattice.lat_column_mat()*transf_mat << "\n";
    */
    scaling = 1.0;

  }

  //*******************************************************************************
  /**
   * Run through every selected Configuration in *this and call write() on it. This will
   * update all the JSON files and also rewrite POS, DoF etc. Meant for when
   * you calculated some properties (e.g. formation energies or correlations) and
   * want it outputted, but didn't generate any new configurations.
   */

  jsonParser &Supercell::write_config_list(jsonParser &json) {
    for(Index c = 0; c < config_list.size(); c++) {
      config_list[c].write(json);
    }
    return json;
  }


  //*******************************************************************************
  /**
   *   Print the PERTURB file for perturbations enumerated around a Configuration
   *
   *   If 'print_config_name' == true, print config using Configuration::name()
   *   If 'print_config_name' == false, print config using config_index
   *
   */
  //*******************************************************************************
  void Supercell::print_PERTURB_json(std::ofstream &file,
                                     const Configuration &background_config,
                                     const Array< Array< Array<Index > > > &perturb_config_index,
                                     const Array< Array< Array<permute_const_iterator> > > &perturb_config_symop_index,
                                     bool print_config_name) const {

    jsonParser json = jsonParser::object();

    json["supercell_name"] = get_name();
    if(print_config_name) {
      json["config"] = background_config.name();
    }
    else {
      json["configid"] = background_config.get_id();
    }
    json["perturbations"] = jsonParser::array();

    for(Index nb = 0; nb < perturb_config_index.size(); nb++) {
      for(Index no = 0; no < perturb_config_index[nb].size(); no++) {
        for(Index nd = 0; nd < perturb_config_index[nb][no].size(); nd++) {

          jsonParser jsonobj = jsonParser::object();

          jsonobj["orbitbranch"] = nb;
          jsonobj["orbit"] = no;

          if(print_config_name) {
            jsonobj["config"] = get_config(perturb_config_index[nb][no][nd]).name();
          }
          else {
            jsonobj["configid"] = perturb_config_index[nb][no][nd];
          }
          jsonobj["symop"] = perturb_config_symop_index[nb][no][nd];

          json["perturbations"].push_back(jsonobj);

        }
      }
    }
>>>>>>> 02183eed


namespace CASM {

  template class SupercellCanonicalForm<CRTPBase<Supercell> >;
  template class HasPrimClex<DB::Named<Comparisons<SupercellCanonicalForm<CRTPBase<Supercell> > > > >;

  namespace DB {
    template class DB::Named<Comparisons<SupercellCanonicalForm<CRTPBase<Supercell> > > >;
  }

  bool ConfigMapCompare::operator()(const Configuration *A, const Configuration *B) const {
    return *A < *B;
  }

  //Copy constructor is needed for proper initialization of m_prim_grid
  Supercell::Supercell(const Supercell &RHS) :
    m_primclex(&RHS.primclex()),
    m_lattice(RHS.m_lattice),
    m_prim_grid(prim().lattice(), m_lattice, prim().basis().size()),
    m_nlist(RHS.m_nlist),
    m_transf_mat(RHS.m_transf_mat) {
  }

  Supercell::Supercell(const PrimClex *_prim, const Eigen::Ref<const Eigen::Matrix3i> &transf_mat_init) :
    m_primclex(_prim),
    m_lattice(prim().lattice().lat_column_mat() * transf_mat_init.cast<double>(), _prim->crystallography_tol()),
    m_prim_grid(prim().lattice(), m_lattice, prim().basis().size()),
    m_transf_mat(transf_mat_init) {
    //    fill_reciprocal_supercell();
  }

  Supercell::Supercell(const PrimClex *_prim, const Lattice &superlattice) :
    m_primclex(_prim),
    m_lattice(superlattice),
    m_prim_grid(prim().lattice(), m_lattice, prim().basis().size()) {

    auto res = is_supercell(superlattice, prim().lattice(), primclex().settings().crystallography_tol());
    if(!res.first) {
      _prim->err_log() << "Error in Supercell(PrimClex *_prim, const Lattice &superlattice)" << std::endl
                       << "  Bad supercell, the transformation matrix is not integer." << std::endl;
      _prim->err_log() << "superlattice: \n" << superlattice.lat_column_mat() << std::endl;
      _prim->err_log() << "prim lattice: \n" << prim().lattice().lat_column_mat() << std::endl;
      _prim->err_log() << "lin_alg_tol: " << primclex().settings().lin_alg_tol() << std::endl;
      _prim->err_log() << "transformation matrix: \n" << prim().lattice().lat_column_mat().inverse() * superlattice.lat_column_mat() << std::endl;
      throw std::invalid_argument("Error constructing Supercell: the transformation matrix is not integer");
    }
    m_transf_mat = res.second;
  }

  Supercell::~Supercell() {}

  const PrimClex &Supercell::primclex() const {
    return *m_primclex;
  }

  /// \brief Return the sublattice index for a linear index
  ///
  /// Linear indices are grouped by sublattice, then ordered as determined by
  /// PrimGrid. This function is equivalent to:
  /// \code
  /// linear_index / volume();
  /// \endcode
  Index Supercell::sublat(Index linear_index) const {
    return linear_index / volume();
  }

  /// \brief Given a Coordinate and tolerance, return linear index into Configuration
  ///
  ///   This may be slow, first converts Coordinate -> UnitCellCoord,
  ///   then gets linear_index from UnitCellCoord
  ///
  /// Implementation:
  /// \code
  /// Coordinate tcoord(coord);
  /// tcoord.within();
  /// return linear_index(UnitCellCoord(prim(), coord, tol));
  /// \endcode
  Index Supercell::linear_index(const Coordinate &coord, double tol) const {
    Coordinate tcoord(coord);
    tcoord.within();
    return linear_index(UnitCellCoord(prim(), coord, tol));
  };

  /// \brief Return the linear index corresponding to integral coordinates
  ///
  /// Linear indices are grouped by sublattice, then ordered as determined by
  /// PrimGrid. This function is equivalent to:
  /// \code
  /// bijk[0] * volume() + m_prim_grid.find(bijk.unitcell());
  /// \endcode
  Index Supercell::linear_index(const UnitCellCoord &bijk) const {
    return bijk[0] * volume() + m_prim_grid.find(bijk.unitcell());
  }

  /// \brief Return the coordinate corresponding to linear index in the supercell
  ///
  Coordinate Supercell::coord(Index linear_index) const {
    Coordinate tcoord(m_prim_grid.coord(linear_index % volume(), SCEL));
    tcoord.cart() += prim().basis()[linear_index / volume()].cart();
    return tcoord;
    // return uccoord(linear_index).coordinate();
  }

  /// \brief Return the integral coordinates corresponding to a linear index
  ///
  /// Linear indices are grouped by sublattice, then ordered as determined by
  /// PrimGrid. This function is equivalent to:
  /// \code
  /// UnitCellCoord(prim(), sublat(linear_index), m_prim_grid.unitcell(linear_index % volume()))
  /// \endcode
  UnitCellCoord Supercell::uccoord(Index linear_index) const {
    return UnitCellCoord(prim(), sublat(linear_index), m_prim_grid.unitcell(linear_index % volume()));
  };

  std::vector<int> Supercell::max_allowed_occupation() const {
    std::vector<int> max_allowed;

    // Figures out the maximum number of occupants in each basis site, to initialize counter with
    for(Index i = 0; i < prim().basis().size(); i++) {
      std::vector<int> tmp(volume(), prim().basis()[i].site_occupant().size() - 1);
      max_allowed.insert(max_allowed.end(), tmp.begin(), tmp.end());
    }
    //std::cout << "max_allowed_occupation is:  " << max_allowed << "\n\n";
    return max_allowed;
  }

  //***********************************************************
  /**  Generate a Configuration from a Structure
   *  - Generally expected the user will first call
   *      Supercell::is_supercell_of(const Structure &structure, Matrix3<double> multimat)
   *  - tested OK for perfect prim coordinates, not yet tested with relaxed coordinates using 'tol'
   */
  //***********************************************************
  Configuration Supercell::configuration(const BasicStructure<Site> &structure_to_config, double tol) const {
    //Because the user is a fool and the supercell may not be a supercell (This still doesn't check the basis!)
    Eigen::Matrix3d transmat;
    if(!structure_to_config.lattice().is_supercell_of(prim().lattice(), prim().factor_group(), transmat)) {
      default_err_log() << "ERROR in Supercell::configuration" << std::endl;
      default_err_log() << "The provided structure is not a supercell of the PRIM. Tranformation matrix was:" << std::endl;
      default_err_log() << transmat << std::endl;
      exit(881);
    }

    default_err_log() << "WARNING in Supercell::config(): This routine has not been tested on relaxed structures using 'tol'" << std::endl;

    // create a 'superstruc' that fills '*this'
    BasicStructure<Site> superstruc = structure_to_config.create_superstruc(m_lattice);


    // Set the occuation state of a Configuration from superstruc
    //   Allow Va on sites where Va are allowed
    //   Do not allow interstitials, print an error message and exit
    Configuration config(*this);

    // Initially set occupation to -1 (for unknown) on every site
    config.set_occupation(std::vector<int>(num_sites(), -1));

    Index _linear_index, b;
    int val;

    // For each site in superstruc, set occ index
    for(Index i = 0; i < superstruc.basis().size(); i++) {
      _linear_index = linear_index(Coordinate(superstruc.basis()[i]), tol);
      b = sublat(_linear_index);

      // check that we're not over-writing something already set
      if(config.occ(_linear_index) != -1) {
        default_err_log() << "Error in Supercell::config." << std::endl;
        default_err_log() << "  Adding a second atom on site: linear index: " << _linear_index << " bijk: " << uccoord(_linear_index) << std::endl;
        throw std::runtime_error("Error in Supercell::configuration: multiple molecule map to same site");
      }

      // check that the Molecule in superstruc is allowed on the site in 'prim'
      if(!prim().basis()[b].contains(superstruc.basis()[i].occ_name(), val)) {
        default_err_log() << "Error in Supercell::config." << std::endl;
        default_err_log() << "  The molecule: " << superstruc.basis()[i].occ_name() << " is not allowed on basis site " << b << " of the Supercell prim." << std::endl;
        throw std::runtime_error("Error in Supercell::configuration: molecule site mapping not allowed");
      }
      config.set_occ(_linear_index, val);
    }

    // Check that vacant sites are allowed
    for(Index i = 0; i < config.size(); i++) {
      if(config.occ(i) == -1) {
        b = sublat(i);

        if(prim().basis()[b].contains("Va", val)) {
          config.set_occ(i, val);
        }
        else {
          default_err_log() << "Error in Supercell::config." << std::endl;
          default_err_log() << "  Missing atom.  Vacancies are not allowed on the site: " << uccoord(i) << std::endl;
          exit(1);
        }
      }
    }

    return config;

  };

  ///  Returns a Structure equivalent to the Supercell
  ///  - basis sites are ordered to agree with Supercell::config_index_to_bijk
  ///  - occupation set to prim default, not curr_state
  ///
  Structure Supercell::superstructure() const {
    // create a 'superstruc' that fills '*this'
    Structure superstruc = prim().create_superstruc(m_lattice);

    // sort basis sites so that they agree with config_index_to_bijk
    //   This sorting may not be necessary,
    //   but it depends on how we construct the config_index_to_bijk,
    //   so I'll leave it in for now just to be safe
    //for(Index i = 0; i < superstruc.basis().size(); i++) {
    //superstruc.basis.swap_elem(i, linear_index(superstruc.basis()[i]));
    //}

    //superstruc.reset();

    //set_site_internals() is better than Structure::reset(), because
    //it doesn't destroy all the info that
    //Structure::create_superstruc makes efficiently
    superstruc.set_site_internals();
    return superstruc;

  }

  ///  Returns a Structure equivalent to the Supercell
  ///  - basis sites are ordered to agree with Supercell::config_index_to_bijk
  ///  - occupation set to config
  ///  - prim set to prim()
  ///
  Structure Supercell::superstructure(const Configuration &config) const {
    // create a 'superstruc' that fills '*this'
    Structure superstruc = superstructure();

    // set basis site occupants
    for(Index i = 0; i < superstruc.basis().size(); i++) {
      superstruc.set_occ(i, config.occ(i));
    }

    // setting the occupation changes symmetry properties, so must reset
    superstruc.reset();

    return superstruc;

  }

  const PrimGrid &Supercell::prim_grid() const {
    return m_prim_grid;
  }

  ///Return number of primitive cells that fit inside of *this
  Index Supercell::volume() const {
    return m_prim_grid.size();
  };

  Index Supercell::basis_size() const {
    return prim().basis().size();
  }

  Index Supercell::num_sites() const {
    return volume() * basis_size();
  };

  // the permutation_symrep is the SymGroupRep of prim().factor_group() that describes how
  // operations of m_factor_group permute sites of the Supercell.
  // NOTE: The permutation representation is for (*this).prim().factor_group(), which may contain
  //       more operations than m_factor_group, so the Permutation SymGroupRep may have 'gaps' at the
  //       operations that aren't in m_factor_group. You should access elements of the SymGroupRep using
  //       SymGroupRep::get_representation(m_factor_group[i]) or SymGroupRep::get_permutation(m_factor_group[i]),
  //       so that you don't encounter the gaps (i.e., the representation can be indexed using the
  //       SymOps of m_factor_group
  SymGroupRepID Supercell::permutation_symrep_ID() const {
    if(m_perm_symrep_ID.empty()) {
      _generate_permutations();
    }
    return m_perm_symrep_ID;
  }

  SymGroupRep const &Supercell::permutation_symrep() const {
    return prim().factor_group().representation(permutation_symrep_ID());
  }

  const Eigen::Matrix3i &Supercell::transf_mat() const {
    return m_transf_mat;
  };

  const Lattice &Supercell::lattice() const {
    return m_lattice;
  };

  /// \brief Returns the SuperNeighborList
  const SuperNeighborList &Supercell::nlist() const {

    // if any additions to the prim nlist, must update the super nlist
    if(primclex().nlist().size() != m_nlist_size_at_construction) {
      m_nlist.unique().reset();
    }

    // lazy construction of neighbor list
    if(!m_nlist) {
      m_nlist_size_at_construction = primclex().nlist().size();
      m_nlist = notstd::make_cloneable<SuperNeighborList>(
                  m_prim_grid,
                  primclex().nlist()
                );
    }
    return *m_nlist;
  };

  const SymGroup &Supercell::factor_group() const {
    if(!m_factor_group.size()) {
      _generate_factor_group();
    }
    return m_factor_group;
  }

  // permutation_symrep() populates permutation symrep if needed
  const Permutation &Supercell::factor_group_permute(Index i) const {
    return *(permutation_symrep().get_permutation(factor_group()[i]));
  }

  // PrimGrid populates translation permutations if needed
  const Permutation &Supercell::translation_permute(Index i) const {
    return m_prim_grid.translation_permutation(i);
  }

  // PrimGrid populates translation permutations if needed
  const std::vector<Permutation> &Supercell::translation_permute() const {
    return m_prim_grid.translation_permutations();
  }

  /// \brief Begin iterator over translation permutations
  Supercell::permute_const_iterator Supercell::translate_begin() const {
    return permute_begin();
  }

  /// \brief End iterator over translation permutations
  Supercell::permute_const_iterator Supercell::translate_end() const {
    return permute_begin().begin_next_fg_op();
  }

  /// Example usage case:
  ///  Supercell my_supercell;
  ///  Configuration my_config(my_supercell, configuration_info);
  ///  ConfigDoF my_dof=my_config.configdof();
  ///  my_dof.is_canonical(my_supercell.permute_begin(),my_supercell.permute_end());
  ///
  Supercell::permute_const_iterator Supercell::permute_begin() const {
    return permute_it(0, 0); // starting indices
  }

  Supercell::permute_const_iterator Supercell::permute_end() const {
    return permute_it(factor_group().size(), 0); // one past final indices
  }

  Supercell::permute_const_iterator Supercell::permute_it(Index fg_index, Index trans_index) const {
    return permute_const_iterator(SymGroupRep::RemoteHandle(factor_group(), permutation_symrep_ID()),
                                  m_prim_grid,
                                  fg_index, trans_index);
  }

  Supercell::permute_const_iterator Supercell::permute_it(Index fg_index, UnitCell trans) const {
    return permute_it(fg_index, prim_grid().find(trans));
  }

  bool Supercell::operator<(const Supercell &B) const {
    if(&primclex() != &B.primclex()) {
      throw std::runtime_error(
        "Error using Supercell::operator<(const Supercell& B): "
        "Only Supercell with the same PrimClex may be compared this way.");
    }
    if(volume() != B.volume()) {
      return volume() < B.volume();
    }
    return lattice() < B.lattice();
  }

  /// \brief Insert the canonical form of this into the database
  ///
  /// Note: does not commit the change in the database
  std::pair<DB::DatabaseIterator<Supercell>, bool> Supercell::insert() const {
    return primclex().db<Supercell>().emplace(
             & primclex(),
             canonical_equivalent_lattice(
               lattice(),
               prim().point_group(),
               crystallography_tol()));
  }

  ///  Check if a Structure fits in this Supercell
  ///  - Checks that 'structure'.lattice is supercell of 'lattice'
  ///  - Does *NOT* check basis sites
  ///
  bool Supercell::is_supercell_of(const Structure &structure) const {
    Eigen::Matrix3d mat;
    return is_supercell_of(structure, mat);
  };

  ///  Check if a Structure fits in this Supercell
  ///  - Checks that 'structure'.lattice is supercell of 'lattice'
  ///  - Does *NOT* check basis sites
  ///
  bool Supercell::is_supercell_of(const Structure &structure, Eigen::Matrix3d &mat) const {
    Structure tstruct = structure;
    SymGroup point_group;
    tstruct.lattice().generate_point_group(point_group);
    return m_lattice.is_supercell_of(tstruct.lattice(), point_group, mat);
  };

  ///  Returns an std::vector<int> consistent with
  ///    Configuration::occupation that is all vacancies.
  ///    A site which can not contain a vacancy is set to -1.
  ///
  std::vector<int> Supercell::vacant() const {
    std::vector<int> occupation(num_sites(), -1);
    int b, index;
    for(Index i = 0; i < num_sites(); i++) {
      b = sublat(i);
      if(prim().basis()[b].contains("Va", index)) {
        occupation[i] = index;
      }
    }
    return occupation;
  }

  bool Supercell::eq_impl(const Supercell &B) const {
    if(this == &B) {
      return true;
    }
    if(&primclex() != &B.primclex()) {
      throw std::runtime_error(
        "Error using Supercell::operator==(const Supercell& B): "
        "Only Supercell with the same PrimClex may be compared this way.");
    }
    return transf_mat() == B.transf_mat();
  }

  void Supercell::_generate_factor_group()const {
    m_factor_group = m_lattice.invariant_subgroup(prim().factor_group());
  }

  void Supercell::_generate_permutations()const {
    if(!m_perm_symrep_ID.empty()) {
      default_err_log() << "WARNING: In Supercell::generate_permutations(), but permutations data already exists.\n"
                        << "         It will be overwritten.\n";
    }
    m_perm_symrep_ID = m_prim_grid.make_permutation_representation(factor_group(), prim().basis_permutation_symrep_ID());
    //m_trans_permute = m_prim_grid.make_translation_permutations(basis_size()); <--moved to PrimGrid

    /*
      default_err_log() << "For SCEL " << " -- " << name() << " Translation Permutations are:\n";
      for(int i = 0; i < m_trans_permute.size(); i++)
      default_err_log() << i << ":   " << m_trans_permute[i].perm_array() << "\n";

      default_err_log() << "For SCEL " << " -- " << name() << " factor_group Permutations are:\n";
      for(int i = 0; i < m_factor_group.size(); i++){
    default_err_log() << "Operation " << i << ":\n";
    m_factor_group[i].print(default_err_log(),FRAC);
    default_err_log() << '\n';
    default_err_log() << i << ":   " << m_factor_group[i].get_permutation_rep(m_perm_symrep_ID)->perm_array() << '\n';

    }
    std:: cerr << "End permutations for SCEL " << name() << '\n';
    */

    return;
  }

  std::ostream &Supercell::write_pos(std::ostream &sout) const {
    sout << lattice().lat_column_mat() << std::endl;
    return sout;
  }


  void Supercell::write_pos() const {
    const auto &dir = primclex().dir();
    try {
      fs::create_directories(dir.configuration_dir(name()));
    }
    catch(const fs::filesystem_error &ex) {
      default_err_log() << "Error in Supercell::write_pos()." << std::endl;
      default_err_log() << ex.what() << std::endl;
    }

    fs::ofstream file(dir.LAT(name()));
    write_pos(file);
    return;
  }


  /// \brief Return supercell name
  ///
  /// For supercells that are equivalent to the canonical supercell:
  /// - EQUIV_SCEL_NAME = `$CANON_SCELNAME` = `SCELV_A_B_C_D_E_F`
  /// - where 'V' is supercell volume (number of unit cells), and
  ///   'A-F' are the six non-zero elements of the hermite normal form of the
  ///   supercell transformation matrix (T00*T11*T22, T00, T11, T22, T12, T02, T01)
  /// - CANON_SCEL is found in the supercell database (or constructed using the HNF
  ///   for the tranformation matrix and then making the lattice canonical)
  /// For supercells that are not equivalent to the canonical supercell:
  /// - NONEQUIV_SCEL_NAME = `$CANON_SCELNAME.$FG_INDEX`
  /// - The CANON_SCEL is constructed,
  ///   then the FG_INDEX-th prim factor_group operation is applied
  ///
  std::string Supercell::generate_name_impl() const {
    return scelname(primclex(), lattice());
  }

  /// \brief Get canonical supercell from name. If not yet in database, construct and insert.
  ///
  /// Note: does not commit the change in the database
  const Supercell &make_supercell(const PrimClex &primclex, std::string name) {

    // check if scel is in database
    const auto &db = primclex.db<Supercell>();
    auto it = db.find(name);

    // if already in database, return ref
    if(it != db.end()) {
      return *it;
    }

    std::vector<std::string> tmp, tokens;
    try {
      // else construct transf_mat from name (make sure to remove any empty tokens)
      boost::split(tmp, name, boost::is_any_of("SCEL_"), boost::token_compress_on);
      std::copy_if(tmp.begin(), tmp.end(), std::back_inserter(tokens),
      [](const std::string & val) {
        return !val.empty();
      });
      if(tokens.size() != 7) {
        throw std::invalid_argument("Error in make_supercell: supercell name format error");
      }
    }
    catch(std::exception &e) {
      std::string format = "SCELV_T00_T11_T22_T12_T02_T01";
      primclex.err_log().error("In make_supercell");
      primclex.err_log() << "expected format: " << format << "\n";
      primclex.err_log() << "name: |" << name << "|" << std::endl;
      primclex.err_log() << "tokens: " << tokens << std::endl;
      primclex.err_log() << "tokens.size(): " << tokens.size() << std::endl;
      primclex.err_log() << e.what() << std::endl;
      throw e;
    }

    Eigen::Matrix3i T;
    try {
      auto cast = [](std::string val) {
        return boost::lexical_cast<Index>(val);
      };
      T << cast(tokens[1]), cast(tokens[6]), cast(tokens[5]),
      0, cast(tokens[2]), cast(tokens[4]),
      0, 0, cast(tokens[3]);
    }
    catch(std::exception &e) {
      primclex.err_log().error("In make_supercell");
      primclex.err_log() << "Could not construct transformation matrix from supercell name" << std::endl;
      primclex.err_log() << "  name: " << name << std::endl;
      primclex.err_log() << "  tokens: " << tokens << std::endl;
      primclex.err_log() << e.what() << std::endl;
      throw e;
    }

    // construct supercell, insert into database, and return result
    Supercell scel(&primclex, T);
    return *(scel.insert().first);
  }

  /// \brief Construct non-canonical supercell from name. Uses equivalent niggli lattice.
  std::shared_ptr<Supercell> make_shared_supercell(const PrimClex &primclex, std::string name) {

    // tokenize name
    std::vector<std::string> tokens;
    boost::split(tokens, name, boost::is_any_of("."), boost::token_compress_on);

    // validate name
    if(tokens.size() != 2) {
      std::string format = "$CANON_SCEL_NAME.$PRIM_FG_OP";
      primclex.err_log().error("In make_shared_supercell");
      primclex.err_log() << "expected format: " << format << "\n";
      primclex.err_log() << "name: " << name << std::endl;
      primclex.err_log() << "tokens: " << tokens << std::endl;
      throw std::invalid_argument("Error in make_shared_supercell: supercell name format error");
    }

    // generate scel lattice, and put in niggli form
    Index fg_op_index = boost::lexical_cast<Index>(tokens[1]);
    Lattice hnf_lat = copy_apply(
                        primclex.prim().factor_group()[fg_op_index],
                        make_supercell(primclex, tokens[0]).lattice());
    Lattice niggli_lat = niggli(hnf_lat, primclex.crystallography_tol());

    // construct Supercell
    return std::make_shared<Supercell>(&primclex, niggli_lat);
  }


  Supercell &apply(const SymOp &op, Supercell &scel) {
    return scel = copy_apply(op, scel);
  }

  Supercell copy_apply(const SymOp &op, const Supercell &scel) {
    return Supercell(&scel.primclex(), copy_apply(op, scel.lattice()));
  }

  Eigen::Matrix3i transf_mat(const PrimClex &primclex, const Lattice &super_lat) {
    auto res = is_supercell(super_lat, primclex.prim().lattice(), primclex.settings().crystallography_tol());
    if(!res.first) {
      primclex.err_log() << "Error in Supercell(PrimClex *_prim, const Lattice &superlattice)" << std::endl
                         << "  Bad supercell, the transformation matrix is not integer." << std::endl;
      primclex.err_log() << "superlattice: \n" << super_lat.lat_column_mat() << std::endl;
      primclex.err_log() << "prim lattice: \n" << primclex.prim().lattice().lat_column_mat() << std::endl;
      primclex.err_log() << "lin_alg_tol: " << primclex.settings().lin_alg_tol() << std::endl;
      primclex.err_log() << "transformation matrix: \n" << primclex.prim().lattice().lat_column_mat().inverse() * super_lat.lat_column_mat() << std::endl;
      throw std::invalid_argument("Error constructing Supercell: the transformation matrix is not integer");
    }
    return res.second;
  }

  std::string generate_name(const Eigen::Matrix3i &transf_mat) {
    std::string name_str;

    Eigen::Matrix3i H = hermite_normal_form(transf_mat).first;
    name_str = "SCEL";
    std::stringstream tname;
    //Consider using a for loop with HermiteCounter_impl::_canonical_unroll here
    tname << H(0, 0)*H(1, 1)*H(2, 2)
          << "_" << H(0, 0) << "_" << H(1, 1) << "_" << H(2, 2)
          << "_" << H(1, 2) << "_" << H(0, 2) << "_" << H(0, 1);
    name_str.append(tname.str());

    return name_str;
  }

<<<<<<< HEAD
  std::string scelname(const PrimClex &primclex, const Lattice &lat) {
    const SymGroup &pg = primclex.prim().point_group();
    Lattice canon_lat = lat.canonical_form(pg);
    if(lat.is_equivalent(canon_lat)) {
      return CASM::generate_name(transf_mat(primclex, lat));
    }
    else {
      return CASM::generate_name(transf_mat(primclex, canon_lat)) +
             "." + std::to_string(lat.from_canonical(pg).index());
    }
  }

  std::string canonical_scelname(const PrimClex &primclex, const Lattice &lat) {
    const SymGroup &pg = primclex.prim().point_group();
    return CASM::generate_name(transf_mat(primclex, lat.canonical_form(pg)));
  }


}
=======
}
>>>>>>> 02183eed
<|MERGE_RESOLUTION|>--- conflicted
+++ resolved
@@ -2,7 +2,6 @@
 
 //#include <math.h>
 #include <vector>
-<<<<<<< HEAD
 //#include <stdlib.h>
 #include <boost/filesystem.hpp>
 #include <boost/filesystem/fstream.hpp>
@@ -20,816 +19,6 @@
 #include "casm/basis_set/DoF.hh"
 #include "casm/database/Named_impl.hh"
 #include "casm/database/ScelDatabase.hh"
-=======
-#include <stdlib.h>
-
-//#include "casm/clusterography/HopCluster.hh"
-#include "casm/clex/PrimClex.hh"
-#include "casm/clex/ConfigIterator.hh"
-#include "casm/clex/Clexulator.hh"
-
-namespace CASM {
-
-  //Given a Site and tolerance, return linear index into Configuration
-  //   This may be slow, first converts Site -> UnitCellCoord,
-  //   then finds UnitCellCoord in config_index_to_bijk
-  Index Supercell::get_linear_index(const Site &site, double tol) const {
-    //std::cout << "site: " << site << "  UCC: " << get_prim().get_unit_cell_coord(site, tol) << std::endl;
-    Site tsite(site);
-    tsite.within();
-    return find(get_prim().get_unit_cell_coord(tsite, tol));
-  };
-
-  /*****************************************************************/
-
-  //Given a Coordinate and tolerance, return linear index into Configuration
-  //   This may be slow, first converts Coordinate -> UnitCellCoord,
-  //   then finds UnitCellCoord in config_index_to_bijk
-  Index Supercell::get_linear_index(const Coordinate &coord, double tol) const {
-    //std::cout << "coord: " << coord << "  UCC: " << get_prim().get_unit_cell_coord(coord, tol) << std::endl;
-    Coordinate tcoord(coord);
-    tcoord.within();
-    return find(get_prim().get_unit_cell_coord(tcoord, tol));
-  };
-
-  /*****************************************************************/
-
-  Index Supercell::find(const UnitCellCoord &bijk) const {
-    return bijk[0] * volume() + m_prim_grid.find(bijk);
-  }
-
-  /*****************************************************************/
-
-  Coordinate Supercell::coord(const UnitCellCoord &bijk) const {
-    Coordinate tcoord(m_prim_grid.coord(bijk, SCEL));
-    tcoord.cart() += (*primclex).get_prim().basis[bijk[0]].cart();
-    return tcoord;
-  };
-
-  /*****************************************************************/
-
-  Coordinate Supercell::coord(Index l) const {
-    Coordinate tcoord(m_prim_grid.coord(l % volume(), SCEL));
-    tcoord.cart() += (*primclex).get_prim().basis[get_b(l)].cart();
-    return tcoord;
-  };
-
-  /*****************************************************************/
-
-  ReturnArray<int> Supercell::max_allowed_occupation() const {
-    Array<int> max_allowed;
-
-    // Figures out the maximum number of occupants in each basis site, to initialize counter with
-    for(Index i = 0; i < get_prim().basis.size(); i++) {
-      max_allowed.append(Array<int>(volume(), get_prim().basis[i].site_occupant().size() - 1));
-    }
-    //std::cout << "max_allowed_occupation is:  " << max_allowed << "\n\n";
-    return max_allowed;
-  }
-
-  /*****************************************************************/
-
-  const Structure &Supercell::get_prim() const {
-    return primclex->get_prim();
-  }
-
-  /// \brief Returns the SuperNeighborList
-  const SuperNeighborList &Supercell::nlist() const {
-
-    // if any additions to the prim nlist, must update the super nlist
-    if(get_primclex().nlist().size() != m_nlist_size_at_construction) {
-      m_nlist.unique().reset();
-    }
-
-    // lazy construction of neighbor list
-    if(!m_nlist) {
-      m_nlist_size_at_construction = get_primclex().nlist().size();
-      m_nlist = notstd::make_cloneable<SuperNeighborList>(
-                  m_prim_grid,
-                  get_primclex().nlist()
-                );
-    }
-    return *m_nlist;
-  };
-
-  /*****************************************************************/
-
-  // begin and end iterators for iterating over configurations
-  Supercell::config_iterator Supercell::config_begin() {
-    return config_iterator(primclex, m_id, 0);
-  }
-
-  Supercell::config_iterator Supercell::config_end() {
-    return ++config_iterator(primclex, m_id, config_list.size() - 1);
-  }
-
-  // begin and end const_iterators for iterating over configurations
-  Supercell::config_const_iterator Supercell::config_cbegin() const {
-    return config_const_iterator(primclex, m_id, 0);
-  }
-
-  Supercell::config_const_iterator Supercell::config_cend() const {
-    return ++config_const_iterator(primclex, m_id, config_list.size() - 1);
-  }
-
-  /// \brief Return supercell name
-  ///
-  /// - If lattice is the canonical equivalent, then return 'SCELV_A_B_C_D_E_F'
-  /// - Else, return 'SCELV_A_B_C_D_E_F.$FG_INDEX', where $FG_INDEX is the index of the first
-  ///   symmetry operation in the primitive structure's factor group such that the lattice
-  ///   is equivalent to `apply(fg_op, canonical equivalent)`
-  std::string Supercell::get_name() const {
-    if(m_name.empty()) {
-      _generate_name();
-    }
-    return m_name;
-  };
-
-  /*****************************************************************/
-
-  const SymGroup &Supercell::factor_group() const {
-    if(!m_factor_group.size())
-      generate_factor_group();
-    return m_factor_group;
-  }
-
-  /*****************************************************************/
-
-  // permutation_symrep() populates permutation symrep if needed
-  const Permutation &Supercell::factor_group_permute(Index i) const {
-    return *(permutation_symrep().get_permutation(factor_group()[i]));
-  }
-  /*****************************************************************/
-
-  // PrimGrid populates translation permutations if needed
-  const Permutation &Supercell::translation_permute(Index i) const {
-    return m_prim_grid.translation_permutation(i);
-  }
-
-  /*****************************************************************/
-
-  // PrimGrid populates translation permutations if needed
-  const Array<Permutation> &Supercell::translation_permute() const {
-    return m_prim_grid.translation_permutations();
-  }
-
-  /*****************************************************************/
-
-  /// \brief Begin iterator over translation permutations
-  Supercell::permute_const_iterator Supercell::translate_begin() const {
-    return permute_begin();
-  }
-
-  /*****************************************************************/
-
-  /// \brief End iterator over translation permutations
-  Supercell::permute_const_iterator Supercell::translate_end() const {
-    return permute_begin().begin_next_fg_op();
-  }
-
-  /*****************************************************************/
-  /* //Example usage case:
-   *  Supercell my_supercell;
-   *  Configuration my_config(my_supercell, configuration_info);
-   *  ConfigDoF my_dof=my_config.configdof();
-   *  my_dof.is_canonical(my_supercell.permute_begin(),my_supercell.permute_end());
-   */
-  Supercell::permute_const_iterator Supercell::permute_begin() const {
-    return permute_it(0, 0); // starting indices
-  }
-
-  /*****************************************************************/
-
-  Supercell::permute_const_iterator Supercell::permute_end() const {
-    return permute_it(factor_group().size(), 0); // one past final indices
-  }
-
-  /*****************************************************************/
-
-  Supercell::permute_const_iterator Supercell::permute_it(Index fg_index, Index trans_index) const {
-    return permute_const_iterator(SymGroupRep::RemoteHandle(factor_group(), permutation_symrep_ID()),
-                                  m_prim_grid,
-                                  fg_index, trans_index); // one past final indices
-  }
-
-  /*****************************************************************/
-
-  //Printing config_index_to_bijk
-  void Supercell::print_bijk(std::ostream &stream) {
-    for(Index i = 0; i < num_sites(); i++) {
-      stream << uccoord(i);
-    }
-  }
-
-  //*******************************************************************************
-  /**
-   *   enumerate_perturb_configurations, using filename of 'background' structure
-   */
-  //*******************************************************************************
-  void Supercell::enumerate_perturb_configurations(const std::string &background, fs::path CSPECS, double tol, bool verbose, bool print) {
-    Structure background_struc;
-    fs::ifstream file(background);
-    background_struc.read(file);
-    enumerate_perturb_configurations(background_struc, CSPECS, tol, verbose, print);
-  }
-
-  //*******************************************************************************
-  /**
-   *   enumerate_perturb_configurations, using 'config' Configuration and 'CSPECS'
-   *     to generate the 'background_config' and 'background_tree'.
-   *     The factor group of the decorated config is used to generate the orbitree
-   */
-  //*******************************************************************************
-  void Supercell::enumerate_perturb_configurations(Configuration background_config, fs::path CSPECS, double tol, bool verbose, bool print) {
-    // Algorithm:
-    // 1) generate orbitree in background
-    // 2) generate background config
-    // 3) for each orbit:
-    //      perturb background config with decorated prototype cluster
-    //        check if in config list
-    // NOTE: This can be done much faster using permutation arithmetic
-    if(verbose)   std::cout << "begin enumerate_perturb_configurations" << std::endl;
-
-    // should generate the background_tree from the supercell-sized background structure
-    //   this gets the right symmetry for the combination of perturbation and supercell shape
-
-    if(verbose)   std::cout << "Generate background structure" << std::endl;
-    Structure background_scel = superstructure(background_config);
-
-    // generate the background config & orbitree
-    //   std::cout << "generate background config and orbitree" << std::endl;
-    SiteOrbitree background_tree(background_scel.lattice(), primclex->crystallography_tol());
-
-    //fs::ifstream cspecsfile(CSPECS);
-    //background_tree.read_CSPECS(cspecsfile);
-    //cspecsfile.close();
-
-    jsonParser json(CSPECS);
-    background_tree.min_num_components = 2;
-    background_tree.min_length = CASM::TOL;
-
-    background_tree.max_length.clear();
-    auto update_max_length = [&](int branch, double max_length) {
-      while(branch > background_tree.max_length.size() - 1) {
-        background_tree.max_length.push_back(0.0);
-      }
-      background_tree.max_length[branch] = max_length;
-    };
-
-    for(auto it = json["orbit_branch_specs"].cbegin(); it != json["orbit_branch_specs"].cend(); ++it) {
-      update_max_length(std::stoi(it.name()), it->find("max_length")->get<double>());
-    }
-    background_tree.max_num_sites = background_tree.max_length.size() - 1;
-
-
-
-    if(verbose)   std::cout << "Generate background orbitree" << std::endl;
-    background_tree.generate_orbitree(background_scel);
-
-    if(verbose) std::cout << "background_config: " << background_config.name() << std::endl;
-
-    // for now, don't do anything with these here
-    Array< Array< Array<Index> > > perturb_config_index;
-    Array< Array< Array<permute_const_iterator> > > perturb_config_symop_index;
-
-    if(verbose)   std::cout << "Enumerate perturb configurations" << std::endl;
-
-    jsonParser jsonsrc = jsonParser::object();
-    jsonsrc["supercell_name"] = get_name();
-    jsonsrc["configid"] = background_config.get_id();
-
-    enumerate_perturb_configurations(background_config, background_tree, perturb_config_index, perturb_config_symop_index, jsonsrc, tol);
-
-    if(verbose) {
-      for(Index nb = 0; nb < perturb_config_index.size(); nb++) {
-        std::cout << "    Branch: " << nb << std::endl;
-
-        for(Index no = 0; no < perturb_config_index[nb].size(); no++) {
-          std::cout << "      Orbit: " << no << std::endl;
-          background_tree.prototype(nb, no).print_decorated_sites(std::cout, 8, '\n');
-
-          for(Index nd = 0; nd < perturb_config_index[nb][no].size(); nd++) {
-            std::cout << "        config_index: " << perturb_config_index[nb][no][nd] << std::endl;
-          }
-        }
-      }
-    }
-
-    if(print) {
-      if(verbose)   std::cout << "Print info" << std::endl;
-
-      // write in supercells/scel_name/config_name.perturb
-      try {
-        fs::create_directory("training_data");
-      }
-      catch(const fs::filesystem_error &ex) {
-        std::cerr << "Error in Supercell::enumerate_perturb_configurations()." << std::endl;
-        std::cerr << ex.what() << std::endl;
-      }
-
-      try {
-        fs::create_directory(get_path());
-      }
-      catch(const fs::filesystem_error &ex) {
-        std::cerr << "Error in Supercell::enumerate_perturb_configurations()." << std::endl;
-        std::cerr << ex.what() << std::endl;
-      }
-
-      //const fs::path config_path = background_config.get_path() += ".perturb";    boost version clash;
-      std::string pathstr = background_config.get_path().filename().string() + ".perturb";      //make string for only the filename (myfile.perturb)
-      const fs::path config_path = background_config.get_path().remove_filename() /= pathstr;   //remve myfile from path and add myfile.perturb instead
-
-
-      try {
-        fs::create_directory(config_path);
-
-        // write CSPECS, FCLUST, PERTURB.json
-        //  - overwrite if necessary
-
-        // write CSPECS
-        {
-          if(fs::exists(config_path / "CSPECS"))
-            fs::remove(config_path / "CSPECS");
-          fs::copy(fs::path(CSPECS), config_path / "CSPECS");
-        }
-
-        // write CLUST
-        {
-          if(fs::exists(config_path / "CLUST"))
-            fs::remove(config_path / "CLUST");
-
-          background_tree.write_proto_clust((config_path / "CLUST").string());
-
-        }
-
-        // write FCLUST
-        {
-          if(fs::exists(config_path / "FCLUST"))
-            fs::remove(config_path / "FCLUST");
-
-          background_tree.write_full_clust((config_path / "FCLUST").string());
-
-        }
-
-        // write PERTURB.json
-        {
-          if(fs::exists(config_path / "PERTURB.json"))
-            fs::remove(config_path / "PERTURB.json");
-
-          fs::ofstream file(config_path / "PERTURB.json");
-
-          print_PERTURB_json(file, background_config, perturb_config_index, perturb_config_symop_index, false);
-        }
-
-      }
-      catch(const fs::filesystem_error &ex) {
-        std::cerr << "Error in Supercell::enumerate_perturb_configurations()." << std::endl;
-        std::cerr << ex.what() << std::endl;
-      }
-    }
-
-    if(verbose)   std::cout << "finish enumerate_perturb_configurations" << std::endl;
-
-  }
-
-  //*******************************************************************************
-  /**
-   *   enumerate_perturb_configurations, using 'background' Structure and 'CSPECS'
-   *     to generate the 'background_config' and 'background_tree'.
-   */
-  //*******************************************************************************
-  void Supercell::enumerate_perturb_configurations(const Structure &background, fs::path CSPECS, double tol, bool verbose, bool print) {
-
-    Configuration background_config = configuration(background);
-    enumerate_perturb_configurations(background_config, CSPECS, tol, verbose, print);
-
-  };
-
-  //*******************************************************************************
-  /**
-   *   Enumerate configurations that are perturbations of a 'background_config'.
-   *     The 'perturbed' configurations differ from the 'background' structure by
-   *     clusters in the 'background_tree'.  'tol' provides a tolerance for mapping
-   *     the clusters to Configuration sites.
-   *
-   *   Enumerated configurations are added to 'Supercell::config_list' if they
-   *     do not already exist there, using the 'permute_group' to check for equivalents.
-   *
-   *   Array< Array< Array<int> > > config_indices contains the mapping of [branch][orbit][decor] to config_list index
-   *   Array< Array< Array<int> > > config_symop contains the index of the symop which mapped the config to canonical form
-   *
-   *   jsonsrc is a jsonParser (object type) describing the source of the enumerate configurations
-   *
-   */
-  //*******************************************************************************
-  void Supercell::enumerate_perturb_configurations(Configuration background_config,
-                                                   const SiteOrbitree &background_tree,
-                                                   Array< Array< Array<Index> > > &config_index,
-                                                   Array< Array< Array<permute_const_iterator> > > &config_symop_index,
-                                                   jsonParser &jsonsrc,
-                                                   double tol) {
-
-    //std::cout << "begin enumerate_perturb_configurations() ****" << std::endl;
-
-    /* primitive pointer no longer exists
-    if((*primclex).get_prim().lattice.primitive != background_tree.lattice.primitive) {
-      std::cerr << "Error in Supercell::enumerate_perturb_configurations." << std::endl;
-      std::cerr << "  'background_tree' lattice primitive is not primclex->prim lattice primitive" << std::endl;
-      exit(1);
-    }
-    */
-
-    // perturb_list.json: json["background_id"]["branch"]["orbit"][{decor = [linear_indices], id = config_id}]
-
-
-    Configuration config = background_config;
-    config.set_selected(false);
-
-    // variables used for generating perturb configs
-    Array< Array<int> > decor_map;
-    Array<int> linear_indices;
-    Array<int> orig_occ;
-    Index index;
-    permute_const_iterator permute_it;
-
-    config_index.resize(background_tree.size());
-    config_symop_index.resize(background_tree.size());
-
-
-    // for each branch in 'background_tree'
-    //std::cout << "loop over background_tree" << std::endl;
-    for(Index nb = 0; nb < background_tree.size(); nb++) {
-
-      //std::cout << "branch " << nb << std::endl;
-      config_index[nb].resize(background_tree[nb].size());
-      config_symop_index[nb].resize(background_tree[nb].size());
-
-      // for each orbit
-      for(Index no = 0; no < background_tree[nb].size(); no++) {
-        //std::cout << "\n\n---------------------" << std::endl;
-        //std::cout << "branch: " << nb << "  orbit " << no << std::endl;
-
-
-        // get decor_map for prototype
-        //std::cout << "get decor_map" << std::endl;
-        decor_map = background_tree[nb][no].prototype.get_full_decor_map();
-
-        // determine linear_index for cluster sites
-        //std::cout << "get linear_indices and orig_occ" << std::endl;
-        linear_indices.clear();
-        orig_occ.clear();
-        for(Index i = 0; i < background_tree[nb][no].prototype.size(); i++) {
-          //std::cout << "  Site: " << i << "  :: " << background_tree[nb][no].prototype[i] << std::endl;
-          linear_indices.push_back(get_linear_index(Coordinate(background_tree[nb][no].prototype[i]), tol));
-          //std::cout << "    linear_index: " << linear_indices.back() << std::endl;
-          //std::cout << "    frac_coord: " << frac_coord( config_index_to_bijk[linear_indices.back()]) << std::endl;
-          orig_occ.push_back(config.occ(linear_indices[i]));
-
-        }
-
-        //Generate new clusters with different decorations using decor_map
-        //std::cout << "decorate" << std::endl;
-        for(Index i = 0; i < decor_map.size(); i++) {
-          //std::cout << "decor_map " << i << ": " << decor_map[i] <<  std::endl;
-          // set occupants
-          for(Index j = 0; j < decor_map[i].size(); j++) {
-            config.set_occ(linear_indices[j], decor_map[i][j]);
-          }
-
-          // At this point, 'config' is the perturbed config (using prototype & decor_map[i])
-
-          jsonsrc["perturbation"].put_obj();
-          jsonsrc["perturbation"]["branch"] = nb;
-          jsonsrc["perturbation"]["orbit"] = no;
-          jsonsrc["perturbation"]["decor"] = decor_map[i];
-
-          config.set_source(jsonsrc);
-          add_config(config, index, permute_it);
-          //std::cout << "add_config: " << index << "  result: " << result << "  nb: " << nb << "  no: " << no << std::endl;
-
-
-          config_index[nb][no].push_back(index);
-          config_symop_index[nb][no].push_back(permute_it);
-
-          //std::cout << "next" << std::endl << std::endl;
-        }
-
-        // reset 'config' to original occupants
-        //std::cout << "reset background" << std::endl;
-        for(Index i = 0; i < orig_occ.size(); i++) {
-          config.set_occ(linear_indices[i], orig_occ[i]);
-        }
-
-        //std::cout << "next orbit" << std::endl;
-
-      }
-    }
-
-    //std::cout << "finish enumerate_perturb_configurations() ****" << std::endl;
-
-  };
-
-  //*******************************************************************************
-  /**
-   *   Checks if the Configuration 'config' is contained in Supercell::config_list.
-   *     Only checks Configuration::occupation for equivalence.
-   *     Does not check for symmetrically equivalent Configurations, so put your
-   *     'config' in canonical form first.
-   */
-  //*******************************************************************************
-  bool Supercell::contains_config(const Configuration &config) const {
-    Index index;
-    return contains_config(config, index);
-  };
-
-  //*******************************************************************************
-  /**
-   *   Checks if the Configuration 'config' is contained in Supercell::config_list.
-   *     Only checks Configuration::configdof for equivalence.
-   *     Does not check for symmetrically equivalent Configurations, so put your
-   *     'config' in canonical form first.
-   *
-   *   If equivalent found, 'index' contains it's index into config_list, else
-   *     'index' = config_list.size().
-   */
-  //*******************************************************************************
-  bool Supercell::contains_config(const Configuration &config, Index &index) const {
-    auto res = m_config_map.find(&config);
-    if(res == m_config_map.end()) {
-      index = config_list.size();
-      return false;
-    }
-    index = res->second;
-    return true;
-  };
-
-  //*******************************************************************************
-  Supercell::config_const_iterator Supercell::find(const Configuration &config) const {
-    auto res = m_config_map.find(&config);
-    if(res == m_config_map.end()) {
-      return config_cend();
-    }
-    return config_const_iterator(&get_primclex(), get_id(), res->second);
-  }
-
-  //*******************************************************************************
-  /**
-   *   Converts 'config' to canonical form, then adds to config_list if not already
-   *     present. Location in config_list is stored in 'index'.
-   *     Permutation that resulted in canonical form is stored in 'permute_it'.
-   *     Return 'true' if new config, 'false' otherwise.
-   *
-   *   Might want to rewrite without using new canon_config for memory/speed issues.
-   */
-  //*******************************************************************************
-
-  bool Supercell::add_config(const Configuration &config) {
-    Index index;
-    Supercell::permute_const_iterator permute_it;
-    return add_config(config, index, permute_it);
-  }
-
-  bool Supercell::add_config(const Configuration &config, Index &index, Supercell::permute_const_iterator &permute_it) {
-    // 'permut_it' stores operation that takes 'config' to its canonical form
-    permute_it = config.to_canonical();
-
-    // std::cout << "    config: " << config.occupation() << std::endl;
-    // std::cout << "     canon: " << canon_config.occupation() << std::endl;
-
-    return add_canon_config(copy_apply(permute_it, config), index);
-  }
-
-  //*******************************************************************************
-  /**
-   *   Assumes 'canon_config' is in canonical form, adds to config_list if not already there.
-   *     Location in config_list is stored in 'index'.
-   */
-  //*******************************************************************************
-  bool Supercell::add_canon_config(const Configuration &canon_config, Index &index) {
-
-    // Add 'canon_config' to 'config_list' if it doesn't already exist
-    //   store it's index into 'config_list' in 'config_list_index'
-    //std::cout << "check if canon_config is in config_list" << std::endl;
-    if(!contains_config(canon_config, index)) {
-      //std::cout << "new config" << std::endl;
-      _add_canon_config(canon_config);
-      return true;
-      //std::cout << "    added" << std::endl;
-    }
-    else {
-      config_list[index].push_back_source(canon_config.source());
-    }
-    return false;
-  }
-
-  //*******************************************************************************
-
-  /// \brief Insert a configuration that may be non-canonical
-  std::pair<Supercell::config_const_iterator, bool>
-  Supercell::insert_config(const Configuration &config) {
-    return insert_canon_config(config.canonical_form());
-  }
-
-  //*******************************************************************************
-
-  /// \brief Insert a configuration that is known to be canonical
-  std::pair<Supercell::config_const_iterator, bool>
-  Supercell::insert_canon_config(const Configuration &canon_config) {
-    Index index;
-    std::pair<Supercell::config_const_iterator, bool> res;
-    res.second = false;
-    if(!contains_config(canon_config, index)) {
-      _add_canon_config(canon_config);
-      index = config_list.size() - 1;
-      res.second = true;
-    }
-    res.first = config_const_iterator(&get_primclex(), get_id(), index);
-    return res;
-  }
-
-  //*******************************************************************************
-  /**
-   *   Adds to config_list, assuming 'canon_config' is in canonical form and not
-   *   already there
-   */
-  //*******************************************************************************
-  void Supercell::_add_canon_config(const Configuration &canon_config) {
-
-    if(this != &canon_config.get_supercell()) {
-      throw std::runtime_error("Error adding Configuration to Supercell: Supercell mismatch");
-    }
-    //std::cout << "new config" << std::endl;
-    config_list.push_back(canon_config);
-    config_list.back().set_id(config_list.size() - 1);
-    m_config_map.insert(
-      std::make_pair(&config_list.back(),
-                     boost::lexical_cast<Index>(config_list.back().get_id())));
-    config_list.back().set_selected(false);
-  }
-
-  //*******************************************************************************
-
-  void Supercell::read_config_list(const jsonParser &json) {
-
-    // Provide an error check
-    if(config_list.size() != 0) {
-      std::cerr << "Error in Supercell::read_configuration." << std::endl;
-      std::cerr << "  config_list.size() != 0, only use this once" << std::endl;
-      exit(1);
-    }
-
-    if(!json.contains("supercells")) {
-      return;
-    }
-
-    if(!json["supercells"].contains(get_name())) {
-      return;
-    }
-
-    // Read all configurations for this supercell. They should be numbered sequentially, so read until not found.
-    Index configid = 0;
-    while(true) {
-      std::stringstream ss;
-      ss << configid;
-
-      if(json["supercells"][get_name()].contains(ss.str())) {
-        config_list.push_back(Configuration(json, *this, configid));
-        m_config_map.insert(
-          std::make_pair(&config_list.back(),
-                         boost::lexical_cast<Index>(config_list.back().get_id())));
-      }
-      else {
-        return;
-      }
-      configid++;
-    }
-  }
-
-
-  //*******************************************************************************
-
-  //Copy constructor is needed for proper initialization of m_prim_grid
-  Supercell::Supercell(const Supercell &RHS) :
-    primclex(RHS.primclex),
-    real_super_lattice(RHS.real_super_lattice),
-    recip_prim_lattice(RHS.recip_prim_lattice),
-    m_prim_grid((*primclex).get_prim().lattice(), real_super_lattice, (*primclex).get_prim().basis.size()),
-    recip_grid(recip_prim_lattice, (*primclex).get_prim().lattice().get_reciprocal()),
-    m_name(RHS.m_name),
-    m_nlist(RHS.m_nlist),
-    m_canonical(nullptr),
-    config_list(RHS.config_list),
-    transf_mat(RHS.transf_mat),
-    scaling(RHS.scaling),
-    m_id(RHS.m_id) {
-  }
-
-  //*******************************************************************************
-
-  Supercell::Supercell(PrimClex *_prim, const Eigen::Ref<const Eigen::Matrix3i> &transf_mat_init) :
-    primclex(_prim),
-    real_super_lattice((*primclex).get_prim().lattice().lat_column_mat() * transf_mat_init.cast<double>()),
-    recip_prim_lattice(real_super_lattice.get_reciprocal()),
-    m_prim_grid((*primclex).get_prim().lattice(), real_super_lattice, (*primclex).get_prim().basis.size()),
-    recip_grid(recip_prim_lattice, (*primclex).get_prim().lattice().get_reciprocal()),
-    m_canonical(nullptr),
-    transf_mat(transf_mat_init) {
-    scaling = 1.0;
-    //    fill_reciprocal_supercell();
-  }
-
-  //*******************************************************************************
-
-  Supercell::Supercell(PrimClex *_prim, const Lattice &superlattice) :
-    primclex(_prim),
-    //real_super_lattice((get_prim()).lattice().lat_column_mat()*transf_mat),
-    real_super_lattice(superlattice),
-    recip_prim_lattice(real_super_lattice.get_reciprocal()),
-    m_prim_grid((*primclex).get_prim().lattice(), real_super_lattice, (*primclex).get_prim().basis.size()),
-    recip_grid(recip_prim_lattice, (*primclex).get_prim().lattice().get_reciprocal()),
-    m_canonical(nullptr),
-    transf_mat(primclex->calc_transf_mat(superlattice)) {
-    /*std::cerr << "IN SUPERCELL CONSTRUCTOR:\n"
-              << "transf_mat is\n" << transf_mat << '\n'
-              << "prim lattice is \n";
-    (*primclex).get_prim().lattice.print(std::cerr);
-    std::cerr << "\nSupercell Lattice is\n";
-    real_super_lattice.print(std::cerr);
-    std::cerr << "\nORIGINAL Supercell Lattice is\n";
-    superlattice.print(std::cerr);
-
-    std::cerr << "\nlat_column_mat() is\n" << (*primclex).get_prim().lattice.lat_column_mat()
-              << "\n and product with transf_mat is \n" << (*primclex).get_prim().lattice.lat_column_mat()*transf_mat << "\n";
-    */
-    scaling = 1.0;
-
-  }
-
-  //*******************************************************************************
-  /**
-   * Run through every selected Configuration in *this and call write() on it. This will
-   * update all the JSON files and also rewrite POS, DoF etc. Meant for when
-   * you calculated some properties (e.g. formation energies or correlations) and
-   * want it outputted, but didn't generate any new configurations.
-   */
-
-  jsonParser &Supercell::write_config_list(jsonParser &json) {
-    for(Index c = 0; c < config_list.size(); c++) {
-      config_list[c].write(json);
-    }
-    return json;
-  }
-
-
-  //*******************************************************************************
-  /**
-   *   Print the PERTURB file for perturbations enumerated around a Configuration
-   *
-   *   If 'print_config_name' == true, print config using Configuration::name()
-   *   If 'print_config_name' == false, print config using config_index
-   *
-   */
-  //*******************************************************************************
-  void Supercell::print_PERTURB_json(std::ofstream &file,
-                                     const Configuration &background_config,
-                                     const Array< Array< Array<Index > > > &perturb_config_index,
-                                     const Array< Array< Array<permute_const_iterator> > > &perturb_config_symop_index,
-                                     bool print_config_name) const {
-
-    jsonParser json = jsonParser::object();
-
-    json["supercell_name"] = get_name();
-    if(print_config_name) {
-      json["config"] = background_config.name();
-    }
-    else {
-      json["configid"] = background_config.get_id();
-    }
-    json["perturbations"] = jsonParser::array();
-
-    for(Index nb = 0; nb < perturb_config_index.size(); nb++) {
-      for(Index no = 0; no < perturb_config_index[nb].size(); no++) {
-        for(Index nd = 0; nd < perturb_config_index[nb][no].size(); nd++) {
-
-          jsonParser jsonobj = jsonParser::object();
-
-          jsonobj["orbitbranch"] = nb;
-          jsonobj["orbit"] = no;
-
-          if(print_config_name) {
-            jsonobj["config"] = get_config(perturb_config_index[nb][no][nd]).name();
-          }
-          else {
-            jsonobj["configid"] = perturb_config_index[nb][no][nd];
-          }
-          jsonobj["symop"] = perturb_config_symop_index[nb][no][nd];
-
-          json["perturbations"].push_back(jsonobj);
-
-        }
-      }
-    }
->>>>>>> 02183eed
 
 
 namespace CASM {
@@ -1467,7 +656,6 @@
     return name_str;
   }
 
-<<<<<<< HEAD
   std::string scelname(const PrimClex &primclex, const Lattice &lat) {
     const SymGroup &pg = primclex.prim().point_group();
     Lattice canon_lat = lat.canonical_form(pg);
@@ -1486,7 +674,4 @@
   }
 
 
-}
-=======
-}
->>>>>>> 02183eed
+}