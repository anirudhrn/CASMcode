--- conflicted
+++ resolved
@@ -45,24 +45,14 @@
 
   Supercell::Supercell(const PrimClex *_prim, const Eigen::Ref<const Eigen::Matrix3i> &transf_mat_init) :
     m_primclex(_prim),
-<<<<<<< HEAD
-    m_lattice(prim().lattice().lat_column_mat() * transf_mat_init.cast<double>(), _prim->crystallography_tol()),
-    m_prim_grid(prim().lattice(), m_lattice, prim().basis.size()),
-=======
     m_lattice(prim().lattice().lat_column_mat() * transf_mat_init.cast<double>()),
     m_prim_grid(prim().lattice(), m_lattice, prim().basis().size()),
->>>>>>> 3f441b79
     m_transf_mat(transf_mat_init) {
     //    fill_reciprocal_supercell();
   }
 
   Supercell::Supercell(const PrimClex *_prim, const Lattice &superlattice) :
     m_primclex(_prim),
-<<<<<<< HEAD
-    m_lattice(superlattice.lat_column_mat(), _prim->crystallography_tol()),
-    m_prim_grid(prim().lattice(), m_lattice, prim().basis.size()),
-    m_transf_mat(CASM::transf_mat(*_prim, m_lattice)) {
-=======
     m_lattice(superlattice),
     m_prim_grid(prim().lattice(), m_lattice, prim().basis().size()) {
 
@@ -77,7 +67,6 @@
       throw std::invalid_argument("Error constructing Supercell: the transformation matrix is not integer");
     }
     m_transf_mat = res.second;
->>>>>>> 3f441b79
   }
 
   Supercell::~Supercell() {}
