--- conflicted
+++ resolved
@@ -8,7 +8,7 @@
 #include "casm/misc/algorithm.hh"
 
 namespace CASM {
-  
+
   /// \brief The dimensionality of the composition space
   ///
   /// Examples:
@@ -44,16 +44,6 @@
   ///
   Eigen::VectorXd CompositionConverter::end_member(size_type i) const {
     return m_end_members.col(i);
-  }
-  
-  /// \brief Return the matrix Mij = dx_i/dn_j
-  Eigen::MatrixXd CompositionConverter::dparam_dmol() const {
-    return m_to_x;
-  }
-  
-  /// \brief Return the matrix Mij = dn_i/dx_j
-  Eigen::MatrixXd CompositionConverter::dmol_dparam() const {
-    return m_to_n;
   }
 
   /// \brief Return the matrix Mij = dx_i/dn_j
@@ -248,23 +238,22 @@
     return tstr.str();
 
   }
-<<<<<<< HEAD
-  
+
   /// \brief Return formula for comp(i) in terms of comp_n(A), comp_n(B), ...
   std::string CompositionConverter::comp_formula(size_type i) const {
-    
+
     // comp(i) = m_to_x(i,j)*(comp_n(j) - m_origin(j)) + ...
-    
+
     std::stringstream ss;
-    
+
     auto comp_x_str = [&]() {
       return "comp(" + comp_var(i) + ")";
     };
-    
+
     auto comp_n_str = [&](int j) {
       return "comp_n(" + m_components[j] + ")";
     };
-    
+
     auto delta_str = [&](int j) {
       std::stringstream tss;
       // print '(comp_n(J) - m_origin(j))' if m_origin(j) != 0
@@ -277,18 +266,18 @@
       }
       return tss.str();
     };
-    
+
     ss << comp_x_str() << " = ";
     bool first_term = true;
-    for(int j=0; j<m_to_x.cols(); ++j) {
-      
-      double coeff = m_to_x(i,j);
+    for(int j = 0; j < m_to_x.cols(); ++j) {
+
+      double coeff = m_to_x(i, j);
 
       // print nothing if coeff == 0
       if(almost_zero(coeff)) {
         continue;
       }
-      
+
       // if coeff < 0
       if(coeff < 0) {
         if(!first_term) {
@@ -298,7 +287,7 @@
           ss << coeff << "*" << delta_str(j);
         }
       }
-      
+
       // if coeff > 0
       else {
         if(!first_term) {
@@ -309,114 +298,29 @@
         }
       }
       ss << " ";
-      
+
       first_term = false;
-      
-    }
-    
+
+    }
+
     return ss.str();
   }
-  
+
   /// \brief Return formula for comp_n(component(i)) in terms of comp(a), comp(b), ...
   std::string CompositionConverter::comp_n_formula(size_type i) const {
-    
+
     // comp_n(i) = m_origin(j) + m_to_n(i,j)*comp(j) + ...
-    
+
     std::stringstream ss;
-    
+
     auto comp_x_str = [&](int j) {
       return "comp(" + comp_var(j) + ")";
     };
-    
+
     auto comp_n_str = [&](int j) {
       return "comp_n(" + m_components[j] + ")";
     };
-    
-=======
-
-  /// \brief Return formula for comp(i) in terms of comp_n(A), comp_n(B), ...
-  std::string CompositionConverter::comp_formula(size_type i) const {
-
-    // comp(i) = m_to_x(i,j)*(comp_n(j) - m_origin(j)) + ...
-
-    std::stringstream ss;
-
-    auto comp_x_str = [&]() {
-      return "comp(" + comp_var(i) + ")";
-    };
-
-    auto comp_n_str = [&](int j) {
-      return "comp_n(" + m_components[j] + ")";
-    };
-
-    auto delta_str = [&](int j) {
-      std::stringstream tss;
-      // print '(comp_n(J) - m_origin(j))' if m_origin(j) != 0
-      if(!almost_zero(m_origin(j))) {
-        tss << "(" << comp_n_str(j) << " - " << m_origin(j) << ")";
-      }
-      // print 'comp_n(J)'
-      else {
-        tss << comp_n_str(j);
-      }
-      return tss.str();
-    };
-
-    ss << comp_x_str() << " = ";
-    bool first_term = true;
-    for(int j = 0; j < m_to_x.cols(); ++j) {
-
-      double coeff = m_to_x(i, j);
-
-      // print nothing if coeff == 0
-      if(almost_zero(coeff)) {
-        continue;
-      }
-
-      // if coeff < 0
-      if(coeff < 0) {
-        if(!first_term) {
-          ss << " - " << -coeff << "*" << delta_str(j);
-        }
-        else {
-          ss << coeff << "*" << delta_str(j);
-        }
-      }
-
-      // if coeff > 0
-      else {
-        if(!first_term) {
-          ss << " + " << coeff << "*" << delta_str(j);
-        }
-        else {
-          ss << coeff << "*" << delta_str(j);
-        }
-      }
-      ss << " ";
-
-      first_term = false;
-
-    }
-
-    return ss.str();
-  }
-
-  /// \brief Return formula for comp_n(component(i)) in terms of comp(a), comp(b), ...
-  std::string CompositionConverter::comp_n_formula(size_type i) const {
-
-    // comp_n(i) = m_origin(j) + m_to_n(i,j)*comp(j) + ...
-
-    std::stringstream ss;
-
-    auto comp_x_str = [&](int j) {
-      return "comp(" + comp_var(j) + ")";
-    };
-
-    auto comp_n_str = [&](int j) {
-      return "comp_n(" + m_components[j] + ")";
-    };
-
->>>>>>> 8ebb194b
+
     ss << comp_n_str(i) << " = ";
     bool first_term = true;
     // print nothing if coeff == 0
@@ -424,27 +328,16 @@
       ss << m_origin(i);
       first_term = false;
     }
-<<<<<<< HEAD
-    
-    for(int j=0; j<m_to_n.cols(); ++j) {
-      
-      double coeff = m_to_n(i,j);
-=======
 
     for(int j = 0; j < m_to_n.cols(); ++j) {
 
       double coeff = m_to_n(i, j);
->>>>>>> 8ebb194b
 
       // print nothing if coeff == 0
       if(almost_zero(coeff)) {
         continue;
       }
-<<<<<<< HEAD
-      
-=======
-
->>>>>>> 8ebb194b
+
       // if coeff < 0
       if(coeff < 0) {
         if(!first_term) {
@@ -454,11 +347,7 @@
           ss << coeff << "*" << comp_x_str(j);
         }
       }
-<<<<<<< HEAD
-      
-=======
-
->>>>>>> 8ebb194b
+
       // if coeff > 0
       else {
         if(!first_term) {
@@ -469,19 +358,11 @@
         }
       }
       ss << " ";
-<<<<<<< HEAD
-      
+
       first_term = false;
-      
-    }
-    
-=======
-
-      first_term = false;
-
-    }
-
->>>>>>> 8ebb194b
+
+    }
+
     return ss.str();
   }
 
@@ -492,20 +373,6 @@
   /// Assumes chem_pot(Va) == 0
   std::string CompositionConverter::param_chem_pot_formula(size_type i) const {
     // param_chem_pot = m_to_n.transpose() * chem_pot;
-<<<<<<< HEAD
-    
-    std::stringstream ss;
-    
-    auto print_chem_pot = [&](int j) {
-      return "chem_pot(" + m_components[j] + ") ";
-    };
-    
-    ss << "param_chem_pot(" << comp_var(i) << ") = ";
-    Eigen::MatrixXd Mt = m_to_n.transpose();
-    bool first_term = true;
-    for(int j=0; j<Mt.cols(); ++j) {
-      
-=======
 
     std::stringstream ss;
 
@@ -518,7 +385,6 @@
     bool first_term = true;
     for(int j = 0; j < Mt.cols(); ++j) {
 
->>>>>>> 8ebb194b
       double coeff = Mt(i, j);
 
       // print nothing if n == 0
@@ -551,17 +417,10 @@
       else {
         ss << coeff << "*" << print_chem_pot(j);
       }
-<<<<<<< HEAD
-      
+
       first_term = false;
     }
-    
-=======
-
-      first_term = false;
-    }
-
->>>>>>> 8ebb194b
+
     return ss.str();
   }
 
@@ -667,8 +526,6 @@
     if(map.size() == 0) {
       return;
     }
-    
-    auto comp_var = CompositionConverter::comp_var; 
 
     auto comp_var = CompositionConverter::comp_var;
 
@@ -698,54 +555,6 @@
       stream << "    ";
       stream << std::setw(10) << it->second.mol_formula() << "\n";
     }
-  }
-  
-  /// \brief Pretty-print comp in terms of comp_n
-  ///
-  /// Example:
-  /// \code
-  /// comp(a) = c00*(comp_n(A) - 1) + c01*comp_n(B) + ...
-  /// comp(b) = c00*comp_n(A) + c01*(comp_n(B) - 2) + ...
-  /// ...
-  /// \endcode
-  void display_comp(std::ostream &stream, const CompositionConverter &f, int indent) {
-    
-    for(int i=0; i<f.independent_compositions(); ++i) {
-      stream << std::string(indent, ' ') << f.comp_formula(i) << "\n";
-    }
-    
-  }
-  
-  /// \brief Pretty-print comp in terms of comp_n
-  ///
-  /// Example:
-  /// \code
-  /// comp_n(A) = nAo + c00*comp(a) + c01*comp(b) + ...
-  /// comp_n(B) = nBo + c10*comp(a) + c11*comp(b) + ...
-  /// ...
-  /// \endcode
-  void display_comp_n(std::ostream &stream, const CompositionConverter &f, int indent) {
-    
-    for(int i=0; i<f.components().size(); ++i) {
-      stream << std::string(indent, ' ') << f.comp_n_formula(i) << "\n";
-    }
-    
-  }
-  
-  /// \brief Pretty-print param_chem_pot in terms of chem_pot
-  ///
-  /// Example:
-  /// \code
-  /// param_chem_pot(a) = c00*chem_pot(A) + c01*chem_pot(B) + ...
-  /// param_chem_pot(b) = c10*chem_pot(A) + c11*chem_pot(B) + ...
-  /// ...
-  /// \endcode
-  void display_param_chem_pot(std::ostream &stream, const CompositionConverter &f, int indent) {
-    
-    for(int i=0; i<f.independent_compositions(); ++i) {
-      stream << std::string(indent, ' ') << f.param_chem_pot_formula(i) << "\n";
-    }
-    
   }
 
   /// \brief Pretty-print comp in terms of comp_n
@@ -859,30 +668,6 @@
     param_comp.generate_prim_end_members();
     return param_comp.get_prim_end_members().transpose();
   }
-  
-  /// \brief Non-orthogonal composition space
-  Eigen::MatrixXd _composition_space(const Structure &prim, double tol) {
-    // Get Va index if it exists, and store 0 or 1 in N_Va
-    std::vector<std::string> struc_mol_name = prim.get_struc_molecule_name();
-    Index Va_index = find_index_if(struc_mol_name, [=](const std::string& str){return is_vacancy(str);});
-    bool has_Va = (Va_index != struc_mol_name.size());
-    
-    // convert to atom frac
-    Eigen::MatrixXd E = end_members(prim);
-    if(has_Va) {
-      E.row(Va_index) = Eigen::VectorXd::Zero(E.cols());
-    }
-    for(int i=0; i<E.cols(); i++) {
-      E.col(i) /= E.col(i).sum();
-    }
-    
-    // convert to atom frac space
-    Eigen::MatrixXd M(E.rows(), E.cols()-1);
-    for(int i=0; i<M.cols(); ++i) {
-      M.col(i) = E.col(i+1) - E.col(0);
-    }
-    return M;
-  }
 
   /// \brief Non-orthogonal composition space
   Eigen::MatrixXd _composition_space(const Structure &prim, double tol) {
