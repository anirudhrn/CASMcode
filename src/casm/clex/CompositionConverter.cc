--- conflicted
+++ resolved
@@ -5,13 +5,10 @@
 // currently still relies on this for getting standard composition axes
 #include "casm/clex/ParamComposition.hh"
 #include "casm/casm_io/json_io/container.hh"
-<<<<<<< HEAD
-=======
 #include "casm/misc/algorithm.hh"
->>>>>>> 16ee7161
 
 namespace CASM {
-  
+
   /// \brief The dimensionality of the composition space
   ///
   /// Examples:
@@ -48,12 +45,12 @@
   Eigen::VectorXd CompositionConverter::end_member(size_type i) const {
     return m_end_members.col(i);
   }
-  
+
   /// \brief Return the matrix Mij = dx_i/dn_j
   Eigen::MatrixXd CompositionConverter::dparam_dmol() const {
     return m_to_x;
   }
-  
+
   /// \brief Return the matrix Mij = dn_i/dx_j
   Eigen::MatrixXd CompositionConverter::dmol_dparam() const {
     return m_to_n;
@@ -241,22 +238,22 @@
     return tstr.str();
 
   }
-  
+
   /// \brief Return formula for comp(i) in terms of comp_n(A), comp_n(B), ...
   std::string CompositionConverter::comp_formula(size_type i) const {
-    
+
     // comp(i) = m_to_x(i,j)*(comp_n(j) - m_origin(j)) + ...
-    
+
     std::stringstream ss;
-    
+
     auto comp_x_str = [&]() {
       return "comp(" + comp_var(i) + ")";
     };
-    
+
     auto comp_n_str = [&](int j) {
       return "comp_n(" + m_components[j] + ")";
     };
-    
+
     auto delta_str = [&](int j) {
       std::stringstream tss;
       // print '(comp_n(J) - m_origin(j))' if m_origin(j) != 0
@@ -269,18 +266,18 @@
       }
       return tss.str();
     };
-    
+
     ss << comp_x_str() << " = ";
     bool first_term = true;
-    for(int j=0; j<m_to_x.cols(); ++j) {
-      
-      double coeff = m_to_x(i,j);
+    for(int j = 0; j < m_to_x.cols(); ++j) {
+
+      double coeff = m_to_x(i, j);
 
       // print nothing if coeff == 0
       if(almost_zero(coeff)) {
         continue;
       }
-      
+
       // if coeff < 0
       if(coeff < 0) {
         if(!first_term) {
@@ -290,7 +287,7 @@
           ss << coeff << "*" << delta_str(j);
         }
       }
-      
+
       // if coeff > 0
       else {
         if(!first_term) {
@@ -301,29 +298,29 @@
         }
       }
       ss << " ";
-      
+
       first_term = false;
-      
-    }
-    
+
+    }
+
     return ss.str();
   }
-  
+
   /// \brief Return formula for comp_n(component(i)) in terms of comp(a), comp(b), ...
   std::string CompositionConverter::comp_n_formula(size_type i) const {
-    
+
     // comp_n(i) = m_origin(j) + m_to_n(i,j)*comp(j) + ...
-    
+
     std::stringstream ss;
-    
+
     auto comp_x_str = [&](int j) {
       return "comp(" + comp_var(j) + ")";
     };
-    
+
     auto comp_n_str = [&](int j) {
       return "comp_n(" + m_components[j] + ")";
     };
-    
+
     ss << comp_n_str(i) << " = ";
     bool first_term = true;
     // print nothing if coeff == 0
@@ -331,16 +328,16 @@
       ss << m_origin(i);
       first_term = false;
     }
-    
-    for(int j=0; j<m_to_n.cols(); ++j) {
-      
-      double coeff = m_to_n(i,j);
+
+    for(int j = 0; j < m_to_n.cols(); ++j) {
+
+      double coeff = m_to_n(i, j);
 
       // print nothing if coeff == 0
       if(almost_zero(coeff)) {
         continue;
       }
-      
+
       // if coeff < 0
       if(coeff < 0) {
         if(!first_term) {
@@ -350,7 +347,7 @@
           ss << coeff << "*" << comp_x_str(j);
         }
       }
-      
+
       // if coeff > 0
       else {
         if(!first_term) {
@@ -361,11 +358,11 @@
         }
       }
       ss << " ";
-      
+
       first_term = false;
-      
-    }
-    
+
+    }
+
     return ss.str();
   }
 
@@ -376,18 +373,18 @@
   /// Assumes chem_pot(Va) == 0
   std::string CompositionConverter::param_chem_pot_formula(size_type i) const {
     // param_chem_pot = m_to_n.transpose() * chem_pot;
-    
+
     std::stringstream ss;
-    
+
     auto print_chem_pot = [&](int j) {
       return "chem_pot(" + m_components[j] + ") ";
     };
-    
+
     ss << "param_chem_pot(" << comp_var(i) << ") = ";
     Eigen::MatrixXd Mt = m_to_n.transpose();
     bool first_term = true;
-    for(int j=0; j<Mt.cols(); ++j) {
-      
+    for(int j = 0; j < Mt.cols(); ++j) {
+
       double coeff = Mt(i, j);
 
       // print nothing if n == 0
@@ -420,29 +417,10 @@
       else {
         ss << coeff << "*" << print_chem_pot(j);
       }
-      
+
       first_term = false;
     }
-    
-    return ss.str();
-  }
-
-
-  /// \brief Return formula for param_chem_pot->chem_pot
-  std::string CompositionConverter::chem_pot_formula(int indent) const {
-    // chem_pot = m_to_x.transpose() * param_chem_pot;
-    std::stringstream ss;
-    Eigen::IOFormat CleanFmt(4, 0, ", ", "\n", std::string(' ', indent + 2) + "[", "]");
-    ss << std::string(' ', indent) << "chem_pot = X * param_chem_pot, where X = \n" << m_to_x.transpose().format(CleanFmt);
-    return ss.str();
-  }
-
-  /// \brief Return formula for chem_pot->param_chem_pot
-  std::string CompositionConverter::param_chem_pot_formula(int indent) const {
-    // param_chem_pot = m_to_n.transpose() * chem_pot;
-    std::stringstream ss;
-    Eigen::IOFormat CleanFmt(4, 0, ", ", "\n", std::string(' ', indent + 2) + "[", "]");
-    ss << std::string(' ', indent) << "param_chem_pot = X * chem_pot, where X = \n" << m_to_n.transpose().format(CleanFmt);
+
     return ss.str();
   }
 
@@ -548,8 +526,8 @@
     if(map.size() == 0) {
       return;
     }
-    
-    auto comp_var = CompositionConverter::comp_var; 
+
+    auto comp_var = CompositionConverter::comp_var;
 
     stream << std::setw(10) << "KEY" << " ";
     stream << std::setw(10) << "ORIGIN" << " ";
@@ -578,7 +556,7 @@
       stream << std::setw(10) << it->second.mol_formula() << "\n";
     }
   }
-  
+
   /// \brief Pretty-print comp in terms of comp_n
   ///
   /// Example:
@@ -588,13 +566,13 @@
   /// ...
   /// \endcode
   void display_comp(std::ostream &stream, const CompositionConverter &f, int indent) {
-    
-    for(int i=0; i<f.independent_compositions(); ++i) {
+
+    for(int i = 0; i < f.independent_compositions(); ++i) {
       stream << std::string(indent, ' ') << f.comp_formula(i) << "\n";
     }
-    
-  }
-  
+
+  }
+
   /// \brief Pretty-print comp in terms of comp_n
   ///
   /// Example:
@@ -604,13 +582,13 @@
   /// ...
   /// \endcode
   void display_comp_n(std::ostream &stream, const CompositionConverter &f, int indent) {
-    
-    for(int i=0; i<f.components().size(); ++i) {
+
+    for(int i = 0; i < f.components().size(); ++i) {
       stream << std::string(indent, ' ') << f.comp_n_formula(i) << "\n";
     }
-    
-  }
-  
+
+  }
+
   /// \brief Pretty-print param_chem_pot in terms of chem_pot
   ///
   /// Example:
@@ -620,11 +598,11 @@
   /// ...
   /// \endcode
   void display_param_chem_pot(std::ostream &stream, const CompositionConverter &f, int indent) {
-    
-    for(int i=0; i<f.independent_compositions(); ++i) {
+
+    for(int i = 0; i < f.independent_compositions(); ++i) {
       stream << std::string(indent, ' ') << f.param_chem_pot_formula(i) << "\n";
     }
-    
+
   }
 
   /// \brief Serialize CompositionConverter to JSON
@@ -690,33 +668,32 @@
     param_comp.generate_prim_end_members();
     return param_comp.get_prim_end_members().transpose();
   }
-<<<<<<< HEAD
-=======
-  
+
   /// \brief Non-orthogonal composition space
   Eigen::MatrixXd _composition_space(const Structure &prim, double tol) {
     // Get Va index if it exists, and store 0 or 1 in N_Va
     std::vector<std::string> struc_mol_name = prim.get_struc_molecule_name();
-    Index Va_index = find_index_if(struc_mol_name, [=](const std::string& str){return is_vacancy(str);});
+    Index Va_index = find_index_if(struc_mol_name, [ = ](const std::string & str) {
+      return is_vacancy(str);
+    });
     bool has_Va = (Va_index != struc_mol_name.size());
-    
+
     // convert to atom frac
     Eigen::MatrixXd E = end_members(prim);
     if(has_Va) {
       E.row(Va_index) = Eigen::VectorXd::Zero(E.cols());
     }
-    for(int i=0; i<E.cols(); i++) {
+    for(int i = 0; i < E.cols(); i++) {
       E.col(i) /= E.col(i).sum();
     }
-    
+
     // convert to atom frac space
-    Eigen::MatrixXd M(E.rows(), E.cols()-1);
-    for(int i=0; i<M.cols(); ++i) {
-      M.col(i) = E.col(i+1) - E.col(0);
+    Eigen::MatrixXd M(E.rows(), E.cols() - 1);
+    for(int i = 0; i < M.cols(); ++i) {
+      M.col(i) = E.col(i + 1) - E.col(0);
     }
     return M;
   }
->>>>>>> 16ee7161
 
   /// \brief Return the composition space of a Structure
   ///
@@ -724,18 +701,10 @@
   ///             not check if it is actually primitive).
   /// \param tol tolerance for checking rank (default 1e-14)
   ///
-<<<<<<< HEAD
-  /// - Each column corresponds to an orthogonal vector in composition space
-  /// - Each row corresponds to a Molecule, ordered as from Structure::get_struc_molecule,
-  ///   with units number Molecule / prim
-  Eigen::MatrixXd composition_space(const Structure &prim, double tol) {
-    auto Qr = end_members(prim).fullPivHouseholderQr();
-=======
   /// - Each column corresponds to an orthogonal vector in atom fraction space
   /// - Each row corresponds to a Molecule, ordered as from Structure::get_struc_molecule
   Eigen::MatrixXd composition_space(const Structure &prim, double tol) {
     auto Qr = _composition_space(prim, tol).fullPivHouseholderQr();
->>>>>>> 16ee7161
     Qr.setThreshold(tol);
     auto Q = Qr.matrixQ();
     return Q.leftCols(Qr.rank());
@@ -747,18 +716,10 @@
   ///             not check if it is actually primitive).
   /// \param tol tolerance for checking rank (default 1e-14)
   ///
-<<<<<<< HEAD
-  /// - Each column corresponds to an orthogonal vector in composition space
-  /// - Each row corresponds to a Molecule, ordered as from Structure::get_struc_molecule,
-  ///   with units number Molecule / prim
-  Eigen::MatrixXd null_composition_space(const Structure &prim, double tol) {
-    auto Qr = end_members(prim).fullPivHouseholderQr();
-=======
   /// - Each column corresponds to an orthogonal vector in atom fraction space
   /// - Each row corresponds to a Molecule, ordered as from Structure::get_struc_molecule
   Eigen::MatrixXd null_composition_space(const Structure &prim, double tol) {
     auto Qr = _composition_space(prim, tol).fullPivHouseholderQr();
->>>>>>> 16ee7161
     Qr.setThreshold(tol);
     auto Q = Qr.matrixQ();
     return Q.rightCols(Q.cols() - Qr.rank());
