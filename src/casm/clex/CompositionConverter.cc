--- conflicted
+++ resolved
@@ -371,11 +371,8 @@
       double coeff = Mt(i, j);
 
       // print nothing if n == 0
-<<<<<<< HEAD
+
       if(almost_zero(coeff) || Local::_is_vacancy(m_components[j])) {
-=======
-      if(almost_zero(coeff) || xtal::is_vacancy(m_components[j])) {
->>>>>>> 05e38366
         continue;
       }
 
@@ -657,11 +654,7 @@
     // Get Va index if it exists, and store 0 or 1 in N_Va
     std::vector<std::string> struc_mol_name = ParamComposition(_allowed_occs).components();
     Index Va_index = find_index_if(struc_mol_name, [ = ](const std::string & str) {
-<<<<<<< HEAD
       return Local::_is_vacancy(str);
-=======
-      return xtal::is_vacancy(str);
->>>>>>> 05e38366
     });
     bool has_Va = (Va_index != struc_mol_name.size());
 
