--- conflicted
+++ resolved
@@ -15,17 +15,6 @@
           m_selection_name = "unknown";
       }
     }
-<<<<<<< HEAD
-    
-    std::unique_ptr<Selected> Selected::clone() const {
-      return std::unique_ptr<Selected>(this->_clone());
-    }
-    
-    Selected* Selected::_clone() const {
-      return new Selected(*this);
-    }
-    
-=======
 
     std::unique_ptr<Selected> Selected::clone() const {
       return std::unique_ptr<Selected>(this->_clone());
@@ -35,7 +24,6 @@
       return new Selected(*this);
     }
 
->>>>>>> 8ebb194b
     std::string Selected::short_header(const Configuration &_config) const {
       return name() + "(" + m_selection_name + ")";
     }
