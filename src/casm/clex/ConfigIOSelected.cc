--- conflicted
+++ resolved
@@ -31,23 +31,7 @@
     bool Selected::evaluate(const Configuration &_config) const {
       return m_selection.selected(_config.name());
     }
-<<<<<<< HEAD
-    /*
-        void Selected::inject(const Configuration &_config, DataStream &_stream, Index) const {
-          _stream << m_selection.selected(_config.name());
-        }
 
-        void Selected::print(const Configuration &_config, std::ostream &_stream, Index) const {
-          _stream << std::string(name().size() + m_selection_name.size() + 1, ' ') <<  m_selection.selected(_config.name());
-        }
-
-        jsonParser &Selected::to_json(const Configuration &_config, jsonParser &json) const {
-          return json = m_selection.selected(_config.name());
-        }
-    */
-=======
-
->>>>>>> 7fbf9ad0
     bool Selected::parse_args(const std::string &args) {
       if(m_selection.size() || m_selection_name.size()) {
         return false;
