#include "casm/clex/ConfigIO.hh"

#include <functional>
#include "casm/clex/Configuration.hh"
#include "casm/clex/PrimClex.hh"
#include "casm/clex/Norm.hh"
#include "casm/clex/ConfigIOHull.hh"
#include "casm/clex/ConfigIONovelty.hh"
#include "casm/clex/ConfigIOStrucScore.hh"
#include "casm/clex/ConfigIOStrain.hh"
#include "casm/clex/ConfigIOSelected.hh"

namespace CASM {
  //int ConfigIOParser::hack = ConfigIOParser::init(std::function<void(DataFormatterDictionary<Configuration>&) >(ConfigIO::initialize_formatting_dictionary));

  namespace ConfigIO_impl {

    /// \brief Expects arguments of the form 'name' or 'name(Au)', 'name(Pt)', etc.
    bool MolDependent::parse_args(const std::string &args) {
      if(args.size() > 0)
        m_mol_names.push_back(args);
      return true;
    }

    /// \brief Adds index rules corresponding to the parsed args
    void MolDependent::init(const Configuration &_tmplt) const {
      auto struc_molecule = _tmplt.get_primclex().get_prim().get_struc_molecule();

      if(m_mol_names.size() == 0) {
        for(Index i = 0; i < struc_molecule.size(); i++) {
          _add_rule(std::vector<Index>({i}));
          m_mol_names.push_back(struc_molecule[i].name);
        }
      }
      else {
        for(Index n = 0; n < m_mol_names.size(); n++) {
          Index i = 0;
          for(i = 0; i < struc_molecule.size(); i++) {
            if(struc_molecule[i].name == m_mol_names[n]) {
              _add_rule(std::vector<Index>({i}));
              break;
            }
          }
          if(i == struc_molecule.size())
            throw std::runtime_error(std::string("Format tag: '") + name() + "(" +
                                     m_mol_names[n] + ")' does not correspond to a viable composition.\n");
        }
      }
    }

    /// \brief Long header returns: 'name(Au)   name(Pt)   ...'
    std::string MolDependent::long_header(const Configuration &_tmplt) const {
      std::string t_header;
      for(Index c = 0; c < m_mol_names.size(); c++) {
        t_header += name() + "(" + m_mol_names[c] + ")";
        if(c != m_mol_names.size() - 1) {
          t_header += "   ";
        }
      }
      return t_header;
    }
  }

  namespace ConfigIO {

    // --- Comp implementations -----------

    const std::string Comp::Name = "comp";

    const std::string Comp::Desc =
      "Parametric composition parameters, individual label as argument. "
      "Without argument, all values are printed. Ex: comp(a), comp(b), etc.";

    /// \brief Returns the parametric composition
    Eigen::VectorXd Comp::evaluate(const Configuration &config) const {
      return comp(config);
    }

    /// \brief Returns true if the PrimClex has composition axes
    bool Comp::validate(const Configuration &config) const {
      return config.get_primclex().has_composition_axes();
    }

    /// \brief Expects arguments of the form 'comp(a)', 'comp(b)', etc.
    bool Comp::parse_args(const std::string &args) {
      if(args.size() == 1) {
        _add_rule(std::vector<Index>({(Index)(args[0] - 'a')}));
      }
      else if(args.size() > 1) {
        throw std::runtime_error(std::string("Format tag: 'comp(") + args + ") is invalid.\n");
        return false;
      }
      return true;
    }

    /// \brief Long header returns: 'comp(a)   comp(b)   ...'
    std::string Comp::long_header(const Configuration &_tmplt) const {
      std::string t_header;
      for(Index c = 0; c < _index_rules().size(); c++) {
        t_header += name() + "(";
        t_header.push_back((char)('a' + _index_rules()[c][0]));
        t_header.push_back(')');
        if(c != _index_rules().size() - 1) {
          t_header += "        ";
        }
      }
      return t_header;
    }


    // --- CompN implementations -----------

    const std::string CompN::Name = "comp_n";

    const std::string CompN::Desc =
      "Number of each species per unit cell, including vacancies. "
      "No argument prints all available values. Ex: comp_n, comp_n(Au), comp_n(Pt), etc.";

    /// \brief Returns the number of each species per unit cell
    Eigen::VectorXd CompN::evaluate(const Configuration &config) const {
      return comp_n(config);
    }


    // --- SiteFrac implementations -----------

    const std::string SiteFrac::Name = "site_frac";

    const std::string SiteFrac::Desc =
      "Fraction of sites occupied by a species, including vacancies. "
      "No argument prints all available values. Ex: site_frac(Au), site_frac(Pt), etc.";

    /// \brief Returns the site fraction
    Eigen::VectorXd SiteFrac::evaluate(const Configuration &config) const {
      return site_frac(config);
    }


    // --- AtomFrac implementations -----------

    const std::string AtomFrac::Name = "atom_frac";

    const std::string AtomFrac::Desc =
      "Fraction of atoms that are a particular species, excluding vacancies.  "
      "Without argument, all values are printed. Ex: atom_frac(Au), atom_frac(Pt), etc.";

    /// \brief Returns the site fraction
    Eigen::VectorXd AtomFrac::evaluate(const Configuration &config) const {
      return species_frac(config);
    }


    // --- Corr implementations -----------

    const std::string Corr::Name = "corr";

    const std::string Corr::Desc =
      "Average correlation values, normalized per primitive cell; "
      "accepts range as argument, for example corr(ind1:ind2)";

    /// \brief Returns the atom fraction
    Eigen::VectorXd Corr::evaluate(const Configuration &config) const {
      return correlations(config, m_clexulator);
    }

    /// \brief If not yet initialized, use the global clexulator from the PrimClex
    void Corr::init(const Configuration &_tmplt) const {
      if(!m_clexulator.initialized()) {
        m_clexulator = _tmplt.get_primclex().global_clexulator();
      }

      VectorXdAttribute<Configuration>::init(_tmplt);

    }

    // --- Clex implementations -----------

    const std::string Clex::Name = "clex";

    const std::string Clex::Desc =
      "Predicted property value, currently supports 'clex(formation_energy)' and "
      "'clex(formation_energy_per_species)'. Default is 'clex(formation_energy)'.";

    Clex::Clex() :
      ScalarAttribute<Configuration>(Name, Desc) {
      parse_args("");
    }

    Clex::Clex(const Clexulator &clexulator, const ECIContainer &eci, const std::string args) :
      ScalarAttribute<Configuration>(Name, Desc),
      m_clexulator(clexulator) {
      parse_args(args);
    }

    /// \brief Returns the atom fraction
    double Clex::evaluate(const Configuration &config) const {
      return m_eci * correlations(config, m_clexulator) / _norm(config);
    }

    /// \brief Clone using copy constructor
    std::unique_ptr<Clex> Clex::clone() const {
      return std::unique_ptr<Clex>(this->_clone());
    }

    /// \brief If not yet initialized, use the global clexulator and eci from the PrimClex
    void Clex::init(const Configuration &_tmplt) const {
      if(!m_clexulator.initialized()) {
        m_clexulator = _tmplt.get_primclex().global_clexulator();
        m_eci = _tmplt.get_primclex().global_eci("formation_energy");
      }
    }

    /// \brief Expects 'clex', 'clex(formation_energy)', or 'clex(formation_energy_per_species)'
    bool Clex::parse_args(const std::string &args) {
      m_clex_name = args;
      if(args == "") {
        m_norm = notstd::make_cloneable<Norm<Configuration> >();
        return true;
      }
      if(args == "formation_energy") {
        m_norm = notstd::make_cloneable<Norm<Configuration> >();
        return true;
      }
      if(args == "formation_energy_per_species") {
        m_norm = notstd::make_cloneable<NormPerSpecies>();
        return true;
      }
      else {
        std::stringstream ss;
        ss << "Error parsing arguments for 'clex'.\n"
           "  Received: " << args << "\n"
           "  Allowed options are: 'formation_energy' (Default), or 'formation_energy_per_species'";
        throw std::runtime_error(ss.str());
      }
    }

    /// \brief Returns the normalization
    double Clex::_norm(const Configuration &config) const {
      return (*m_norm)(config);
    }

    /// \brief Clone using copy constructor
    Clex *Clex::_clone() const {
      return new Clex(*this);
    }


    /*End ConfigIO*/
  }

  namespace ConfigIO {

    template<>
    Selected selected_in(const ConfigSelection<true> &_selection) {
      return Selected(_selection);
    }

    template<>
    Selected selected_in(const ConfigSelection<false> &_selection) {
      return Selected(_selection);
    }

    Selected selected_in() {
      return Selected();
    }


    GenericConfigFormatter<std::string> configname() {
      return GenericConfigFormatter<std::string>("configname",
                                                 "Configuration name, in the form 'SCEL#_#_#_#_#_#_#/#'",
      [](const Configuration & config)->std::string{
        return config.name();
      });
    }

    GenericConfigFormatter<std::string> scelname() {
      return GenericConfigFormatter<std::string>("scelname",
                                                 "Supercell name, in the form 'SCEL#_#_#_#_#_#_#'",
      [](const Configuration & config)->std::string{
        return config.get_supercell().get_name();
      });
    }

<<<<<<< HEAD
    GenericConfigFormatter<Index> scel_size() {
      return GenericConfigFormatter<Index>("scel_size",
                                           "Supercell volume, given as the integer number of unit cells",
=======
    ConfigIO::GenericConfigFormatter<std::string> calc_status() {
      return ConfigIO::GenericConfigFormatter<std::string>("calc_status",
                                                           "Status of calculation.",
                                                           CASM::calc_status,
                                                           CASM::has_calc_status);
    }

    ConfigIO::GenericConfigFormatter<std::string> failure_type() {
      return ConfigIO::GenericConfigFormatter<std::string>("failure_type",
                                                           "Reason for calculation failure.",
                                                           CASM::failure_type,
                                                           CASM::has_failure_type);
    }


    ConfigIO::GenericConfigFormatter<Index> scel_size() {
      return ConfigIO::GenericConfigFormatter<Index>("scel_size",
                                                     "Supercell volume, given as the integer number of unit cells",
>>>>>>> 6f9d9ef4
      [](const Configuration & config)->Index{
        return config.get_supercell().volume();
      });
    }

    GenericConfigFormatter<Index> multiplicity() {
      return GenericConfigFormatter<Index>("multiplicity",
                                           "Symmetric multiplicity of the configuration, excluding translational equivalents.",
      [](const Configuration & config)->Index{
        return config.get_prim().factor_group().size() / config.factor_group(config.get_supercell().permute_begin(), config.get_supercell().permute_end()).size();
      });
    }


    GenericConfigFormatter<bool> selected() {
      return GenericConfigFormatter<bool>("selected",
                                          "Specifies whether configuration is selected (1/true) or not (0/false)",
      [](const Configuration & config)->bool{
        return config.selected();
      });
    }

    GenericConfigFormatter<double> relaxed_energy() {
      return GenericConfigFormatter<double>(
               "relaxed_energy",
               "DFT relaxed energy, normalized per primitive cell",
               CASM::relaxed_energy,
               has_relaxed_energy);
    }

    GenericConfigFormatter<double> relaxed_energy_per_species() {
      return GenericConfigFormatter<double>(
               "relaxed_energy_per_atom",
               "DFT relaxed energy, normalized per atom",
               CASM::relaxed_energy_per_species,
               has_relaxed_energy);
    }

    GenericConfigFormatter<double> reference_energy() {
      return GenericConfigFormatter<double>(
               "reference_energy",
               "reference energy, normalized per primitive cell, as determined by current reference states",
               CASM::reference_energy,
               has_reference_energy);
    }

    GenericConfigFormatter<double> reference_energy_per_species() {
      return GenericConfigFormatter<double>(
               "reference_energy_per_atom",
               "reference energy, normalized per atom, as determined by current reference states",
               CASM::reference_energy_per_species,
               has_reference_energy);
    }

    GenericConfigFormatter<double> formation_energy() {
      return GenericConfigFormatter<double>(
               "formation_energy",
               "DFT formation energy, normalized per primitive cell and measured "
               "relative to current reference states",
               CASM::formation_energy,
               has_formation_energy);
    }

    GenericConfigFormatter<double> formation_energy_per_species() {
      return GenericConfigFormatter<double>(
               "formation_energy_per_atom",
               "DFT formation energy, normalized per atom and measured relative to "
               "current reference states",
               CASM::formation_energy_per_species,
               has_formation_energy);
    }

    /*Generic1DDatumFormatter<std::vector<double>, Configuration >relaxation_strain() {
      return Generic1DDatumFormatter<std::vector<double>, Configuration >("relaxation_strain",
                                                                          "Green-Lagrange strain of dft-relaxed configuration, relative to the ideal crystal.  Ordered as [E(0,0), E(1,1), E(2,2), E(1,2), E(0,2), E(0,1)].  Accepts index as argument on interval [0,5]",
                                                                          CASM::relaxation_strain,
                                                                          has_relaxation_strain,
      [](const std::vector<double> &cont)->Index{
        return 6;
      });
      }*/

    GenericConfigFormatter<bool> is_calculated() {
      return GenericConfigFormatter<bool>("is_calculated",
                                          "True (1) if all current properties have been been calculated for the configuration",
                                          CASM::is_calculated);
    }

    GenericConfigFormatter<bool> is_primitive() {
      return GenericConfigFormatter<bool>("is_primitive",
                                          "True (1) if the configuration cannot be described within a smaller supercell",
                                          CASM::is_primitive);
    }

    GenericConfigFormatter<bool> is_canonical() {
      return GenericConfigFormatter<bool>("is_canonical",
                                          "True (1) if the configuration cannot be transfromed by symmetry to a configuration with higher lexicographic order",
                                          CASM::is_canonical);
    }

    GenericConfigFormatter<double> rms_force() {
      return GenericConfigFormatter<double>("rms_force",
                                            "Root-mean-square forces of relaxed configurations, determined from DFT (eV/Angstr.)",
                                            CASM::rms_force,
                                            has_rms_force);
    }

    GenericConfigFormatter<double> basis_deformation() {
      return GenericConfigFormatter<double>("basis_deformation",
                                            "Cost function that describes the degree to which basis sites have relaxed",
                                            CASM::basis_deformation,
                                            has_basis_deformation);
    }

    GenericConfigFormatter<double> lattice_deformation() {
      return GenericConfigFormatter<double>("lattice_deformation",
                                            "Cost function that describes the degree to which lattice has relaxed.",
                                            CASM::lattice_deformation,
                                            has_lattice_deformation);
    }

    GenericConfigFormatter<double> volume_relaxation() {
      return GenericConfigFormatter<double>("volume_relaxation",
                                            "Change in volume due to relaxation, expressed as the ratio V/V_0.",
                                            CASM::volume_relaxation,
                                            has_volume_relaxation);
    }

    /*End ConfigIO*/
  }

  template<>
  StringAttributeDictionary<Configuration> make_string_dictionary<Configuration>() {

    using namespace ConfigIO;
    StringAttributeDictionary<Configuration> dict;

    dict.insert(
      configname(),
      scelname(),
      calc_status(),
      failure_type()
    );

    return dict;
  }

  template<>
  BooleanAttributeDictionary<Configuration> make_boolean_dictionary<Configuration>() {

    using namespace ConfigIO;
    BooleanAttributeDictionary<Configuration> dict;

    dict.insert(
      is_calculated(),
      is_canonical(),
      is_primitive(),
      selected(),
      selected_in(),
      OnClexHull(),
      OnHull()
    );

    return dict;
  }

  template<>
  IntegerAttributeDictionary<Configuration> make_integer_dictionary<Configuration>() {

    using namespace ConfigIO;
    IntegerAttributeDictionary<Configuration> dict;

    dict.insert(
      scel_size(),
      multiplicity()
    );

    return dict;
  }

  template<>
  ScalarAttributeDictionary<Configuration> make_scalar_dictionary<Configuration>() {

    using namespace ConfigIO;
    ScalarAttributeDictionary<Configuration> dict;

    dict.insert(
      Clex(),
      HullDist(),
      ClexHullDist(),
      Novelty(),
      relaxed_energy(),
      relaxed_energy_per_species(),
      reference_energy(),
      reference_energy_per_species(),
      formation_energy(),
      formation_energy_per_species(),
      rms_force(),
      basis_deformation(),
      lattice_deformation(),
      volume_relaxation()
    );

    return dict;
  }

  template<>
  VectorXdAttributeDictionary<Configuration> make_vectorxd_dictionary<Configuration>() {

    using namespace ConfigIO;
    VectorXdAttributeDictionary<Configuration> dict;

    dict.insert(
      AtomFrac(),
      Comp(),
      CompN(),
      Corr(),
      RelaxationStrain(),
      SiteFrac(),
      StrucScore()
    );

    return dict;
  }

}
<|MERGE_RESOLUTION|>--- conflicted
+++ resolved
@@ -281,30 +281,26 @@
       });
     }
 
-<<<<<<< HEAD
+
+
+    GenericConfigFormatter<std::string> calc_status() {
+      return GenericConfigFormatter<std::string>("calc_status",
+                                                 "Status of calculation.",
+                                                 CASM::calc_status,
+                                                 CASM::has_calc_status);
+    }
+
+    GenericConfigFormatter<std::string> failure_type() {
+      return GenericConfigFormatter<std::string>("failure_type",
+                                                 "Reason for calculation failure.",
+                                                 CASM::failure_type,
+                                                 CASM::has_failure_type);
+    }
+
+
     GenericConfigFormatter<Index> scel_size() {
       return GenericConfigFormatter<Index>("scel_size",
                                            "Supercell volume, given as the integer number of unit cells",
-=======
-    ConfigIO::GenericConfigFormatter<std::string> calc_status() {
-      return ConfigIO::GenericConfigFormatter<std::string>("calc_status",
-                                                           "Status of calculation.",
-                                                           CASM::calc_status,
-                                                           CASM::has_calc_status);
-    }
-
-    ConfigIO::GenericConfigFormatter<std::string> failure_type() {
-      return ConfigIO::GenericConfigFormatter<std::string>("failure_type",
-                                                           "Reason for calculation failure.",
-                                                           CASM::failure_type,
-                                                           CASM::has_failure_type);
-    }
-
-
-    ConfigIO::GenericConfigFormatter<Index> scel_size() {
-      return ConfigIO::GenericConfigFormatter<Index>("scel_size",
-                                                     "Supercell volume, given as the integer number of unit cells",
->>>>>>> 6f9d9ef4
       [](const Configuration & config)->Index{
         return config.get_supercell().volume();
       });
