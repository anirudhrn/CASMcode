#include "casm/clex/ConfigIO.hh"

#include <functional>
#include "casm/clex/Configuration.hh"
#include "casm/clex/PrimClex.hh"
#include "casm/clex/Norm.hh"
#include "casm/clex/ConfigIOHull.hh"
#include "casm/clex/ConfigIONovelty.hh"
#include "casm/clex/ConfigIOStrucScore.hh"
#include "casm/clex/ConfigIOStrain.hh"
#include "casm/clex/ConfigIOSelected.hh"

namespace CASM {
  //int ConfigIOParser::hack = ConfigIOParser::init(std::function<void(DataFormatterDictionary<Configuration>&) >(ConfigIO::initialize_formatting_dictionary));

  namespace ConfigIO_impl {

    /// \brief Expects arguments of the form 'name' or 'name(Au)', 'name(Pt)', etc.
    bool MolDependent::parse_args(const std::string &args) {
      if(args.size() > 0)
        m_mol_names.push_back(args);
      return true;
    }

    /// \brief Adds index rules corresponding to the parsed args
    void MolDependent::init(const Configuration &_tmplt) const {
      auto struc_molecule = _tmplt.get_primclex().get_prim().get_struc_molecule();

      if(m_mol_names.size() == 0) {
        for(Index i = 0; i < struc_molecule.size(); i++) {
          _add_rule(std::vector<Index>({i}));
          m_mol_names.push_back(struc_molecule[i].name);
        }
      }
      else {
        for(Index n = 0; n < m_mol_names.size(); n++) {
          Index i = 0;
          for(i = 0; i < struc_molecule.size(); i++) {
            if(struc_molecule[i].name == m_mol_names[n]) {
              _add_rule(std::vector<Index>({i}));
              break;
            }
          }
          if(i == struc_molecule.size())
            throw std::runtime_error(std::string("Format tag: '") + name() + "(" +
                                     m_mol_names[n] + ")' does not correspond to a viable composition.\n");
        }
      }
    }

    /// \brief Long header returns: 'name(Au)   name(Pt)   ...'
    std::string MolDependent::long_header(const Configuration &_tmplt) const {
      std::string t_header;
      for(Index c = 0; c < m_mol_names.size(); c++) {
        t_header += name() + "(" + m_mol_names[c] + ")";
        if(c != m_mol_names.size() - 1) {
          t_header += "   ";
        }
      }
      return t_header;
    }
  }

  namespace ConfigIO {

    // --- Comp implementations -----------

    const std::string Comp::Name = "comp";

    const std::string Comp::Desc =
      "Parametric composition parameters, individual label as argument. "
      "Without argument, all values are printed. Ex: comp(a), comp(b), etc.";

    /// \brief Returns the parametric composition
    Eigen::VectorXd Comp::evaluate(const Configuration &config) const {
      return comp(config);
    }

    /// \brief Returns true if the PrimClex has composition axes
    bool Comp::validate(const Configuration &config) const {
      return config.get_primclex().has_composition_axes();
    }

    /// \brief Expects arguments of the form 'comp(a)', 'comp(b)', etc.
    bool Comp::parse_args(const std::string &args) {
      if(args.size() == 1) {
        _add_rule(std::vector<Index>({(Index)(args[0] - 'a')}));
      }
      else if(args.size() > 1) {
        throw std::runtime_error(std::string("Format tag: 'comp(") + args + ") is invalid.\n");
        return false;
      }
      return true;
    }

    /// \brief Long header returns: 'comp(a)   comp(b)   ...'
    std::string Comp::long_header(const Configuration &_tmplt) const {
      std::string t_header;
      for(Index c = 0; c < _index_rules().size(); c++) {
        t_header += name() + "(";
        t_header.push_back((char)('a' + _index_rules()[c][0]));
        t_header.push_back(')');
        if(c != _index_rules().size() - 1) {
          t_header += "   ";
        }
      }
      return t_header;
    }


    // --- CompN implementations -----------

    const std::string CompN::Name = "comp_n";

    const std::string CompN::Desc =
      "Number of each species per unit cell, including vacancies. "
      "No argument prints all available values. Ex: comp_n, comp_n(Au), comp_n(Pt), etc.";

    /// \brief Returns the number of each species per unit cell
    Eigen::VectorXd CompN::evaluate(const Configuration &config) const {
      return comp_n(config);
    }


    // --- SiteFrac implementations -----------

    const std::string SiteFrac::Name = "site_frac";

    const std::string SiteFrac::Desc =
      "Fraction of sites occupied by a species, including vacancies. "
      "No argument prints all available values. Ex: site_frac(Au), site_frac(Pt), etc.";

    /// \brief Returns the site fraction
    Eigen::VectorXd SiteFrac::evaluate(const Configuration &config) const {
      return site_frac(config);
    }


    // --- AtomFrac implementations -----------

    const std::string AtomFrac::Name = "atom_frac";

    const std::string AtomFrac::Desc =
      "Fraction of atoms that are a particular species, excluding vacancies.  "
      "Without argument, all values are printed. Ex: atom_frac(Au), atom_frac(Pt), etc.";

    /// \brief Returns the site fraction
    Eigen::VectorXd AtomFrac::evaluate(const Configuration &config) const {
      return species_frac(config);
    }


    // --- Corr implementations -----------

    const std::string Corr::Name = "corr";

    const std::string Corr::Desc =
      "Average correlation values, normalized per primitive cell; "
      "accepts range as argument, for example corr(ind1:ind2)";

    /// \brief Returns the atom fraction
    Eigen::VectorXd Corr::evaluate(const Configuration &config) const {
      return correlations(config, m_clexulator);
    }

    /// \brief If not yet initialized, use the global clexulator from the PrimClex
    void Corr::init(const Configuration &_tmplt) const {
      if(!m_clexulator.initialized()) {
        m_clexulator = _tmplt.get_primclex().global_clexulator();
      }

      VectorXdAttribute<Configuration>::init(_tmplt);

    }

    // --- Clex implementations -----------
<<<<<<< HEAD

    const std::string Clex::Name = "clex";

    const std::string Clex::Desc =
      "Predicted property value, currently supports 'clex(formation_energy)' and "
      "'clex(formation_energy_per_species)'. Default is 'clex(formation_energy)'.";

    Clex::Clex() :
      ScalarAttribute<Configuration>(Name, Desc) {
      parse_args("");
    }

    Clex::Clex(const Clexulator &clexulator, const ECIContainer &eci, const std::string args) :
      ScalarAttribute<Configuration>(Name, Desc),
      m_clexulator(clexulator) {
=======

    const std::string Clex::Name = "clex";

    const std::string Clex::Desc =
      "Predicted property value, currently supports 'clex(formation_energy)' and "
      "'clex(formation_energy_per_species)'. Default is 'clex(formation_energy)'.";

    Clex::Clex() :
      ScalarAttribute<Configuration>(Name, Desc) {
      parse_args("");
    }
      
    Clex::Clex(const Clexulator& clexulator, const ECIContainer& eci, const std::string args) : 
        ScalarAttribute<Configuration>(Name, Desc), 
        m_clexulator(clexulator),
        m_eci(eci) {
>>>>>>> 16ee7161
      parse_args(args);
    }

    /// \brief Returns the atom fraction
    double Clex::evaluate(const Configuration &config) const {
      return m_eci * correlations(config, m_clexulator) / _norm(config);
    }

    /// \brief Clone using copy constructor
    std::unique_ptr<Clex> Clex::clone() const {
      return std::unique_ptr<Clex>(this->_clone());
    }

    /// \brief If not yet initialized, use the global clexulator and eci from the PrimClex
    void Clex::init(const Configuration &_tmplt) const {
      if(!m_clexulator.initialized()) {
        m_clexulator = _tmplt.get_primclex().global_clexulator();
        m_eci = _tmplt.get_primclex().global_eci("formation_energy");
      }
    }

    /// \brief Expects 'clex', 'clex(formation_energy)', or 'clex(formation_energy_per_species)'
    bool Clex::parse_args(const std::string &args) {
      m_clex_name = args;
      if(args == "") {
        m_norm = notstd::make_cloneable<Norm<Configuration> >();
        return true;
      }
      if(args == "formation_energy") {
        m_norm = notstd::make_cloneable<Norm<Configuration> >();
        return true;
      }
      if(args == "formation_energy_per_species") {
        m_norm = notstd::make_cloneable<NormPerSpecies>();
        return true;
      }
      else {
        std::stringstream ss;
        ss << "Error parsing arguments for 'clex'.\n"
           "  Received: " << args << "\n"
           "  Allowed options are: 'formation_energy' (Default), or 'formation_energy_per_species'";
        throw std::runtime_error(ss.str());
      }
    }

    /// \brief Returns the normalization
    double Clex::_norm(const Configuration &config) const {
      return (*m_norm)(config);
    }

    /// \brief Clone using copy constructor
    Clex *Clex::_clone() const {
      return new Clex(*this);
    }


    /*End ConfigIO*/
  }

  namespace ConfigIO {

    template<>
    Selected selected_in(const ConfigSelection<true> &_selection) {
      return Selected(_selection);
    }

    template<>
    Selected selected_in(const ConfigSelection<false> &_selection) {
      return Selected(_selection);
    }

    Selected selected_in() {
      return Selected();
    }


    GenericConfigFormatter<std::string> configname() {
      return GenericConfigFormatter<std::string>("configname",
                                                 "Configuration name, in the form 'SCEL#_#_#_#_#_#_#/#'",
      [](const Configuration & config)->std::string{
        return config.name();
      });
    }

    GenericConfigFormatter<std::string> scelname() {
      return GenericConfigFormatter<std::string>("scelname",
                                                 "Supercell name, in the form 'SCEL#_#_#_#_#_#_#'",
      [](const Configuration & config)->std::string{
        return config.get_supercell().get_name();
      });
    }



    GenericConfigFormatter<std::string> calc_status() {
      return GenericConfigFormatter<std::string>("calc_status",
                                                 "Status of calculation.",
                                                 CASM::calc_status,
                                                 CASM::has_calc_status);
    }

    GenericConfigFormatter<std::string> failure_type() {
      return GenericConfigFormatter<std::string>("failure_type",
                                                 "Reason for calculation failure.",
                                                 CASM::failure_type,
                                                 CASM::has_failure_type);
    }


    GenericConfigFormatter<Index> scel_size() {
      return GenericConfigFormatter<Index>("scel_size",
                                           "Supercell volume, given as the integer number of unit cells",
      [](const Configuration & config)->Index{
        return config.get_supercell().volume();
      });
    }

    GenericConfigFormatter<Index> multiplicity() {
      return GenericConfigFormatter<Index>("multiplicity",
                                           "Symmetric multiplicity of the configuration, excluding translational equivalents.",
      [](const Configuration & config)->Index{
        return config.get_prim().factor_group().size() / config.factor_group(config.get_supercell().permute_begin(), config.get_supercell().permute_end()).size();
      });
    }


    GenericConfigFormatter<bool> selected() {
      return GenericConfigFormatter<bool>("selected",
                                          "Specifies whether configuration is selected (1/true) or not (0/false)",
      [](const Configuration & config)->bool{
        return config.selected();
      });
    }

    GenericConfigFormatter<double> relaxed_energy() {
      return GenericConfigFormatter<double>(
               "relaxed_energy",
               "DFT relaxed energy, normalized per primitive cell",
               CASM::relaxed_energy,
               has_relaxed_energy);
    }

    GenericConfigFormatter<double> relaxed_energy_per_species() {
      return GenericConfigFormatter<double>(
               "relaxed_energy_per_atom",
               "DFT relaxed energy, normalized per atom",
               CASM::relaxed_energy_per_species,
               has_relaxed_energy);
    }

    GenericConfigFormatter<double> reference_energy() {
      return GenericConfigFormatter<double>(
               "reference_energy",
               "reference energy, normalized per primitive cell, as determined by current reference states",
               CASM::reference_energy,
               has_reference_energy);
    }

    GenericConfigFormatter<double> reference_energy_per_species() {
      return GenericConfigFormatter<double>(
               "reference_energy_per_atom",
               "reference energy, normalized per atom, as determined by current reference states",
               CASM::reference_energy_per_species,
               has_reference_energy);
    }

    GenericConfigFormatter<double> formation_energy() {
      return GenericConfigFormatter<double>(
               "formation_energy",
               "DFT formation energy, normalized per primitive cell and measured "
               "relative to current reference states",
               CASM::formation_energy,
               has_formation_energy);
    }

    GenericConfigFormatter<double> formation_energy_per_species() {
      return GenericConfigFormatter<double>(
               "formation_energy_per_atom",
               "DFT formation energy, normalized per atom and measured relative to "
               "current reference states",
               CASM::formation_energy_per_species,
               has_formation_energy);
    }

    /*Generic1DDatumFormatter<std::vector<double>, Configuration >relaxation_strain() {
      return Generic1DDatumFormatter<std::vector<double>, Configuration >("relaxation_strain",
                                                                          "Green-Lagrange strain of dft-relaxed configuration, relative to the ideal crystal.  Ordered as [E(0,0), E(1,1), E(2,2), E(1,2), E(0,2), E(0,1)].  Accepts index as argument on interval [0,5]",
                                                                          CASM::relaxation_strain,
                                                                          has_relaxation_strain,
      [](const std::vector<double> &cont)->Index{
        return 6;
      });
      }*/

    GenericConfigFormatter<bool> is_calculated() {
      return GenericConfigFormatter<bool>("is_calculated",
                                          "True (1) if all current properties have been been calculated for the configuration",
                                          CASM::is_calculated);
    }

    GenericConfigFormatter<bool> is_primitive() {
      return GenericConfigFormatter<bool>("is_primitive",
                                          "True (1) if the configuration cannot be described within a smaller supercell",
                                          CASM::is_primitive);
    }

    GenericConfigFormatter<bool> is_canonical() {
      return GenericConfigFormatter<bool>("is_canonical",
                                          "True (1) if the configuration cannot be transfromed by symmetry to a configuration with higher lexicographic order",
                                          CASM::is_canonical);
    }

    GenericConfigFormatter<double> rms_force() {
      return GenericConfigFormatter<double>("rms_force",
                                            "Root-mean-square forces of relaxed configurations, determined from DFT (eV/Angstr.)",
                                            CASM::rms_force,
                                            has_rms_force);
    }

    GenericConfigFormatter<double> basis_deformation() {
      return GenericConfigFormatter<double>("basis_deformation",
                                            "Cost function that describes the degree to which basis sites have relaxed",
                                            CASM::basis_deformation,
                                            has_basis_deformation);
    }

    GenericConfigFormatter<double> lattice_deformation() {
      return GenericConfigFormatter<double>("lattice_deformation",
                                            "Cost function that describes the degree to which lattice has relaxed.",
                                            CASM::lattice_deformation,
                                            has_lattice_deformation);
    }

    GenericConfigFormatter<double> volume_relaxation() {
      return GenericConfigFormatter<double>("volume_relaxation",
                                            "Change in volume due to relaxation, expressed as the ratio V/V_0.",
                                            CASM::volume_relaxation,
                                            has_volume_relaxation);
    }

    /*End ConfigIO*/
  }

  template<>
  StringAttributeDictionary<Configuration> make_string_dictionary<Configuration>() {

    using namespace ConfigIO;
    StringAttributeDictionary<Configuration> dict;

    dict.insert(
      configname(),
      scelname(),
      calc_status(),
      failure_type()
    );

    return dict;
  }

  template<>
  BooleanAttributeDictionary<Configuration> make_boolean_dictionary<Configuration>() {

    using namespace ConfigIO;
    BooleanAttributeDictionary<Configuration> dict;

    dict.insert(
      is_calculated(),
      is_canonical(),
      is_primitive(),
      selected(),
      selected_in(),
      OnClexHull(),
      OnHull()
    );

    return dict;
  }

  template<>
  IntegerAttributeDictionary<Configuration> make_integer_dictionary<Configuration>() {

    using namespace ConfigIO;
    IntegerAttributeDictionary<Configuration> dict;

    dict.insert(
      scel_size(),
      multiplicity()
    );

    return dict;
  }

  template<>
  ScalarAttributeDictionary<Configuration> make_scalar_dictionary<Configuration>() {

    using namespace ConfigIO;
    ScalarAttributeDictionary<Configuration> dict;

    dict.insert(
      Clex(),
      HullDist(),
      ClexHullDist(),
      Novelty(),
      relaxed_energy(),
      relaxed_energy_per_species(),
      reference_energy(),
      reference_energy_per_species(),
      formation_energy(),
      formation_energy_per_species(),
      rms_force(),
      basis_deformation(),
      lattice_deformation(),
      volume_relaxation()
    );

    return dict;
  }

  template<>
  VectorXdAttributeDictionary<Configuration> make_vectorxd_dictionary<Configuration>() {

    using namespace ConfigIO;
    VectorXdAttributeDictionary<Configuration> dict;

    dict.insert(
      AtomFrac(),
      Comp(),
      CompN(),
      Corr(),
      RelaxationStrain(),
      DoFStrain(),
      SiteFrac(),
      StrucScore()
    );

    return dict;
  }

}
<|MERGE_RESOLUTION|>--- conflicted
+++ resolved
@@ -174,7 +174,6 @@
     }
 
     // --- Clex implementations -----------
-<<<<<<< HEAD
 
     const std::string Clex::Name = "clex";
 
@@ -189,25 +188,8 @@
 
     Clex::Clex(const Clexulator &clexulator, const ECIContainer &eci, const std::string args) :
       ScalarAttribute<Configuration>(Name, Desc),
-      m_clexulator(clexulator) {
-=======
-
-    const std::string Clex::Name = "clex";
-
-    const std::string Clex::Desc =
-      "Predicted property value, currently supports 'clex(formation_energy)' and "
-      "'clex(formation_energy_per_species)'. Default is 'clex(formation_energy)'.";
-
-    Clex::Clex() :
-      ScalarAttribute<Configuration>(Name, Desc) {
-      parse_args("");
-    }
-      
-    Clex::Clex(const Clexulator& clexulator, const ECIContainer& eci, const std::string args) : 
-        ScalarAttribute<Configuration>(Name, Desc), 
-        m_clexulator(clexulator),
-        m_eci(eci) {
->>>>>>> 16ee7161
+      m_clexulator(clexulator),
+      m_eci(eci) {
       parse_args(args);
     }
 
