--- conflicted
+++ resolved
@@ -23,11 +23,7 @@
 
     /// \brief Adds index rules corresponding to the parsed args
     void MolDependent::init(const Configuration &_tmplt) const {
-<<<<<<< HEAD
-      auto struc_molecule = _tmplt.primclex().prim().get_struc_molecule();
-=======
       auto struc_molecule = _tmplt.primclex().prim().struc_molecule();
->>>>>>> cc54ea64
 
       if(m_mol_names.size() == 0) {
         for(Index i = 0; i < struc_molecule.size(); i++) {
@@ -170,14 +166,10 @@
     /// \brief If not yet initialized, use the default clexulator from the PrimClex
     void Corr::init(const Configuration &_tmplt) const {
       if(!m_clexulator.initialized()) {
-<<<<<<< HEAD
-        m_clexulator = _tmplt.primclex().global_clexulator();
-=======
         const PrimClex &primclex = _tmplt.primclex();
         ClexDescription desc = m_clex_name.empty() ?
                                primclex.settings().default_clex() : primclex.settings().clex(m_clex_name);
         m_clexulator = primclex.clexulator(desc);
->>>>>>> cc54ea64
       }
 
       VectorXdAttribute<Configuration>::init(_tmplt);
@@ -249,10 +241,6 @@
     /// \brief If not yet initialized, use the default cluster expansion from the PrimClex
     void Clex::init(const Configuration &_tmplt) const {
       if(!m_clexulator.initialized()) {
-<<<<<<< HEAD
-        m_clexulator = _tmplt.primclex().global_clexulator();
-        m_eci = _tmplt.primclex().global_eci("formation_energy");
-=======
         const PrimClex &primclex = _tmplt.primclex();
         ClexDescription desc = m_clex_name.empty() ?
                                primclex.settings().default_clex() : primclex.settings().clex(m_clex_name);
@@ -265,7 +253,6 @@
           err_log << "max eci index: " << m_eci.index().back() << std::endl;
           throw std::runtime_error("Error: bset and eci mismatch");
         }
->>>>>>> cc54ea64
       }
     }
 
@@ -379,11 +366,7 @@
       return GenericConfigFormatter<Index>("multiplicity",
                                            "Symmetric multiplicity of the configuration, excluding translational equivalents.",
       [](const Configuration & config)->Index {
-<<<<<<< HEAD
-        return config.prim().factor_group().size() / config.factor_group(config.supercell().permute_begin(), config.supercell().permute_end()).size();
-=======
         return config.prim().factor_group().size() / config.factor_group().size();
->>>>>>> cc54ea64
       });
     }
 
