#include "casm/clex/PrimClex.hh"
#include "casm/clex/ConfigMapping.hh"
#include "casm/strain/StrainConverter.hh"
#include "casm/crystallography/Lattice.hh"
#include "casm/crystallography/LatticeMap.hh"
#include "casm/crystallography/SupercellEnumerator.hh"

namespace CASM {
  namespace ConfigMapping {
    double strain_cost(const Lattice &relaxed_lat, const ConfigDoF &_dof, const Index Nsites) {
      return LatticeMap::calc_strain_cost(_dof.deformation(), relaxed_lat.vol() / double(Nsites));
    }

    //*******************************************************************************************

    double basis_cost(const ConfigDoF &_dof, Index Nsites) {
      // mean square displacement distance in deformed coordinate system
      return (_dof.deformation() * _dof.displacement() * _dof.displacement().transpose() * _dof.deformation().transpose()).trace() / double(Nsites);
    }

    //*******************************************************************************************
    Lattice find_nearest_super_lattice(const Lattice &prim_lat,
                                       const Lattice &relaxed_lat,
                                       const SymGroup &sym_group,
                                       Eigen::Matrix3d &deformation,
                                       Eigen::Matrix3d &trans_mat,
                                       const std::vector<Lattice> &from_range,
                                       double _tol) {
      Lattice best_lat;

      double best_cost = 10e10;

      //std::cout << "min_vol is " << min_vol << "max_vol is " << max_vol << "\n";
      for(auto it = from_range.cbegin(); it != from_range.cend(); ++it) {
        //Supercell matches size, now check to see see if lattices are related to each other
        LatticeMap strainmap(*it, relaxed_lat, 1, _tol, 1);
        if(strainmap.best_strain_mapping().strain_cost() < best_cost) {
          trans_mat = strainmap.matrixN();
          deformation = strainmap.matrixF();
          best_cost = strainmap.strain_cost();
          best_lat = *it;
        }
      }
      //std::cout << "Best strain mapping is " << best_cost << " with F = \n" << deformation << "\n";

      return best_lat;
    }

    //*******************************************************************************************
    Lattice find_nearest_super_lattice(const Lattice &prim_lat,
                                       const Lattice &relaxed_lat,
                                       const SymGroup &sym_group,
                                       Eigen::Matrix3d &deformation,
                                       Eigen::Matrix3d &trans_mat,
                                       Index min_vol,
                                       Index max_vol,
                                       double _tol) {
      Lattice best_lat;
      if(!valid_index(max_vol))
        max_vol = ceil(std::abs(relaxed_lat.vol()) / std::abs(prim_lat.vol()));

      double best_cost = 10e10;
      //We only bother checking pre-existing supercells of min_vol <= volume <=max_vol;
      SupercellEnumerator<Lattice> enumerator(prim_lat, sym_group, min_vol, max_vol + 1);

      Index l = 0;
      //std::cout << "min_vol is " << min_vol << "max_vol is " << max_vol << "\n";
      for(auto it = enumerator.begin(); it != enumerator.end(); ++it) {
        //std::cout << "Enumeration step " << l++ << " best cost is " << best_cost << "\n";
        Lattice tlat = niggli(*it, sym_group, _tol);

        //Supercell matches size, now check to see see if lattices are related to each other
        LatticeMap strainmap(tlat, relaxed_lat, 1, _tol, 1);
        if(strainmap.best_strain_mapping().strain_cost() < best_cost) {
          trans_mat = strainmap.matrixN();
          deformation = strainmap.matrixF();
          best_cost = strainmap.strain_cost();
          best_lat = tlat;
        }
      }
      //std::cout << "Best strain mapping is " << best_cost << " with F = \n" << deformation << "\n";

      return best_lat;
    }


  }

  //*******************************************************************************************

  ConfigMapper::ConfigMapper(PrimClex &_pclex,
                             double _lattice_weight,
                             double _max_volume_change/*=0.25*/,
                             int options/*=robust*/,
                             double _tol/*=TOL*/) :
    m_pclex(&_pclex),
    m_lattice_weight(_lattice_weight),
    m_max_volume_change(_max_volume_change),
    m_robust_flag(options & robust),
    m_strict_flag(options & strict),
    m_rotate_flag(options & rotate),
    m_tol(max(1e-9, _tol)) {
    //squeeze lattice_weight into (0,1] if necessary
    m_lattice_weight = max(min(_lattice_weight, 1.0), 1e-9);
    ParamComposition param_comp(_pclex.get_prim());
    m_fixed_components = param_comp.fixed_components();
    m_max_volume_change = max(m_tol, _max_volume_change);
  }

  //*******************************************************************************************

  bool ConfigMapper::import_structure_occupation(const fs::path &pos_path,
                                                 std::string &imported_name,
                                                 jsonParser &relaxation_properties,
                                                 std::vector<Index> &best_assignment,
                                                 Eigen::Matrix3d &cart_op) const {

    try {
      BasicStructure<Site> tstruc(pos_path);
      return import_structure_occupation(tstruc,
                                         imported_name,
                                         relaxation_properties,
                                         best_assignment,
                                         cart_op);
    }
    catch(const std::exception &ex) {
      throw std::runtime_error(std::string("Could not successfully import structure ") + pos_path.string() + ":\n" + ex.what());
    }


  }

  //*******************************************************************************************

  bool ConfigMapper::import_structure_occupation(BasicStructure<Site> &_struc,
                                                 std::string &imported_name,
                                                 jsonParser &relaxation_properties,
                                                 std::vector<Index> &best_assignment,
                                                 Eigen::Matrix3d &cart_op,
                                                 bool update_struc) const {
    return import_structure_occupation(_struc,
                                       nullptr,
                                       imported_name,
                                       relaxation_properties,
                                       best_assignment,
                                       cart_op,
                                       update_struc);
  }

  //*******************************************************************************************

  bool ConfigMapper::import_structure_occupation(BasicStructure<Site> &_struc,
                                                 const Configuration *hint_ptr,
                                                 std::string &imported_name,
                                                 jsonParser &relaxation_properties,
                                                 std::vector<Index> &best_assignment,
                                                 Eigen::Matrix3d &cart_op,
                                                 bool update_struc) const {

    //Indices for Configuration index and permutation operation index
    ConfigDoF tconfigdof, suggested_configdof;
    Lattice mapped_lat;
    bool is_new_config(true);
    double bc(1e20), sc(1e20), hint_cost = 1e20, robust_cost = 1e20;

    relaxation_properties.put_obj();
    //std::vector<Index> best_assignment;

    if(hint_ptr != nullptr) {
      if(ConfigMap_impl::struc_to_configdof(*hint_ptr,
                                            _struc,
                                            suggested_configdof,
                                            best_assignment,
                                            m_robust_flag, // translate_flag -- not sure what to use for this
                                            m_tol)) {
        mapped_lat = (hint_ptr->get_supercell()).get_real_super_lattice();
        bc = ConfigMapping::basis_cost(suggested_configdof, _struc.basis.size());
        sc = ConfigMapping::strain_cost(_struc.lattice(), suggested_configdof, _struc.basis.size());
        relaxation_properties["suggested_mapping"]["basis_deformation"] = bc;
        relaxation_properties["suggested_mapping"]["lattice_deformation"] = sc;
        relaxation_properties["suggested_mapping"]["volume_relaxation"] = suggested_configdof.deformation().determinant();
        hint_cost = m_lattice_weight * sc + (1.0 - m_lattice_weight) * bc - m_tol;
      }
      else {
        //relaxation_properties["suggested_mapping"] = "unknown";
      }
    }
    if(struc_to_configdof(_struc,
                          tconfigdof,
                          mapped_lat,
                          best_assignment,
                          cart_op,
                          hint_cost)) {

      bc = ConfigMapping::basis_cost(tconfigdof, _struc.basis.size());
      sc = ConfigMapping::strain_cost(_struc.lattice(), tconfigdof, _struc.basis.size());
      robust_cost = m_lattice_weight * sc + (1.0 - m_lattice_weight) * bc - m_tol;
      relaxation_properties["best_mapping"]["basis_deformation"] = bc;
      relaxation_properties["best_mapping"]["lattice_deformation"] = sc;
      relaxation_properties["best_mapping"]["volume_relaxation"] = suggested_configdof.deformation().determinant();

    }
    else {
      if(hint_cost > 1e10)
        throw std::runtime_error("Structure is incompatible with PRIM.");

      swap(tconfigdof, suggested_configdof);
      relaxation_properties["best_mapping"] = relaxation_properties["suggested_mapping"];
    }


    ConfigDoF relaxed_occ;

    relaxed_occ.set_occupation(tconfigdof.occupation());
    Supercell::permute_const_iterator it_canon;

    if(hint_ptr != nullptr) {
      ConfigDoF canon_relaxed_occ, canon_ideal_occ;
      Supercell const &scel(hint_ptr->get_supercell());
      if(mapped_lat.is_equivalent(scel.get_real_super_lattice(), m_tol)) {
        if(m_strict_flag && relaxed_occ.occupation() == (hint_ptr->configdof()).occupation()) {
          // config is unchanged
          imported_name = hint_ptr->name();
          is_new_config = false;
        }
        else {
          canon_relaxed_occ = relaxed_occ.canonical_form(scel.permute_begin(), scel.permute_end(), it_canon, m_tol);

          canon_ideal_occ = (hint_ptr->configdof()).canonical_form(scel.permute_begin(), scel.permute_end(), m_tol);
          //std::cout << "canon_relaxed_occ.occupation() is " << canon_relaxed_occ.occupation() << "\n";
          //std::cout << "canon_ideal_occ.occupation() is " << canon_ideal_occ.occupation() << "\n";

          if(canon_relaxed_occ.occupation() == canon_ideal_occ.occupation()) {
            // config is unchanged
            imported_name = hint_ptr->name();
            is_new_config = false;
          }
        }
      }
    }

    if(is_new_config) {
      Index import_scel_index = primclex().add_supercell(mapped_lat), import_config_index;

      Configuration import_config(primclex().get_supercell(import_scel_index), jsonParser(), relaxed_occ);

      if(m_strict_flag) {
        it_canon = primclex().get_supercell(import_scel_index).permute_begin();
        is_new_config = primclex().get_supercell(import_scel_index).add_canon_config(import_config, import_config_index);
        imported_name = primclex().get_supercell(import_scel_index).get_config(import_config_index).name();
      }
      else {
        is_new_config = primclex().get_supercell(import_scel_index).add_config(import_config, import_config_index, it_canon);
        imported_name = primclex().get_supercell(import_scel_index).get_config(import_config_index).name();
      }
    }

    // transform deformation tensor to match canonical form and apply operation to cart_op
<<<<<<< HEAD
    Eigen::Matrix3d fg_cart_op = it_canon.sym_op().matrix();
=======
>>>>>>> 16ee7161
    ConfigDoF trans_configdof = it_canon * tconfigdof;
    relaxation_properties["best_mapping"]["relaxation_deformation"] = trans_configdof.deformation();
    relaxation_properties["best_mapping"]["relaxation_displacement"] = trans_configdof.displacement().transpose();

    cart_op = it_canon.sym_op().matrix() * fg_cart_op * cart_op;

    // compose permutations
    std::vector<Index>tperm = (*it_canon).permute(best_assignment);

    //copy non-vacancy part of permutation into best_assignment
    best_assignment.resize(_struc.basis.size());
    Index num_atoms = _struc.basis.size();
    std::copy_if(tperm.cbegin(), tperm.cend(),
                 best_assignment.begin(),
    [num_atoms](Index i) {
      return i < num_atoms;
    });

    if(update_struc) {
      _struc.set_lattice(Lattice(cart_op.transpose()*tconfigdof.deformation()*mapped_lat.lat_column_mat()), CART);
      _struc.set_lattice(Lattice(tconfigdof.deformation()*mapped_lat.lat_column_mat()), FRAC);
    }
    return is_new_config;
  }

  //*******************************************************************************************

  bool ConfigMapper::import_structure(const fs::path &pos_path,
                                      std::string &imported_name,
                                      jsonParser &relaxation_properties,
                                      std::vector<Index> &best_assignment,
                                      Eigen::Matrix3d &cart_op) const {

    try {
      return import_structure(BasicStructure<Site>(pos_path),
                              imported_name,
                              relaxation_properties,
                              best_assignment,
                              cart_op);
    }
    catch(const std::exception &ex) {
      throw std::runtime_error(std::string("Could not successfully import structure ") + pos_path.string() + ":\n" + ex.what());
    }


  }

  //*******************************************************************************************
  bool ConfigMapper::import_structure(const BasicStructure<Site> &_struc,
                                      std::string &imported_name,
                                      jsonParser &relaxation_properties,
                                      std::vector<Index> &best_assignment,
                                      Eigen::Matrix3d &cart_op) const {

    //Indices for Configuration index and permutation operation index
    Supercell::permute_const_iterator it_canon;

    ConfigDoF tconfigdof;
    Lattice mapped_lat;
    bool new_config_flag;
    //std::vector<Index> best_assignment;
    if(!struc_to_configdof(_struc,
                           tconfigdof,
                           mapped_lat,
                           best_assignment,
                           cart_op))
      throw std::runtime_error("Structure is incompatible with PRIM.");

    relaxation_properties["best_mapping"]["basis_deformation"] = ConfigMapping::basis_cost(tconfigdof, _struc.basis.size());
    relaxation_properties["best_mapping"]["lattice_deformation"] = ConfigMapping::strain_cost(_struc.lattice(), tconfigdof, _struc.basis.size());
    relaxation_properties["best_mapping"]["volume_change"] = tconfigdof.deformation().determinant();

    Index import_scel_index = primclex().add_supercell(mapped_lat), import_config_index;

    Configuration import_config(primclex().get_supercell(import_scel_index), jsonParser(), tconfigdof);

    if(m_strict_flag) {
      it_canon = primclex().get_supercell(import_scel_index).permute_begin();
      new_config_flag = primclex().get_supercell(import_scel_index).add_canon_config(import_config, import_config_index);
      imported_name = primclex().get_supercell(import_scel_index).get_config(import_config_index).name();
    }
    else {
      it_canon = primclex().get_supercell(import_scel_index).permute_begin();
      new_config_flag = primclex().get_supercell(import_scel_index).add_config(import_config, import_config_index, it_canon);
      imported_name = primclex().get_supercell(import_scel_index).get_config(import_config_index).name();
    }

    relaxation_properties["best_mapping"]["relaxation_deformation"] = it_canon.sym_op().matrix() * tconfigdof.deformation() * it_canon.sym_op().matrix().transpose();

    cart_op = it_canon.sym_op().matrix() * cart_op;

    // compose permutations
    std::vector<Index>tperm = (*it_canon).permute(best_assignment);

    //copy non-vacancy part of permutation into best_assignment
    best_assignment.resize(_struc.basis.size());
    Index num_atoms = _struc.basis.size();
    std::copy_if(tperm.cbegin(), tperm.cend(),
                 best_assignment.begin(),
    [num_atoms](Index i) {
      return i < num_atoms;
    });
    return new_config_flag;

  }

  //*******************************************************************************************
  bool ConfigMapper::struc_to_configdof(const BasicStructure<Site> &struc,
                                        ConfigDoF &mapped_configdof,
                                        Lattice &mapped_lat) const {
    std::vector<Index> t_assign;
    Eigen::Matrix3d t_op;
    return struc_to_configdof(struc, mapped_configdof, mapped_lat, t_assign, t_op);
  }
  //*******************************************************************************************
  bool ConfigMapper::struc_to_configdof(const BasicStructure<Site> &struc,
                                        ConfigDoF &mapped_configdof,
                                        Lattice &mapped_lat,
                                        std::vector<Index> &best_assignment,
                                        Eigen::Matrix3d &cart_op,
                                        double best_cost /*=1e20*/) const {

    bool valid_mapping(false);
    // If structure's lattice is a supercell of the primitive lattice, then import as ideal_structure
    if(!m_robust_flag && struc.lattice().is_supercell_of(primclex().get_prim().lattice(), m_tol)) {
      valid_mapping = ideal_struc_to_configdof(struc,
                                               mapped_configdof,
                                               mapped_lat,
                                               best_assignment,
                                               cart_op);
      //std::cout << "valid_mapping is " << valid_mapping << "\n";
      valid_mapping = valid_mapping && ConfigMapping::basis_cost(mapped_configdof, struc.basis.size()) < (10 * m_tol);
    }

    // If structure's lattice is not a supercell of the primitive lattice, then import as deformed_structure
    if(!valid_mapping) // if not a supercell or m_robust_flag=true, treat as deformed
      valid_mapping = deformed_struc_to_configdof(struc,
                                                  mapped_configdof,
                                                  mapped_lat,
                                                  best_assignment,
                                                  cart_op,
                                                  best_cost);

    return valid_mapping;
  }

  //*******************************************************************************************
  /*
   * Given a structure and a primclex, find a perfect supercell of the prim that is equivalent to structure's lattice
   * and then try to map the structure's basis onto that supercell
   *
   * Returns false if no mapping is possible, or if the lattice is not ideal
   *
   * What this does NOT do:
   *    -Check if the imported Structure is the same as one in a smaller Supercell
   *
   */
  //*******************************************************************************************
  bool ConfigMapper::ideal_struc_to_configdof(const BasicStructure<Site> &struc,
                                              ConfigDoF &mapped_configdof,
                                              Lattice &mapped_lat,
                                              std::vector<Index> &best_assignment,
                                              Eigen::Matrix3d &cart_op) const {
    // Lattice::is_supercell_of() isn't very smart right now, and will return false if the two lattices differ by a rigid rotation
    // In the future this may not be the case, so we will assume that struc may be rigidly rotated relative to prim
    Eigen::Matrix3d trans_mat;
    if(!struc.lattice().is_supercell_of(primclex().get_prim().lattice(), trans_mat,  m_tol)) {
      /*std::cerr << "CRITICAL ERROR: In ideal_struc_to_configdof(), primitive structure does not tile the provided\n"
        << "                superstructure. Please use deformed_struc_to_configdof() instead.\n"
        << "                Exiting...\n";
      */
      return false;
    }
    BasicStructure<Site> tstruc(struc);

    // We know struc.lattice() is a supercell of the prim, now we have to reorient 'struc' to match canonical lattice vectors
    mapped_lat = niggli(Lattice(primclex().get_prim().lattice().lat_column_mat() * trans_mat), primclex().get_prim().point_group(), m_tol);
    Supercell scel(&primclex(), mapped_lat);

    // note: trans_mat gets recycled here
    mapped_lat.is_supercell_of(struc.lattice(), primclex().get_prim().point_group(), trans_mat,  m_tol);
    tstruc.set_lattice(Lattice(tstruc.lattice().lat_column_mat()*trans_mat), CART);

    //cart_op goes from imported coordinate system to ideal (PRIM) coordinate system
    cart_op = mapped_lat.lat_column_mat() * tstruc.lattice().inv_lat_column_mat();
    tstruc.set_lattice(mapped_lat, FRAC);
    if(!m_rotate_flag) {
      cart_op = Eigen::Matrix3d::Identity(3, 3);
    }
    return ConfigMap_impl::preconditioned_struc_to_configdof(scel,
                                                             tstruc,
                                                             cart_op.transpose(),//cart_op.transpose() is deformation in this case
                                                             mapped_configdof,
                                                             best_assignment,
                                                             true,
                                                             m_tol);
  }

  //*******************************************************************************************
  /*
   * Given a structure and a primclex, iterate over many supercells of the prim and for ideal supercells that
   * nearly match the structure's lattice, try to map the structure's basis onto that supercell
   *
   * This process iteratively improves the mapping cost function -> total_cost = w*lattice_cost + (1-w)*basis_cost
   * where 'w' is the lattice-cost weight parameter. It's unlikely that there is an objective way to choose 'w'
   * without information regarding the physics of the system (e.g., where is the extremum of the energy barrier
   * when going from a particular ideal configuration to the specified deformed structure)
   *
   * Returns false if no mapping is possible (which should only happen if the passed structure has a composition
   * that cannot be realized in the system described by the primclex).
   *
   * What this does NOT do:
   *    -Check if the imported Structure is the same as one in a smaller Supercell
   *
   */
  //*******************************************************************************************
  bool ConfigMapper::deformed_struc_to_configdof(const BasicStructure<Site> &struc,
                                                 ConfigDoF &mapped_configdof,
                                                 Lattice &mapped_lat,
                                                 std::vector<Index> &best_assignment,
                                                 Eigen::Matrix3d &cart_op,
                                                 double best_cost /*=1e20*/) const {

    //squeeze lattice_weight into [0,1] if necessary
    double lw = m_lattice_weight;
    double bw = 1.0 - lw;


    std::vector<Index> assignment;
    //Add new Supercell if it doesn't exist already. Use primitive point group to check for equivalence and
    //store transformation matrix
    Eigen::Matrix3d deformation;
    double num_atoms = double(struc.basis.size());
    int min_vol, max_vol;

    mapped_configdof.clear();
    if(m_fixed_components.size() > 0) {
      std::string tcompon = m_fixed_components[0].first;
      int ncompon(0);
      for(Index i = 0; i < struc.basis.size(); i++) {
        if(struc.basis[i].occ_name() == tcompon)
          ncompon++;
      }
      min_vol = ncompon / int(m_fixed_components[0].second);
      max_vol = min_vol;
    }
    else {
      // Try to narrow the range of supercell volumes -- the best bounds are obtained from
      // the convex hull of the end-members, but we need to wait for improvements to convex hull
      // routines

      // min_vol assumes no vacancies -- best case scenario
      min_vol = ceil((num_atoms / double(primclex().get_prim().basis.size())) - m_tol);
      //For practical purposes, set maximum Va fraction to 0.75
      double max_va_fraction = min(0.75, double(primclex().get_prim().max_possible_vacancies()) / double(primclex().get_prim().basis.size()));
      // This is for the worst case scenario -- lots of vacancies
      max_vol = ceil(num_atoms / (double(primclex().get_prim().basis.size()) * (1.0 - max_va_fraction)) - m_tol);

      if(max_va_fraction > TOL) {
        //Nvol is rounded integer volume-- assume that answer is within 30% of this volume, and use it to tighten our bounds
        int Nvol = round(std::abs(struc.lattice().vol() / primclex().get_prim().lattice().vol()));
        int new_min_vol = min(max_vol, max(round((1.0 - m_max_volume_change) * double(Nvol)), min_vol));
        int new_max_vol = max(min_vol, min(round((1.0 + m_max_volume_change) * double(Nvol)), max_vol));
        max_vol = new_max_vol;
        min_vol = new_min_vol;
      }
    }

    min_vol = max(min_vol, 1);
    max_vol = max(max_vol, 1);

    //std::cout << "max_va_fraction: " << max_va_fraction << "   Volume range: " << min_vol << " to " << max_vol << "\n";
    Eigen::Matrix3d ttrans_mat, tF, rotF;
    //Eigen::Matrix3d best_trans;
    double strain_cost(1e10), basis_cost(1e10), tot_cost;//, best_strain_cost, best_basis_cost;
    ConfigDoF tdof;
    BasicStructure<Site> tstruc(struc);
    Lattice tlat;
    //std::cout << "First pass: ";
    for(Index i_vol = min_vol; i_vol <= max_vol; i_vol++) {
      //std::cout << "v=" << i_vol << "   ";
      tlat = ConfigMapping::find_nearest_super_lattice(primclex().get_prim().lattice(),
                                                       struc.lattice(),
                                                       primclex().get_prim().point_group(),
                                                       tF,
                                                       ttrans_mat,
                                                       _lattices_of_vol(i_vol),
                                                       m_tol);
      strain_cost = lw * LatticeMap::calc_strain_cost(tF, struc.lattice().vol() / num_atoms);

      if(best_cost < strain_cost)
        continue;
      //std::cout << "best_cost " << best_cost << "   strain_cost " << strain_cost << "\n";
      tstruc = struc;

      //make tstruc an un-rotated, un-strained version of struc
      tstruc.set_lattice(Lattice(tlat.lat_column_mat()*ttrans_mat), FRAC);
      tstruc.set_lattice(tlat, CART);
      rotF = tF;
      if(m_rotate_flag) {
        rotF = StrainConverter::right_stretch_tensor(tF);
      }

      Supercell scel(&primclex(), tlat);

      if(!ConfigMap_impl::preconditioned_struc_to_configdof(scel,
                                                            tstruc,
                                                            rotF,
                                                            tdof,
                                                            assignment,
                                                            true,
                                                            m_tol))
        continue;
      basis_cost = bw * ConfigMapping::basis_cost(tdof, struc.basis.size());
      tot_cost = strain_cost + basis_cost;
      //std::cout << "\n**Starting strain_cost = " << strain_cost << ";   and basis_cost = " << basis_cost << "  TOTAL: " << strain_cost + basis_cost << "\n";
      if(tot_cost < best_cost) {
        best_cost = tot_cost - m_tol;
        swap(best_assignment, assignment);
        //best_strain_cost = strain_cost;
        //best_basis_cost = basis_cost;
        cart_op = rotF * tF.inverse();

        //best_trans = tlat.inv_lat_column_mat() * rotF.inverse() * struc.lattice().lat_column_mat();
        //std::cout << "tF is:\n" << tF << "\n and N is:\n" << best_trans << "\n";
        swap(mapped_configdof, tdof);

        mapped_lat = tlat;
      }
    }
    //std::cout << "\n\n";

    //std::cout << "Second pass:\n";
    for(Index i_vol = min_vol; i_vol <= max_vol; i_vol++) {
      //std::cout << "  vol = " << i_vol << "\n";
      const std::vector<Lattice> &lat_vec = _lattices_of_vol(i_vol);

      for(auto it = lat_vec.cbegin(); it != lat_vec.cend(); ++it) {
        if(!deformed_struc_to_configdof_of_lattice(struc,
                                                   *it,
                                                   best_cost,
                                                   mapped_configdof,
                                                   mapped_lat,
                                                   best_assignment,
                                                   cart_op))
          break;
      }
    }

    //std::cout << "best_cost = " << best_cost << "    best_strain_cost = " << best_strain_cost << "    best_basis_cost = " << best_basis_cost << "\n";
    if(best_cost > 1e9) {
      //std::cerr << "WARNING: In Supercell::import_deformed_structure(), no successful mapping was found for Structure " << src << "\n"
      //        << "         This Structure may be incompatible with the ideal crystal specified by the PRIM file. \n";
      return false;
    }

    //std::cout << "FINAL COST IS: " << best_cost << "\n";//FINAL TRANS MAT IS:\n" << best_trans << "\n\n";
    return mapped_configdof.size() >= struc.basis.size();
  }

  //*******************************************************************************************
  bool ConfigMapper::deformed_struc_to_configdof_of_lattice(const BasicStructure<Site> &struc,
                                                            const Lattice &imposed_lat,
                                                            double &best_cost,
                                                            ConfigDoF &mapped_configdof,
                                                            Lattice &mapped_lat,
                                                            std::vector<Index> &best_assignment,
                                                            Eigen::Matrix3d &cart_op) const {
    double strain_cost, basis_cost, tot_cost;
    ConfigDoF tdof;
    BasicStructure<Site> tstruc(struc);
    Eigen::Matrix3d tF, rotF;
    std::vector<Index> assignment;
    Supercell scel(&primclex(), imposed_lat);

    double lw = m_lattice_weight;
    double bw = 1.0 - lw;
    double num_atoms = double(struc.basis.size());
    //Determine best mapping for this supercell

    //Initialize with simplest mapping onto supercell 'i', so that we don't change the crystal setting unnecessarily
    tF = struc.lattice().lat_column_mat() * imposed_lat.inv_lat_column_mat();

    strain_cost = lw * LatticeMap::calc_strain_cost(tF, struc.lattice().vol() / num_atoms);

    // If simplest mapping seems viable, check it further
    if(strain_cost < best_cost) {
      tstruc = struc;
      tstruc.set_lattice(imposed_lat, FRAC);
      rotF = tF;
      if(m_rotate_flag) {
        rotF = StrainConverter::right_stretch_tensor(tF);
      }

      if(!ConfigMap_impl::preconditioned_struc_to_configdof(scel,
                                                            tstruc,
                                                            rotF,
                                                            tdof,
                                                            assignment,
                                                            true,
                                                            m_tol))
        return false;
      basis_cost = bw * ConfigMapping::basis_cost(tdof, struc.basis.size());
      //std::cout << "\n**Starting strain_cost = " << strain_cost << ";   and basis_cost = " << basis_cost << "  TOTAL: " << strain_cost + basis_cost << "\n";
      tot_cost = strain_cost + basis_cost;
      //std::cout << "    scel.name = " << scel.get_name()  << "  simple map: strain_cost " << strain_cost << "   best_cost " << best_cost << "    tot_cost " << tot_cost << "\n";
      if(tot_cost < best_cost) {
        best_cost = tot_cost - m_tol;
        //best_strain_cost = strain_cost;
        //best_basis_cost = basis_cost;
        swap(best_assignment, assignment);
        cart_op = rotF * tF.inverse();
        //best_trans = Matrix3<double>::identity();
        //std::cout << "tF is:\n" << tF << "\n and N is:\n" << best_trans << "\n";
        swap(mapped_configdof, tdof);
        mapped_lat = imposed_lat;
      }
    } // Done checking simplest mapping

    // If the simplest mapping is best, we have avoided a lot of extra work, but we still need to check for
    // non-trivial mappings that are better than both the simplest mapping and the best found mapping
    LatticeMap strainmap(imposed_lat, struc.lattice(), round(num_atoms), m_tol, 1);
    strain_cost = lw * strainmap.strain_cost();
    if(best_cost < strain_cost)
      strain_cost = lw * strainmap.next_mapping_better_than(best_cost).strain_cost();

    while(strain_cost < best_cost) {  // only enter loop if there's a chance of improving on current best
      tstruc = struc;
      // We modify the deformed structure so that its lattice is a deformed version of the nearest ideal lattice
      // Don't need matrixN if we use set_lattice(CART), because matrixF depends on matrixN implicitly
      tstruc.set_lattice(Lattice(imposed_lat.lat_column_mat()*strainmap.matrixN()), FRAC);
      tstruc.set_lattice(imposed_lat, CART);
      tF = strainmap.matrixF();
      rotF = tF;
      if(m_rotate_flag) {
        rotF = StrainConverter::right_stretch_tensor(tF);
      }

      if(!ConfigMap_impl::preconditioned_struc_to_configdof(scel,
                                                            tstruc,
                                                            rotF,
                                                            tdof,
                                                            assignment,
                                                            true,
                                                            m_tol)) {
        return false;
        //no longer unexpected
        //throw std::runtime_error("Unexpected error in deformed_struc_to_config_dof(). This should never happen!\n");
      }
      //std::cout << "New strain_cost = " << strain_cost << ";   and basis_cost = " << basis_cost << "  TOTAL: " << strain_cost + basis_cost << "\n";
      //std::cout << "  Compare -> best_cost = " << best_cost << "\n";
      basis_cost = bw * ConfigMapping::basis_cost(tdof, struc.basis.size());
      tot_cost = strain_cost + basis_cost;
      //std::cout << "      complex map: best_cost " << best_cost << "    strain_cost " << strain_cost << "    tot_cost " << tot_cost << "\n";
      if(tot_cost < best_cost) {
        //std::cout << "Old best_trans, with cost " << best_cost << ":\n" << best_trans << "\n";
        best_cost = tot_cost - m_tol;
        swap(best_assignment, assignment);
        //best_strain_cost = strain_cost;
        //best_basis_cost = basis_cost;
        cart_op = rotF * tF.inverse();
        //best_trans = strainmap.matrixN();
        //std::cout << "New best_trans, with cost " << best_cost << ":\n" << best_trans << "\n";
        swap(mapped_configdof, tdof);
        mapped_lat = imposed_lat;
      }
      // This finds first decomposition:
      //            struc.lattice() =  deformation*(supercell_list[import_scel_index].get_real_super_lattice())*equiv_mat
      //   that has cost function less than best_cost
      strain_cost = lw * strainmap.next_mapping_better_than(best_cost).strain_cost();
    }
    return true;
  }

  //*******************************************************************************************
  const std::vector<Lattice> &ConfigMapper::_lattices_of_vol(Index prim_vol) const {
    if(!valid_index(prim_vol)) {
      throw std::runtime_error("Cannot enumerate lattice of volume " + std::to_string(prim_vol) + ", which is out of bounds.\n");
    }
    auto it = m_superlat_map.find(prim_vol);
    if(it != m_superlat_map.end())
      return it->second;

    std::vector<Lattice> lat_vec;
    SupercellEnumerator<Lattice> enumerator(primclex().get_prim().lattice(), primclex().get_prim().point_group(), prim_vol, prim_vol + 1);

    Index l = 0;
    //std::cout << "min_vol is " << min_vol << "max_vol is " << max_vol << "\n";
    for(auto it = enumerator.begin(); it != enumerator.end(); ++it) {
      //std::cout << "Enumeration step " << l++ << " best cost is " << best_cost << "\n";
      lat_vec.push_back(niggli(*it, primclex().get_prim().point_group(), m_tol));
    }

    return m_superlat_map[prim_vol] = std::move(lat_vec);

  }

  //****************************************************************************************************************

  namespace ConfigMap_impl {

    //****************************************************************************************************************
    //            Assignment Problem methods
    //****************************************************************************************************************
    /*
     * Finding the cost_matrix given the relaxed structure
     * This will always return a square matrix with the extra elements
     * reflecting the vacancies specified in the ideal supercell.
     * Costs are calculated in context of the real_super_lattice.
     */
    //****************************************************************************************************************

    bool calc_cost_matrix(const Supercell &scel,
                          const BasicStructure<Site> &rstruc,
                          const Coordinate &trans,
                          const Eigen::Matrix3d &metric,
                          Eigen::MatrixXd &cost_matrix) {

      if(rstruc.basis.size() > scel.num_sites())
        return false;
      double inf = 10E10;
      //if(cost_matrix.rows()!=scel.num_sites() || cost_matrix.cols()!=scel.num_sites())
      cost_matrix = Eigen::MatrixXd::Constant(scel.num_sites(), scel.num_sites(), inf);
      Index inf_counter;
      double dist;
      // loop through all the sites of the structure
      Index j = 0;
      for(; j < rstruc.basis.size(); j++) {
        Coordinate current_relaxed_coord(rstruc.basis[j].frac(), scel.get_real_super_lattice(), FRAC);
        current_relaxed_coord.cart() += trans.cart();
        // loop through all the sites in the supercell
        inf_counter = 0;
        for(Index i = 0; i < scel.num_sites(); i++) {

          // Check if relaxed atom j is allowed on site i
          // If so, populate cost_matrix normally
          if(scel.get_prim().basis[scel.get_b(i)].contains(rstruc.basis[j].occ_name())) {
            cost_matrix(i, j) = scel.coord(i).min_dist2(current_relaxed_coord, metric);
          }
          // If not, set cost_matrix (i,j) = inf
          else {
            cost_matrix(i, j) = inf;
            inf_counter++;
          }
        }
        if(inf_counter == scel.num_sites()) {
          //std:: cerr << "Bail at 1\n";
          return false;
        }
      }


      for(; j < scel.num_sites(); j++) {
        inf_counter = 0;
        for(Index i = 0; i < scel.num_sites(); i++) {

          // Check if vacancies are allowed at each position in the supercell
          if(scel.get_prim().basis[scel.get_b(i)].contains("Va")) {
            cost_matrix(i, j) = 0;
          }
          else {
            cost_matrix(i, j) = inf;
            inf_counter++;
          }
        }
        if(inf_counter == scel.num_sites()) {
          //std:: cerr << "Bail at 2\n";
          return false;
        }
      }

      // JCT: I'm not sure if there's an easy way to check if the cost matrix is viable in all cases
      //      Some of the simpler checks I could think of failed for edge cases with vacancies.
      //      If we return an invalid cost matrix, the Hungarian routines will detect that it is invalid,
      //      so maybe there's no point in doing additional checks here.
      return true;
    }

    //****************************************************************************************************************
    bool calc_cost_matrix(const Configuration &config,
                          const BasicStructure<Site> &rstruc,
                          const Coordinate &trans,
                          const Eigen::Matrix3d &metric,
                          Eigen::MatrixXd &cost_matrix) {


      double inf = 10E10;
      const Supercell &scel(config.get_supercell());
      //if(cost_matrix.rows()!=scel.num_sites() || cost_matrix.cols()!=scel.num_sites())
      cost_matrix = Eigen::MatrixXd::Constant(scel.num_sites(), scel.num_sites(), inf);
      Index inf_counter;
      double dist;
      // loop through all the sites of the structure
      Index j;
      for(j = 0; j < rstruc.basis.size(); j++) {
        Coordinate current_relaxed_coord(rstruc.basis[j].frac(), scel.get_real_super_lattice(), FRAC);
        current_relaxed_coord.cart() += trans.cart();
        // loop through all the sites in the supercell
        inf_counter = 0;
        for(Index i = 0; i < scel.num_sites(); i++) {

          // Check if relaxed atom j is allowed on site i
          // If so, populate cost_matrix normally
          if(config.get_mol(i).name == rstruc.basis[j].occ_name()) {
            cost_matrix(i, j) = scel.coord(i).min_dist2(current_relaxed_coord, metric);
          }
          // If not, set cost_matrix (i,j) = inf
          else {
            cost_matrix(i, j) = inf;
            inf_counter++;
          }
        }
        if(inf_counter == scel.num_sites()) {
          //std:: cerr << "Bail at 1\n";
          return false;
        }
      }


      for(; j < scel.num_sites(); j++) {
        inf_counter = 0;
        for(Index i = 0; i < scel.num_sites(); i++) {

          // Check if vacancies are allowed at each position in the supercell
          if(config.get_mol(i).name == "Va") {
            cost_matrix(i, j) = 0;
          }
          else {
            cost_matrix(i, j) = inf;
            inf_counter++;
          }
        }
        if(inf_counter == scel.num_sites()) {
          //std:: cerr << "Bail at 2\n";
          return false;
        }
      }

      // JCT: I'm not sure if there's an easy way to check if the cost matrix is viable in all cases
      //      Some of the simpler checks I could think of failed for edge cases with vacancies.
      //      If we return an invalid cost matrix, the Hungarian routines will detect that it is invalid,
      //      so maybe there's no point in doing additional checks here.
      return true;
    }

    //***************************************************************************************************
    // Options:
    //
    // translate_flag = true means that the rigid-translations are removed. (typically this option should be used)
    //
    // translate_flag = false means that rigid translations are not considered. (probably don't want to use this since structures should be considered equal if they are related by a rigid translation).
    //
    bool struc_to_configdof(const Supercell &scel,
                            BasicStructure<Site> rstruc,
                            ConfigDoF &config_dof,
                            std::vector<Index> &best_assignments,
                            const bool translate_flag,
                            const double _tol) {
      Eigen::Matrix3d deformation = rstruc.lattice().lat_column_mat() * scel.get_real_super_lattice().inv_lat_column_mat();
      // un-deform rstruc
      rstruc.set_lattice(scel.get_real_super_lattice(), FRAC);
      return preconditioned_struc_to_configdof(scel, rstruc, deformation, config_dof, best_assignments, translate_flag, _tol);
    }

    //***************************************************************************************************
    // Options:
    //
    // translate_flag = true means that the rigid-translations are removed. (typically this option should be used)
    //
    // translate_flag = false means that rigid translations are not considered. (probably don't want to use this since structures should be considered equal if they are related by a rigid translation).
    //
    bool struc_to_configdof(const Configuration &config,
                            BasicStructure<Site> rstruc,
                            ConfigDoF &config_dof,
                            std::vector<Index> &best_assignments,
                            const bool translate_flag,
                            const double _tol) {
      const Lattice &mapped_lat(config.get_supercell().get_real_super_lattice());
      Eigen::Matrix3d deformation = rstruc.lattice().lat_column_mat() * mapped_lat.inv_lat_column_mat();
      // un-deform rstruc
      rstruc.set_lattice(mapped_lat, FRAC);
      return preconditioned_struc_to_configdof(config, rstruc, deformation, config_dof, best_assignments, translate_flag, _tol);
    }

    //***************************************************************************************************
    // Options:
    //
    // translate_flag = true means that the rigid-translations are removed. (typically this option should be used)
    //
    // translate_flag = false means that rigid translations are not considered. (probably don't want to use this since structures should be considered equal if they are related by a rigid translation).
    //
    bool preconditioned_struc_to_configdof(const Supercell &scel,
                                           const BasicStructure<Site> &rstruc,
                                           const Eigen::Matrix3d &deformation,
                                           ConfigDoF &config_dof,
                                           std::vector<Index> &best_assignments,
                                           const bool translate_flag,
                                           const double _tol) {
      //std::cout << "CONVERTING TO CONFIGDOF:\n";
      //rstruc.print(std::cout);
      //std::cout << std::endl;
      // clear config_dof and set its deformation
      config_dof.clear();

      config_dof.set_deformation(deformation);
      Eigen::Matrix3d metric(deformation.transpose()*deformation);
      //Initialize everything

      Eigen::MatrixXd cost_matrix;
      std::vector<Index> optimal_assignments;
      //BasicStructure<Site> best_ideal_struc(rstruc);
      Coordinate ttrans(rstruc.lattice()), best_trans(rstruc.lattice());
      Coordinate within_trans(ttrans);
      double min_mean = 10E10;
      double trans_dist, within_trans_dist;

      // We want to get rid of translations.
      // trans_coord is a vector from IDEAL to RELAXED
      // Subtract this from every rstruc coordinate
      Index num_translations(1);
      //if(translate_flag == true)
      num_translations += scel.get_prim().basis.size();
      //num_translations = rstruc.basis.size();
      //std::cout << "num_translations is " << num_translations << "\n";
      for(Index n = 0; n < num_translations; n++) {
        double mean;

        //shift_struc has **ideal lattice**
        //BasicStructure<Site> shift_struc(rstruc);


        if(n > 0 && !scel.get_prim().basis[n - 1].contains(rstruc.basis[0].occ_name()))
          continue;

        Coordinate ref_coord(rstruc.basis[0]);

        if(n > 0)
          ref_coord.frac() = scel.coord((n - 1) * scel.volume()).frac();

        // find translation rstruc+ttrans such that rstruc.basis[0] is coincident with ref_coord
        trans_dist = ref_coord.min_dist(rstruc.basis[0], ttrans);

        // within_trans is an attempt to find the smallest equivalent translation to ttrans -- really should use voronoi_within, if it worked
        within_trans = ttrans;
        within_trans.set_lattice(scel.get_prim().lattice(), CART);
        //std::cout << "Before:  within_trans " << within_trans.frac() << "; V_number: " << within_trans.voronoi_number() << "\n";
        within_trans.within();// <-- should be voronoi_within()?
        //std::cout << "After:  within_trans " << within_trans.frac() << "; V_number: " << within_trans.voronoi_number() << "\n\n\n";
        within_trans_dist = within_trans.const_cart().norm();
        if(within_trans_dist < trans_dist) {
          within_trans.set_lattice(rstruc.lattice(), CART);
          ttrans = within_trans;
          trans_dist = within_trans_dist;
        }

        if(!ConfigMap_impl::calc_cost_matrix(scel, rstruc, ttrans, metric, cost_matrix)) {
          //std::cerr << "In Supercell::struc_to_config. Cannot construct cost matrix." << std::endl;
          //std::cerr << "This message is probably OK, if you are using translate_flag == true." << std::endl;
          //continue;
          return false;
        }

        //std::cout << "cost_matrix is\n" << cost_matrix <<  "\n\n";

        // The mapping routine is called here
        mean = hungarian_method(cost_matrix, optimal_assignments, _tol);

        // if optimal_assignments is smaller than rstruc.basis.size(), then rstruc is incompattible
        // with the supercell (optimal_assignments.size()==0 if the hungarian routine detects an incompatibility)
        if(optimal_assignments.size() < rstruc.basis.size())
          return false;

        //std::cout << "mean is " << mean << " and stddev is " << stddev << "\n";
        // add small penalty (~_tol) for larger translation distances, so that shortest equivalent translation is used
        mean += _tol * trans_dist / 10.0;
        if(mean < min_mean) {
          //std::cout << "mean " << mean << " is better than min_mean " << min_mean <<"\n";

          // new best
          swap(best_assignments, optimal_assignments);

          // best shifted structure
          best_trans = ttrans;

          // update the minimum mean costs
          min_mean = mean;
        }
      }

      // Now we are filling up displacements
      //
      // Make zero_vector for special vacancy cases.
      Eigen::Vector3d zero_vector(0.0, 0.0, 0.0);

      // initialize displacement matrix with all zeros
      config_dof.set_displacement(ConfigDoF::displacement_matrix_t::Zero(3, scel.num_sites()));

      Eigen::Vector3d avg_disp(0, 0, 0);

      Coordinate disp_coord(rstruc.lattice());

      // Populate displacements given as the difference in the Coordinates
      // as described by best_assignments.
      for(Index i = 0; i < best_assignments.size(); i++) {

        // If we are dealing with a vacancy, its displacment must be zero.
        //if(best_assignments(i) >= rstruc.basis.size()) {
        //  --DO NOTHING--
        //}


        // Using min_dist routine to calculate the displacement vector that corresponds
        // to the distance used in the Cost Matrix and Hungarian Algorithm
        // The method returns the displacement vector pointing from the
        // IDEAL coordinate to the RELAXED coordinate
        if(best_assignments[i] < rstruc.basis.size()) {

          Coordinate ideal_coord(scel.coord(i).frac(), rstruc.lattice(), FRAC);

          (rstruc.basis[best_assignments[i]] + best_trans).min_dist(ideal_coord, disp_coord);
          //std::cout << "min_dist" << std::endl;
          //std::cout << rstruc.basis[optimal_assignments(i)].min_dist(pos_coord, disp_coord);
          config_dof.disp(i) = disp_coord.const_cart();

          avg_disp += config_dof.disp(i);
        }
      }

      avg_disp /= double(rstruc.basis.size());


      // End of filling displacements


      // Make the assignment bitstring
      //
      // Loop through all supercell sites
      config_dof.set_occupation(Array<int>(scel.num_sites()));
      std::string rel_basis_atom;
      for(Index i = 0; i < best_assignments.size(); i++) {
        // subtract off average displacement
        if(best_assignments[i] < rstruc.basis.size()) {
          config_dof.disp(i) -= avg_disp;
          // suppress small ugly numbers.
          for(Index j = 0; j < 3; j++) {
            if(almost_zero(config_dof.disp(i)[j], 1e-8))
              config_dof.disp(i)[j] = 0;
          }

          //Record basis atom
          rel_basis_atom = rstruc.basis[best_assignments[i]].occ_name();
        }
        else {
          // Any value of the assignment vector larger than the number
          // of sites in the relaxed structure is by construction
          // specified as a vacancy.
          rel_basis_atom = "Va";
        }


        if(!scel.get_prim().basis[scel.get_b(i)].contains(rel_basis_atom, config_dof.occ(i))) {
          //std::cout << "best_assignments is " << best_assignments << "\n";
          //std::cout << "at site " << i << " corresponding to basis " << scel.get_b(i) << "  attempting to assign type " << rel_basis_atom << "\n";
          //std::cout << "Cost Matrix is \n" << cost_matrix << "\n";
          //std::cerr << "CRITICAL ERROR: In Supercell::struc_to_configdof atoms of relaxed/custom structure are incompatible\n"
          //        << "                with the number or type of atomic species allowed in PRIM. Exiting...\n";
          //exit(1);
          return false;
        }
      }

      return true;
    }



    //***************************************************************************************************
    // Options:
    //
    // translate_flag = true means that the rigid-translations are removed. (typically this option should be used)
    //
    // translate_flag = false means that rigid translations are not considered. (probably don't want to use this since structures should be considered equal if they are related by a rigid translation).
    //
    bool preconditioned_struc_to_configdof(const Configuration &config,
                                           const BasicStructure<Site> &rstruc,
                                           const Eigen::Matrix3d &deformation,
                                           ConfigDoF &config_dof,
                                           std::vector<Index> &best_assignments,
                                           const bool translate_flag,
                                           const double _tol) {

      const Supercell &scel(config.get_supercell());

      // clear config_dof and set its deformation
      config_dof.clear();

      config_dof.set_deformation(deformation);
      Eigen::Matrix3d metric(deformation.transpose()*deformation);
      //Initialize everything

      Eigen::MatrixXd cost_matrix;
      std::vector<Index> optimal_assignments;
      //BasicStructure<Site> best_ideal_struc(rstruc);
      Coordinate ttrans(rstruc.lattice()), best_trans(rstruc.lattice());
      Coordinate within_trans(ttrans);

      double min_mean = 10E10;
      double trans_dist, within_trans_dist;

      // We want to get rid of translations.
      // trans_coord is a vector from IDEAL to RELAXED
      // Subtract this from every rstruc coordinate
      Index num_translations(1);
      //if(translate_flag == true)
      num_translations += config.size();
      //num_translations = rstruc.basis.size();
      //std::cout << "num_translations is " << num_translations << "\n";
      for(Index n = 0; n < num_translations; n++) {
        double mean;

        //shift_struc has **ideal lattice**
        //BasicStructure<Site> shift_struc(rstruc);


        if(n > 0 && config.get_mol(n - 1).name != rstruc.basis[0].occ_name())
          continue;

        Coordinate ref_coord(rstruc.basis[0]);

        if(n > 0)
          ref_coord.frac() = scel.coord(n - 1).frac();

        trans_dist = ref_coord.min_dist(rstruc.basis[0], ttrans);
        within_trans = ttrans;
        within_trans.set_lattice(scel.get_prim().lattice(), CART);
        //std::cout << "Before:  within_trans " << within_trans.frac() << "; V_number: " << within_trans.voronoi_number() << "\n";
        within_trans.within();// <-- should be voronoi_within()?
        //std::cout << "After:  within_trans " << within_trans.frac() << "; V_number: " << within_trans.voronoi_number() << "\n\n\n";
        within_trans_dist = within_trans.const_cart().norm();
        if(within_trans_dist < trans_dist) {
          within_trans.set_lattice(rstruc.lattice(), CART);
          ttrans = within_trans;
          trans_dist = within_trans_dist;
        }

        if(!ConfigMap_impl::calc_cost_matrix(scel, rstruc, ttrans, metric, cost_matrix)) {
          //std::cerr << "In Supercell::struc_to_config. Cannot construct cost matrix." << std::endl;
          //std::cerr << "This message is probably OK, if you are using translate_flag == true." << std::endl;
          //continue;
          return false;
        }

        //std::cout << "cost_matrix is\n" << cost_matrix <<  "\n\n";

        // The mapping routine is called here
        mean = hungarian_method(cost_matrix, optimal_assignments, _tol);

        // if optimal_assignments is smaller than rstruc.basis.size(), then rstruc is incompattible
        // with the supercell (optimal_assignments.size()==0 if the hungarian routine detects an incompatibility)
        if(optimal_assignments.size() < rstruc.basis.size())
          return false;

        //std::cout << "mean is " << mean << " and stddev is " << stddev << "\n";
        // add small penalty (~_tol) for larger translation distances, so that shortest equivalent translation is used
        mean += _tol * trans_dist / 10.0;
        if(mean < min_mean) {
          //std::cout << "mean " << mean << " is better than min_mean " << min_mean <<"\n";

          // new best
          swap(best_assignments, optimal_assignments);

          // best shifted structure
          best_trans = ttrans;

          // update the minimum mean costs
          min_mean = mean;
        }
      }

      // Now we are filling up displacements
      //
      // Make zero_vector for special vacancy cases.
      Eigen::Vector3d zero_vector(0.0, 0.0, 0.0);

      // initialize displacement matrix with all zeros
      config_dof.set_displacement(ConfigDoF::displacement_matrix_t::Zero(3, scel.num_sites()));

      Eigen::Vector3d avg_disp(0, 0, 0);

      Coordinate disp_coord(rstruc.lattice());

      // Populate displacements given as the difference in the Coordinates
      // as described by best_assignments.
      for(Index i = 0; i < best_assignments.size(); i++) {

        // If we are dealing with a vacancy, its displacment must be zero.
        //if(best_assignments(i) >= rstruc.basis.size()) {
        //  --DO NOTHING--
        //}


        // Using min_dist routine to calculate the displacement vector that corresponds
        // to the distance used in the Cost Matrix and Hungarian Algorithm
        // The method returns the displacement vector pointing from the
        // IDEAL coordinate to the RELAXED coordinate
        if(best_assignments[i] < rstruc.basis.size()) {

          Coordinate ideal_coord(scel.coord(i).frac(), rstruc.lattice(), FRAC);

          (rstruc.basis[best_assignments[i]] + best_trans).min_dist(ideal_coord, disp_coord);
          //std::cout << "min_dist" << std::endl;
          //std::cout << rstruc.basis[optimal_assignments(i)].min_dist(pos_coord, disp_coord);
          config_dof.disp(i) = disp_coord.const_cart();

          avg_disp += config_dof.disp(i);
        }
      }

      avg_disp /= double(rstruc.basis.size());


      // End of filling displacements


      // Make the assignment bitstring
      //
      // Loop through all supercell sites
      config_dof.set_occupation(Array<int>(scel.num_sites()));
      std::string rel_basis_atom;
      for(Index i = 0; i < best_assignments.size(); i++) {
        // subtract off average displacement (non-vacant sites only)
        // Any value of the assignment vector larger than the number
        // of sites in the relaxed structure is by construction
        // specified as a vacancy.
        if(best_assignments[i] < rstruc.basis.size()) {
          config_dof.disp(i) -= avg_disp;
          // suppress small ugly numbers.
          for(Index j = 0; j < 3; j++) {
            if(almost_zero(config_dof.disp(i)[j], 1e-8))
              config_dof.disp(i)[j] = 0;
          }
        }
        config_dof.occ(i) = config.occ(i);
      }

      return true;
    }

  }
}<|MERGE_RESOLUTION|>--- conflicted
+++ resolved
@@ -256,15 +256,11 @@
     }
 
     // transform deformation tensor to match canonical form and apply operation to cart_op
-<<<<<<< HEAD
-    Eigen::Matrix3d fg_cart_op = it_canon.sym_op().matrix();
-=======
->>>>>>> 16ee7161
     ConfigDoF trans_configdof = it_canon * tconfigdof;
     relaxation_properties["best_mapping"]["relaxation_deformation"] = trans_configdof.deformation();
     relaxation_properties["best_mapping"]["relaxation_displacement"] = trans_configdof.displacement().transpose();
 
-    cart_op = it_canon.sym_op().matrix() * fg_cart_op * cart_op;
+    cart_op = it_canon.sym_op().matrix() * cart_op;
 
     // compose permutations
     std::vector<Index>tperm = (*it_canon).permute(best_assignment);
