--- conflicted
+++ resolved
@@ -313,16 +313,11 @@
     // - best_assignement (excluding vacancies)
 
     // transform deformation tensor to match canonical form and apply operation to cart_op
-<<<<<<< HEAD
+
     MappedConfig trans_configdof = copy_apply(it_canon, best_configdof);
     result.relaxation_properties["best_mapping"]["relaxation_deformation"] = trans_configdof.deformation;
     result.relaxation_properties["best_mapping"]["relaxation_displacement"] = trans_configdof.displacement.transpose();
 
-=======
-    ConfigDoF trans_configdof = copy_apply(it_canon, best_configdof);
-    result.relaxation_properties["best_mapping"]["relaxation_deformation"] = trans_configdof.deformation();
-    result.relaxation_properties["best_mapping"]["relaxation_displacement"] = trans_configdof.displacement().transpose();
->>>>>>> 4a576606
     result.cart_op = it_canon.sym_op().matrix() * result.cart_op;
 
     // compose permutations
