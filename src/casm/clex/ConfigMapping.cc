--- conflicted
+++ resolved
@@ -568,12 +568,8 @@
       min_vol = ceil((num_atoms / (double(primclex().prim().basis().size())) * 1. - t_min_va_frac) - m_tol);
 
       // This is for the worst case scenario -- lots of vacancies
-<<<<<<< HEAD
       max_vol = ceil(num_atoms / (double(primclex().prim().basis().size()) * (1.0 - t_max_va_frac)) - m_tol);
 
-=======
-      max_vol = ceil(num_atoms / (double(primclex().prim().basis.size()) * (1.0 - t_max_va_frac)) - m_tol);
->>>>>>> 9bc34f44
       if(t_max_va_frac > TOL) {
         //Nvol is rounded integer volume-- assume that answer is within 30% of this volume, and use it to tighten our bounds
         int Nvol = round(std::abs(struc.lattice().vol() / primclex().prim().lattice().vol()));
