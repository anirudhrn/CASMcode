--- conflicted
+++ resolved
@@ -60,7 +60,7 @@
     std::string StrucScoreConfigFormatter::long_header(const Configuration &_tmplt) const {
       std::stringstream t_ss;
       for(Index i = 0; i < m_prop_names.size(); i++)
-        t_ss << "    " << name() << '(' << m_prim_path.string() << ',' << m_prop_names[i] << ',' << m_lattice_weight << ')';
+        t_ss << "    " << name() << '(' << m_prim_path.string() << ',' << m_prop_names[i] << ',' << m_configmapper.lattice_weight() << ')';
       return t_ss.str();
     }
 
@@ -72,11 +72,7 @@
       t_ss << name() << '(' << m_prim_path.string();
       for(Index i = 0; i < m_prop_names.size(); i++)
         t_ss   << ',' << m_prop_names[i];
-<<<<<<< HEAD
-      t_ss << m_configmapper.lattice_weight() << ')';
-=======
-      t_ss << ',' << m_lattice_weight << ')';
->>>>>>> 4d03f24d
+      t_ss << ',' << m_configmapper.lattice_weight() << ')';
       return t_ss.str();
     }
 
