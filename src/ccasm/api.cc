--- conflicted
+++ resolved
@@ -70,10 +70,6 @@
     _primclex->refresh(read_settings, read_composition, read_chem_ref, read_configs, clear_clex);
   }
 
-<<<<<<< HEAD
-  void casm_command_list(costream *ostringstream_log) {
-    // print to log the recognized casm commands as a JSON array
-=======
   /// Set the PrimClex Logging
   void casm_primclex_set_logging(cPrimClex *primclex, costream *log, costream *debug_log, costream *err_log) {
     PrimClex *_primclex = reinterpret_cast<PrimClex *>(primclex);
@@ -87,7 +83,6 @@
 
   /// Print to log the recognized casm commands as a JSON array
   void casm_command_list(costream *ostringstream_log) {
->>>>>>> 02183eed
     Log &_log(*reinterpret_cast<OStringStreamLog *>(ostringstream_log));
     std::vector<std::string> command_list;
     for(const auto &val : command_map()) {
@@ -98,13 +93,10 @@
     _log << json;
   }
 
-<<<<<<< HEAD
-=======
   /// Construct a CommandArgs instance and call casm_api
   ///
   /// - Will construct temporary PrimClex if necessary
   /// - If primclex is not null, then root and log arguments should be ignored.
->>>>>>> 02183eed
   int casm_capi(char *args, cPrimClex *primclex, char *root, costream *log, costream *debug_log, costream *err_log) {
     PrimClex *_primclex = reinterpret_cast<PrimClex *>(primclex);
     Log &_log(*reinterpret_cast<Log *>(log));
@@ -117,11 +109,6 @@
 
     fs::path _root(root);
 
-<<<<<<< HEAD
-    CommandArgs command_args(s, _primclex, _root, _log, _err_log);
-    if(command_args.parse_result()) {
-      return command_args.parse_result();
-=======
     CommandArgs command_args(s, _primclex, _root, logging);
     if(command_args.parse_result) {
       return command_args.parse_result;
@@ -142,7 +129,6 @@
     CommandArgs command_args(s, _primclex, _primclex->get_path(), *_primclex);
     if(command_args.parse_result) {
       return command_args.parse_result;
->>>>>>> 02183eed
     }
 
     return casm_api(command_args);
