
## Dependencies

### Compilation ###

**C++11**

CASM must be compiled with a compiler that supports the C++11 standard.

**If using Mac OS X - Xcode command-line tools**

On OS X it may be necessary to have the Xcode command line tools installed. To install, run ``xcode-select --install`` from the Terminal.

### SCons

CASM is built using SCons. SCons is available through many package managers, or can be downloaded from the SCons website: [http://www.scons.org](http://www.scons.org).  

**Mac OS X**

Using Macports:

``
sudo port install scons
``

or using Homebrew:

``
brew install scons
``

**Linux Ubuntu**

Install SCons with:

``
sudo apt-get install scons
``

**From the SCons website**

Scons can be downloaded and installed from source following instructions found at the Scons website: [http://www.scons.org/doc/2.3.0/HTML/scons-user/x167.html](http://www.scons.org/doc/2.3.0/HTML/scons-user/x167.html).


### Boost

CASM uses several Boost libraries, which are often available installed on many computing clusters. you can install Boost yourself via a package management tool, or by downloading from the Boost website: [http://www.boost.org](http://www.boost.org). CASM uses the system, filesystem, program_options, and unit_test_framework libraries, and their dependencies. Most CASM testing has been performed with Boost version 1.54 or later.

*Important: Boost should be compiled using the same compiler that you will use to compile CASM.*

**Mac OS X**
Using Macports:

``
sudo port install boost
``

or using Homebrew:

``
brew install boost
``

**Linux Ubuntu**

Install Boost with:

``
sudo apt-get install libboost-all-dev
``

**From the Boost website**

Boost can be downloaded and installed from source following instructions found at the Boost website: [http://www.boost.org/users/download/](http://www.boost.org/users/download/). 


### Python

CASM includes python modules for automating the submission and analysis of VASP calculations. They have been most extensively tested using Python 2.7.5, and should be compatible with versions 2.x+. (*Note however that for recent versions of SCons, support for Python versions before 2.7 has been deprecated.*) The latest version can be obtained from the Python website: [https://www.python.org](https://www.python.org)

**NumPy**

Individual module dependencies include NumPy ([http://www.numpy.org](http://www.numpy.org)), which can be obtained by installing SciPy using one of the methods described on their website:  [http://www.scipy.org/install.html](http://www.scipy.org/install.html).

**pbs**

The Python module pbs is used to automate submission and management of PBS batch jobs on a cluster. It can be obtained from its GitHub repository: [https://github.com/prisms-center/pbs](https://github.com/prisms-center/pbs).


### Included with CASM

CASM is distributed with the following dependencies:

- **Eigen, v3.1.3**: [http://eigen.tuxfamily.org](http://eigen.tuxfamily.org) 

- **JSON Spirit, v4.06**: [http://www.codeproject.com/Articles/20027/JSON-Spirit-A-C-JSON-Parser-Generator-Implemented](http://www.codeproject.com/Articles/20027/JSON-Spirit-A-C-JSON-Parser-Generator-Implemented)

- **Mersenne Twister random number generator -- a C++ class MTRand, v1.1**,  28 September 2009, by Richard J. Wagner, wagnerr@umich.edu, based on code by Makoto Matsumoto, Takuji Nishimura, and Shawn Cokus. For more information, see the inventors' web page at [http://www.math.sci.hiroshima-u.ac.jp/~m-mat/MT/emt.html](http://www.math.sci.hiroshima-u.ac.jp/~m-mat/MT/emt.html).

<<<<<<< HEAD
- **Qhull, 2015.0.6 2015/10/20**, Barber, C.B., Dobkin, D.P., and Huhdanpaa, H.T., "The Quickhull algorithm for convex hulls," ACM Trans. on Mathematical Software, 22(4):469-483, Dec 1996, http://www.qhull.org.

=======
- **gzstream, v1.5**: [http://www.cs.unc.edu/Research/compgeom/gzstream/](http://www.cs.unc.edu/Research/compgeom/gzstream/)
>>>>>>> 683869ff


## Installation

#### Getting CASM

There are two options for downloading CASM:

1. Fork and clone the repository
    - Use this option if you think you may contribute bug fixes or new features
    - The CASM repository is located at: [https://github.com/prisms-center/CASMcode](https://github.com/prisms-center/CASMcode).  
    - For help see: [https://help.github.com/articles/fork-a-repo/](https://help.github.com/articles/fork-a-repo/).

2. Download as archive
    - Use this option if you do not plan on contributing bug fixes or new features
    - CASM can be downloaded as a .zip or .tar.gz archive from: [https://github.com/prisms-center/CASMcode/releases](https://github.com/prisms-center/CASMcode/releases)

#### Configuration
CASM is built using SCons, but some configuration of environment variables may be necessary first. Help can be obtained via:

    scons -h

and is also reproduced here:

      Type: 'scons' to build all binaries,
            'scons install' to install all libraries, binaries, scripts and python packages,
            'scons test' to run all tests,
            'scons unit' to run all unit tests,
            'scons A_UNIT_TEST' to run a particular unit test (where A_UNIT_TEST 
                                is replaced with the name of the particular unit test, 
                                typically a class name),
            'scons casm_test' to run tests/casm.
            
      In all cases, add '-c' to perform a clean up or uninstall.
      
      Default compile options are: '-O3 -DNDEBUG -Wno-unused-parameter'
      
      
      Recognized environment variables:
      
      $CXX:
        Explicitly set the C++ compiler. If not set, scons chooses a default compiler.
      
      $CASMPREFIX:
        Where to install CASM. By default, this uses '/usr/local'. Then header files are
        installed in '$CASMPREFIX/include', shared libraries in '$CASMPREFIX/lib', executables
        in '$CASMPREFIX/bin', and the path is used for the setup.py --prefix option for 
        installing python packages.
      
      $CASMBOOST_PATH:
        Search path for Boost. '$CASMBOOST_PATH/include' is searched for header files, and
        '$CASMBOOST_PATH/lib' for libraries. Boost and CASM should be compiled with the 
        same compiler.
        
      $OPTIMIZATIONLEVEL:
        Sets the -O optimization compiler option. If not set, uses -O3.

      $DEBUGSTATE:
        Sets to compile with debugging symbols. In this case, the optimization level gets 
        set to -O0, and NDEBUG does not get set.

      $LD_LIBRARY_PATH:
        Search path for dynamic libraries, may need $CASMBOOST_PATH/lib 
        and $CASMPREFIX/lib added to it.
        On Mac OS X, this variable is $DYLD_FALLBACK_LIBRARY_PATH.
        This should be added to your ~/.bash_profile (Linux) or ~/.profile (Mac).
      
      
      Additional options that override environment variables:
      
      Use 'cxx=X' to set the C++ compiler. Default is chosen by scons.
          'opt=X' to set optimization level, '-OX'. Default is 3.
          'debug=X' with X=0 to use '-DNDEBUG', 
                    or with X=1 to set debug mode compiler options '-O0 -g -save-temps'.
                    Overrides $DEBUGSTATE.
          'prefix=X' to set installation directory. Default is '/usr/local'. 
                    Overrides $CASMPREFIX.
          'boost_path=X' set boost search path. Overrides $CASMBOOST_PATH.



For example, on a cluster where Boost is installed in a shared directory ``/home/software/rhel6/boost/1.54.0-gcc-4.7.0`` (*Important: Boost and CASM should be compiled with the same compiler.*), and your executables and Python modules are stored in your userspace at ``$HOME/software``, you could add the following to the ``.bash_profile`` file in your home directory:

    export CASMBOOST_PATH=/home/software/rhel6/boost/1.54.0-gcc-4.7.0
    export CASMPREFIX=$HOME/software
    export PATH=$PATH:$CASMPREFIX/bin
    export CPATH=$CPATH:$CASMPREFIX/include
    export LD_LIBRARY_PATH=$LD_LIBRARY_PATH:$CASMPREFIX/lib

and then run ``source $HOME/.bash_profile`` for these changes to take effect. These commands to set environment variables could also be run from the command line, in which case the environment variables only persist until your terminal session is closed. *Note: On Mac OS X, use ``DYLD_FALLBACK_LIBRARY_PATH`` instead of ``LD_LIBRARY_PATH``.*

#### Build and install


Once any necessary environment variables are set, you are ready to build and install. Move to the directory in which the CASM source resides and run ``scons install``:

    cd /path/to/CASM
    scons install

*Note: Use 'scons install -j N', where N is number of jobs, to enable multi-threaded compilation. This can make a nice difference.*

This will compile and install:

- ``$CASMPREFIX/bin/casm`` the primary CASM program
- ``$CASMPREFIX/bin/eci_search`` a program for fitting effective cluster interactions (ECI)
- ``$CASMPREFIX/bin/vasp.setup`` a script for setting up VASP jobs
- ``$CASMPREFIX/bin/vasp.relax`` a script for setting up and submitting VASP jobs
- ``$CASMPREFIX/bin/kpoint_converge`` a script for performing k-point convergence
- ``$CASMPREFIX/include/casm/`` headers files for ``libcasm``
- ``$CASMPREFIX/lib/libcasm.so`` a shared library containing much of the implementation. May be ``libcasm.dylib`` on Mac OS X.
- ``$CASMPREFIX/lib/pythonX.Y/site-packages/casm`` a python package that provides an interface between ``casm`` and the software used to calculate training data. Currently only VASP is supported.
- ``$CASMPREFIX/lib/pythonX.Y/site-packages/vasp`` a python package for running VASP calculations.


#### Checking installation ####

If ``casm`` is installed correctly, execute ``casm`` from any directory and you will see the ``casm`` help menu:

	*** casm usage ***
	
	casm [--version] <subcommand> [options] [args]
	
	available subcommands:
	  bset
	  composition
	  enum
	  fit
	  format
	  import
	  init
	  perturb
	  query
	  ref
	  run
	  select
	  settings
	  status
	  super
	  sym
	  update
	
	For help using a subcommand use: 'casm <subcommand> --help'
	
	For step by step help use: 'casm status -n'



**Frequently encountered issues**:

- I tried to install (``scons install``) or uninstall (``scons install -c``), but get errors about not having permission.
  - If you don't have permissions to write to ``/usr/local/``, as is usual on a computer cluster, you can change the environment variable ``$CASMPREFIX`` to a location that you do have permission to use. For instance, you can create a software directory in your home directory:
  
      	cd ~
      	mkdir software
    
    Then you can edit the ``.bash_profile`` file in your home directory to set your ``$PATH`` and libary search path to include your software directory by adding the lines:
    
        export CASMPREFIX=$HOME/software
        export PATH=$PATH:$CASMPREFIX/bin
        export CPATH=$CPATH:$CASMPREFIX/include        
        export LD_LIBRARY_PATH=$LD_LIBRARY_PATH:$CASMPREFIX/lib
        
    To make the changes take effect use ``source ~/.bash_profile`` or open a new session. Then try installing again (``cd /path/to/CASM; scons install``). *Note: On Mac OS X, use ``DYLD_FALLBACK_LIBRARY_PATH`` instead of ``LD_LIBRARY_PATH``.*

  - If you have administrative access you can install using ``sudo``, although this is not recommended. For example: ``sudo scons install``.

        

- I installed CASM without errors, but when I try to execute ``casm`` I get the error:

        $ casm
		-bash: casm: command not found
		
  If ``scons install`` ran without error, this means that ``casm`` was installed in a directory that is not in your $PATH. You can check what directories are searched for executables using ``echo $PATH``. Possible solutions include:
  1. Uninstall CASM and re-install it in a directory that is in your ``$PATH``. This can be accomplished by uninstalling (``scons install -c``) and changing ``$CASMPREFIX`` such that ``$CASMPREFIX/bin`` is in your ``$PATH`` (``export $CASMPREFIX=/some/place/in_my_path/)
  1. Append the location where ``casm`` was installed to your ``$PATH``. This can be accomplished by adding the line ``export PATH=$PATH:/path/to/bin`` to the file ``.bash_profile`` in your home directory, where ``/path/to/bin`` is replaced with the actual path to the directory where ``casm`` is installed. 
   

- I installed CASM without errors, but when I try to execute ``casm`` I get the error: 
    
        $ casm
        casm: error while loading shared libraries: libcasm.so: cannot open 
        shared object file: No such file or directory
  
  This means ``casm`` has been installed correctly but the shared library ``libcasm.so`` (or ``libcasm.dylib`` on Mac OS X) is not being found in any of the places being searched.  Possible solutions include:
  - (Linux): Update the default library search path using ``ldconfig``. For example, see [this](http://codeyarns.com/2014/01/14/how-to-add-library-directory-to-ldconfig-cache/).
  - Change the ``LD_LIBRARY_PATH`` environment variable to specify which directory to search for ``libcasm`` by editing the ``.bash_profile`` file in your home directory to include:
       
        export LD_LIBRARY_PATH=$LD_LIBRARY_PATH
        
  *Note: On Mac OS X, use ``DYLD_FALLBACK_LIBRARY_PATH`` instead of ``LD_LIBRARY_PATH``.*

#### For developers: Testing new features ####

If you are developing new features you can run all unit and integration tests from the main repository directory via:

    scons test

Individual tests can also be run via:

    scons unit
    scons casm_test
    scons eci_search_test
    # replace UnitTestName with a particular unit test (UnitTestName in tests/unit/*/UnitTestName_test.cpp)
    scons UnitTestName

Individual tests may be cleaned by re-running with any of the above commands with an added ``-c``. For instance ``scons Clexulator -c`` or ``scons casm_test -c``. In particular, ``scons test`` and ``scons casm_test`` must be cleaned before re-running or there will be errors about trying to initialize a CASM project in a directory where one already exists. 

New unit tests using the Boost unit test framework can be added and automatically run by placing a ``UnitTestName_test.cpp`` file in any subdirectory of ``tests/unit`` by following the template of existing unit tests. If the unit test creates any files that it doesn't remove by itself, the ``tests/unit/SConscript`` file should be edited to enable cleaning them.

<|MERGE_RESOLUTION|>--- conflicted
+++ resolved
@@ -97,12 +97,9 @@
 
 - **Mersenne Twister random number generator -- a C++ class MTRand, v1.1**,  28 September 2009, by Richard J. Wagner, wagnerr@umich.edu, based on code by Makoto Matsumoto, Takuji Nishimura, and Shawn Cokus. For more information, see the inventors' web page at [http://www.math.sci.hiroshima-u.ac.jp/~m-mat/MT/emt.html](http://www.math.sci.hiroshima-u.ac.jp/~m-mat/MT/emt.html).
 
-<<<<<<< HEAD
 - **Qhull, 2015.0.6 2015/10/20**, Barber, C.B., Dobkin, D.P., and Huhdanpaa, H.T., "The Quickhull algorithm for convex hulls," ACM Trans. on Mathematical Software, 22(4):469-483, Dec 1996, http://www.qhull.org.
 
-=======
 - **gzstream, v1.5**: [http://www.cs.unc.edu/Research/compgeom/gzstream/](http://www.cs.unc.edu/Research/compgeom/gzstream/)
->>>>>>> 683869ff
 
 
 ## Installation
