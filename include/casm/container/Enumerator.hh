--- conflicted
+++ resolved
@@ -458,9 +458,6 @@
   template<typename ScelIterator, typename ConfigEnumConstructor>
   int insert_configs(
     std::string method,
-<<<<<<< HEAD
-    const PrimClex &primclex,
-=======
     PrimClex &primclex,
     ScelIterator begin,
     ScelIterator end,
@@ -473,7 +470,6 @@
   int insert_configs_via_lattice_enum(
     std::string method,
     PrimClex &primclex,
->>>>>>> 180b7b15
     LatticeIterator begin,
     LatticeIterator end,
     ConfigEnumConstructor f,
