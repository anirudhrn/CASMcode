--- conflicted
+++ resolved
@@ -3,11 +3,10 @@
 
 #include <iostream>
 #include <array>
-
-#include "casm/casm_io/json_io/container.hh"
-#include "casm/crystallography/Coordinate.hh"
+#include <vector>
+
+#include "casm/misc/Comparisons.hh"
 #include "casm/crystallography/MoleculeAttribute.hh"
-#include "casm/symmetry/SymOp.hh"
 
 namespace CASM {
 
@@ -17,58 +16,35 @@
    *  @{
    */
 
+  class SymOp;
   class Molecule;
+  template<typename T> struct jsonConstructor;
+
   //****************************************************
   ///\brief Lightweight container for atom properties.
 
-<<<<<<< HEAD
-  /// \brief A vacancy is any Specie/Molecule with (name == "VA" || name == "va" || name == "Va")
-  inline bool is_vacancy(const std::string &name) {
-    return (name == "VA" || name == "va" || name == "Va");
-  }
-
-  class Specie : public Comparisons<Specie> {
-  public:
-    std::string name;
-    //BP: for current Kinetics logic, Specie is essentially "Atom"
-    //  (spherically symmetric, comparable by name only)
-    //  double mass, magmom, U, J; //Changed 05/10/13 -- was int
-    Specie() { };
-    explicit Specie(std::string init_name) : name(init_name) { };
-=======
   /// For now, it only contains the name, but in future other properties
   /// may be needed (mass, atomic number, etc).
   // Additional fields should only be added if absolutely necessary!
-  class AtomSpecie {
+  class AtomSpecie : public Comparisons<AtomSpecie> {
   public:
     AtomSpecie(std::string const &_name) :
       m_name(_name) {}
->>>>>>> d88af5a9
 
     std::string const &name() const {
       return m_name;
     }
 
-<<<<<<< HEAD
-    bool operator<(const Specie &RHS) const {
-      return name < RHS.name;
-    };
-
-  private:
-
-    friend Comparisons<Specie>;
-    bool _eq(const Specie &RHS) const {
-      return (name == RHS.name);
-    };
-
-=======
     bool operator==(AtomSpecie const &RHS) const {
       return name() == RHS.name();
     }
 
+    bool operator<(AtomSpecie const &RHS) const {
+      return name() < RHS.name();
+    }
+
   private:
     std::string m_name;
->>>>>>> d88af5a9
   };
 
   void from_json(AtomSpecie &_specie, jsonParser const &json);
@@ -157,11 +133,6 @@
    *  @{
    */
 
-<<<<<<< HEAD
-  class Molecule :
-    public Array<AtomPosition>,
-    public Comparisons<Molecule> {
-=======
   class Molecule {
   public:
     /// \brief Return an atomic Molecule with specified name
@@ -172,7 +143,6 @@
     static Molecule make_atom(std::string const &atom_name) {
       return make_atom(atom_name, AtomPosition::sd_type{false, false, false});
     }
->>>>>>> d88af5a9
 
     /// \brief Return a vacancy Molecule
     static Molecule make_vacancy();
@@ -180,12 +150,14 @@
     Molecule(std::string const &_name,
              std::initializer_list<AtomPosition> const &_atoms) :
       m_name(_name),
-      m_atoms(_atoms) {}
+      m_atoms(_atoms),
+      m_divisible(false) {}
 
     Molecule(std::string const &_name,
              std::vector<AtomPosition> const &_atoms) :
       m_name(_name),
-      m_atoms(_atoms) {}
+      m_atoms(_atoms),
+      m_divisible(false) {}
 
     Index size() const {
       return m_atoms.size();
@@ -207,30 +179,14 @@
       return m_atoms.empty();
     }
 
-<<<<<<< HEAD
-    /// \brief Check if Molecule is indivisible
-    ///
-    /// - Currently, always false
-    bool is_indivisible() const {
-      return false;
-    }
-
-    Molecule &apply_sym(const SymOp &op);
-    Molecule &apply_sym_no_trans(const SymOp &op);
-=======
     Molecule &apply_sym(SymOp const &op);
->>>>>>> d88af5a9
 
     /// \brief Check equality of two molecules, within specified tolerance.
     /// Compares atoms, irrespective of order, and attributes (name is not checked)
     bool identical(Molecule const &RHS, double _tol) const;
 
-<<<<<<< HEAD
-    bool contains(const std::string &name) const;
-=======
     /// \brief Returns true of molecule contains atom of specified name
     bool contains(std::string const &atom_name) const;
->>>>>>> d88af5a9
 
     void read(std::istream &stream);
 
@@ -245,32 +201,19 @@
 
     void from_json(const jsonParser &json, Eigen::Matrix3d const &f2c_mat);
 
-<<<<<<< HEAD
-    // Lattice must be set already
-    void from_json(const jsonParser &json);
-
-    /// \brief Name comparison via '<', '>', '<=', '>='
-    bool operator<(const Molecule &B) const;
-
-    using Comparisons<Molecule>::operator==;
-    using Comparisons<Molecule>::operator!=;
-    using Comparisons<Molecule>::operator<=;
-    using Comparisons<Molecule>::operator>;
-    using Comparisons<Molecule>::operator>=;
-
-  private:
-
-    friend Comparisons<Molecule>;
-
-    /// \brief center and AtomPosition comparison via '==', '!='
-    bool _eq(const Molecule &B) const;
-=======
+    bool is_divisible() const {
+      return m_divisible;
+    }
+
+    bool is_indivisible() const {
+      return !m_divisible;
+    }
+
   private:
     std::string m_name;
     std::vector<AtomPosition> m_atoms;
     std::map<std::string, MoleculeAttribute> m_attribute_map;
     bool m_divisible;
->>>>>>> d88af5a9
   };
 
   inline
