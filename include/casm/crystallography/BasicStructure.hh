#ifndef BASICSTRUCTURE_HH
#define BASICSTRUCTURE_HH

#include <iostream>
#include <cstdlib>
#include <cmath>

#include "casm/CASM_global_enum.hh"
#include "casm/crystallography/Lattice.hh"

namespace CASM {
  //~~~~~~~~~~~~~~~~~~~~~~~~~~~~~~~~~~~~~~~~~~~~~~~~~~~~~~~~~~~~~~~~~~~~~~~~~~~~~~~~~~~~~~~~~~~~~~~~~~~~
  //~~~~~~~~~~~~~~~~~~~~~~~~~~~~~~~~~~~~~~~~~~~~~~~~~~~~~~~~~~~~~~~~~~~~~~~~~~~~~~~~~~~~~~~~~~~~~~~~~~~~

  class SymGroupRepID;
  class Coordinate;
  class UnitCellCoord;
  class SiteCluster;
  class MasterSymGroup;

  /** \defgroup Structure
   *  \ingroup Crystallography
   *  \brief Specifies the lattice and basis of a crystal
   *  @{
   */

  ///\brief BasicStructure specifies the lattice and atomic basis of a crystal
  template<typename CoordType>
  class BasicStructure {
  protected:
    Lattice m_lattice;

    ///Specifies whether selectice dynamics is on or of for DFT calculations
    bool SD_flag;

    /// User-specified name of this Structure
    std::string m_title;

    /// Lattice vectors that specifies periodicity of the crystal
    Array<CoordType> m_basis;

    //public: // PUBLIC DATA MEMBERS -- (long-term, at least lattice should be made private and only updated via Structure::set_lattice)


  private: // PRIVATE METHODS

    void main_print(std::ostream &stream, COORD_TYPE mode, bool version5, int option) const;

  public: // PUBLIC METHODS

    // ****Constructors****
    BasicStructure(const Lattice &init_lat) : m_lattice(init_lat) {};
    BasicStructure() : m_lattice() {}; //added by Ivy (do we need/want this??)
    BasicStructure(const fs::path &filepath);

    /// Have to explicitly define the copy constructor so that sites in the new structure
    /// do not depend on the lattice of 'RHS'
    BasicStructure(const BasicStructure &RHS);

<<<<<<< HEAD
    ~BasicStructure();
=======
    virtual ~BasicStructure() {}
>>>>>>> 02183eed

    //  ****Inspectors/Accessors****

    /// return basis index of site that matches test_coord, if it is in basis
    /// otherwise, returns basis.size()
    template<typename CoordType2>
    Index find(const CoordType2 &test_site) const;

    /// return basis index of site that matches test_site+shift, if it is in basis
    /// otherwise, returns basis.size()
    template<typename CoordType2>
    Index find(const CoordType2 &test_site, const Coordinate &shift) const;

    const Lattice &lattice() const {
      return m_lattice;
    }

    const Array<CoordType> &basis() const {
      return m_basis;
    }

    const CoordType &basis(Index i) const {
      return m_basis[i];
    }

    Array<CoordType> &set_basis() {
      return m_basis;
    }
    const std::string &title() const {
      return m_title;
    }

    /// Return the UnitCellCoord corresponding to test_site (i.e., finds the basis index and
    /// the lattice translation)
    //   template<typename CoordType2>
    //   UnitCellCoord unit_cell_coord(const CoordType2 &test_site, double tol = TOL)const;

    // ****Mutators****

    //   - Basic assignment/bookkeeping

    /// Have to explicitly define the assignment operator so that sites in this structure
    /// do not depend on the lattice of 'RHS'
    virtual BasicStructure &operator=(const BasicStructure &RHS);

    /// Use this is the copy interface for things that derive from BasicStructure<>
    /// It should be overloaded in derived classes so that all important attributes besides lattice, basis, and title
    /// get copied
    void copy_attributes_from(const BasicStructure &RHS);
    //virtual void copy_attributes_from(const BasicStructure &RHS); <---- should be virtual, but will have to use some sort of visitor pattern to make work

    // update does reset() first, and then calls set_site_internals
    void update();

    // clears site_internals and does within()
    virtual void reset();

    /// Associate each site with its basis index by setting its internal flags (asym_ind -> -1)
    void set_site_internals();

    /// Translate all basis sites so that they are inside the unit cell
    void within();

    //CoordType site(const UnitCellCoord &ucc) const;

    ///change the lattice and update site coordinates.  Argument 'mode' specifies which mode is preserved
    /// e.g.: struc.set_lattice(new_lat, CART) calculates all Cartesian coordinates,
    ///       invalidates the FRAC coordinates, and changes the lattice
    void set_lattice(const Lattice &lattice, COORD_TYPE mode);

    /// Set the title of the structure
    void set_title(std::string const &_title);

    /// Manually set the basis sites
    void set_basis(Array<CoordType> const &_basis, COORD_TYPE mode = CART);

    /// Clear the basis atoms
    void clear_basis();

    void set_occ(Index basis_ind, int _val);

    /// Manually set the basis sites
    void push_back(CoordType const &_site, COORD_TYPE mode = CART);

    //  - Symmetry

    ///apply a symmetry operation to the current structure (may change lattice vectors and order of basis atoms)
    //BasicStructure &apply_sym(const SymOp &op);  //Anna do this

    void generate_factor_group(SymGroup &factor_group) const;
    void generate_factor_group_slow(SymGroup &factor_group) const;
    void _generate_factor_group_slow(SymGroup &factor_group, SymGroup &starter_group) const;
    void fg_converge(double small_tol, double large_tol, double increment);
    void fg_converge(SymGroup &factor_group, double small_tol, double large_tol, double increment);

    void symmetrize(const SymGroup &relaxed_factors);
    void symmetrize(const double &tolerance);


    /// Returns true if the structure describes a crystal primitive cell
    /// i.e., no translation smaller than a lattice vector can map the structure onto itself
    bool is_primitive() const;          //Donghee do this

    /// Returns true if the structure describes a crystal primitive cell
    /// and finds the primitive cell and stores it in 'new_prim'
    bool is_primitive(BasicStructure &new_prim) const;   //Donghee do this

    /// fill an empty structure with the basis of its corresponding primitive cell
    void fill_supercell(const BasicStructure &prim); //Ivy

    ///  Shortcut routine to create a supercell structure and fill it with sites
    BasicStructure create_superstruc(const Lattice &scel_lat) const;

    ///Translates all atoms in cell
    BasicStructure &operator+=(const Coordinate &shift);
    BasicStructure &operator-=(const Coordinate &shift);

    /// Counts sites that allow vacancies
    Index max_possible_vacancies()const;

    /// Print intpolated images in seperate directries
    //CASM canonical input/output
    virtual void read(std::istream &stream);  //John do this

    /// Output other formats
    void print_xyz(std::ostream &stream, bool frac = false) const;
    //void print_cif(std::ostream &stream) const;

    jsonParser &to_json(jsonParser &json) const;

    // Assumes constructor CoordType::CoordType(Lattice) exists
    void from_json(const jsonParser &json);
  };

  template<typename CoordType>
  BasicStructure<CoordType> operator*(const SymOp &LHS, const BasicStructure<CoordType> &RHS);

  template<typename CoordType>
  BasicStructure<CoordType> operator*(const Lattice &LHS, const BasicStructure<CoordType> &RHS);

  //Translation operators -- not yet defined
  template<typename CoordType>
  BasicStructure<CoordType> operator+(const Coordinate &LHS, const BasicStructure<CoordType> &RHS);

  template<typename CoordType>
  BasicStructure<CoordType> operator+(const BasicStructure<CoordType> &LHS, const Coordinate &RHS);

  template<typename CoordType>
  jsonParser &to_json(const BasicStructure<CoordType> &basic, jsonParser &json);


  // Assumes constructor CoordType::CoordType(Lattice) exists
  template<typename CoordType>
  void from_json(BasicStructure<CoordType> &basic, const jsonParser &json);

  /** @} */

};

#endif<|MERGE_RESOLUTION|>--- conflicted
+++ resolved
@@ -57,11 +57,7 @@
     /// do not depend on the lattice of 'RHS'
     BasicStructure(const BasicStructure &RHS);
 
-<<<<<<< HEAD
-    ~BasicStructure();
-=======
     virtual ~BasicStructure() {}
->>>>>>> 02183eed
 
     //  ****Inspectors/Accessors****
 
