#ifndef BASICSTRUCTURE_HH
#define BASICSTRUCTURE_HH

#include <iostream>
#include <cstdlib>
#include <cmath>

#include "casm/crystallography/Lattice.hh"

namespace CASM {
  //~~~~~~~~~~~~~~~~~~~~~~~~~~~~~~~~~~~~~~~~~~~~~~~~~~~~~~~~~~~~~~~~~~~~~~~~~~~~~~~~~~~~~~~~~~~~~~~~~~~~
  //~~~~~~~~~~~~~~~~~~~~~~~~~~~~~~~~~~~~~~~~~~~~~~~~~~~~~~~~~~~~~~~~~~~~~~~~~~~~~~~~~~~~~~~~~~~~~~~~~~~~

  class SymGroupRepID;
  class Coordinate;
  class UnitCellCoord;
  class SiteCluster;
  class MasterSymGroup;

  /** \defgroup Structure
   *  \ingroup Crystallography
   *  \brief Specifies the lattice and basis of a crystal
   *  @{
   */

  ///\brief BasicStructure specifies the lattice and atomic basis of a crystal
  template<typename CoordType>
  class BasicStructure {
  protected:
    Lattice m_lattice;

    ///Specifies whether selectice dynamics is on or of for DFT calculations
    bool SD_flag;

  public: // PUBLIC DATA MEMBERS -- (long-term, at least lattice should be made private and only updated via Structure::set_lattice)
    /// User-specified name of this Structure
    std::string title;

    /// Lattice vectors that specifies periodicity of the crystal
    Array<CoordType> basis;


  private: // PRIVATE METHODS

    void main_print(std::ostream &stream, COORD_TYPE mode, bool version5, int option) const;

  public: // PUBLIC METHODS

    // ****Constructors****
    BasicStructure(const Lattice &init_lat) : m_lattice(init_lat) {};
    BasicStructure() : m_lattice() {}; //added by Ivy (do we need/want this??)
    BasicStructure(const fs::path &filepath);

    /// Have to explicitly define the copy constructor so that sites in the new structure
    /// do not depend on the lattice of 'RHS'
    BasicStructure(const BasicStructure &RHS);

    //  ****Inspectors/Accessors****

    /// return basis index of site that matches test_coord, if it is in basis
    /// otherwise, returns basis.size()
    template<typename CoordType2>
    Index find(const CoordType2 &test_site, double tol = TOL) const;

    /// return basis index of site that matches test_site+shift, if it is in basis
    /// otherwise, returns basis.size()
    template<typename CoordType2>
    Index find(const CoordType2 &test_site, const Coordinate &shift, double tol) const;

    const Lattice &lattice() const {
      return m_lattice;
    }

    /// Return the UnitCellCoord corresponding to test_site (i.e., finds the basis index and
    /// the lattice translation)
    //   template<typename CoordType2>
<<<<<<< HEAD
    //   UnitCellCoord get_unit_cell_coord(const CoordType2 &test_site, double tol = TOL)const;
=======
    //   UnitCellCoord unit_cell_coord(const CoordType2 &test_site, double tol = TOL)const;
>>>>>>> cc54ea64

    // ****Mutators****

    //   - Basic assignment/bookkeeping

    /// Have to explicitly define the assignment operator so that sites in this structure
    /// do not depend on the lattice of 'RHS'
    virtual BasicStructure &operator=(const BasicStructure &RHS);

    /// Use this is the copy interface for things that derive from BasicStructure<>
    /// It should be overloaded in derived classes so that all important attributes besides lattice, basis, and title
    /// get copied
    void copy_attributes_from(const BasicStructure &RHS);
    //virtual void copy_attributes_from(const BasicStructure &RHS); <---- should be virtual, but will have to use some sort of visitor pattern to make work

    // update does reset() first, and then calls set_site_internals
    void update();

    // clears site_internals and does within()
    virtual void reset();

    /// Associate each site with its basis index by setting its internal flags (asym_ind -> -1)
    void set_site_internals();

    /// Translate all basis sites so that they are inside the unit cell
    void within();

<<<<<<< HEAD
    //CoordType get_site(const UnitCellCoord &ucc) const;
=======
    //CoordType site(const UnitCellCoord &ucc) const;
>>>>>>> cc54ea64

    ///change the lattice and update site coordinates.  Argument 'mode' specifies which mode is preserved
    /// e.g.: struc.set_lattice(new_lat, CART) calculates all Cartesian coordinates,
    ///       invalidates the FRAC coordinates, and changes the lattice
    void set_lattice(const Lattice &lattice, COORD_TYPE mode);

    /// Manually set the basis sites
    void set_basis(Array<CoordType> basis_in);

    //  - Symmetry

    ///apply a symmetry operation to the current structure (may change lattice vectors and order of basis atoms)
    //BasicStructure &apply_sym(const SymOp &op);  //Anna do this

    void generate_factor_group(SymGroup &factor_group, double map_tol) const;
    void generate_factor_group_slow(SymGroup &factor_group, double map_tol) const;
    void fg_converge(double small_tol, double large_tol, double increment);
    void fg_converge(SymGroup &factor_group, double small_tol, double large_tol, double increment);

    void symmetrize(const SymGroup &relaxed_factors);
    void symmetrize(const double &tolerance);


    /// Returns true if the structure describes a crystal primitive cell
    /// i.e., no translation smaller than a lattice vector can map the structure onto itself
    bool is_primitive(double prim_tol = TOL) const;          //Donghee do this

    /// Returns true if the structure describes a crystal primitive cell
    /// and finds the primitive cell and stores it in 'new_prim'
    bool is_primitive(BasicStructure &new_prim, double prim_tol = TOL) const;   //Donghee do this

    /// fill an empty structure with the basis of its corresponding primitive cell
    void fill_supercell(const BasicStructure &prim, double map_tol = TOL); //Ivy

    ///  Shortcut routine to create a supercell structure and fill it with sites
    BasicStructure create_superstruc(const Lattice &scel_lat, double map_tol = TOL) const;

    ///Translates all atoms in cell
    BasicStructure &operator+=(const Coordinate &shift);
    BasicStructure &operator-=(const Coordinate &shift);

    /// Counts sites that allow vacancies
    Index max_possible_vacancies()const;

    /// Print intpolated images in seperate directries
    //CASM canonical input/output
    virtual void read(std::istream &stream);  //John do this

    /// Output other formats
    void print_xyz(std::ostream &stream) const;
    //void print_cif(std::ostream &stream) const;

    jsonParser &to_json(jsonParser &json) const;

    // Assumes constructor CoordType::CoordType(Lattice) exists
    void from_json(const jsonParser &json);
  };

  template<typename CoordType>
  BasicStructure<CoordType> operator*(const SymOp &LHS, const BasicStructure<CoordType> &RHS);

  template<typename CoordType>
  BasicStructure<CoordType> operator*(const Lattice &LHS, const BasicStructure<CoordType> &RHS);

  //Translation operators -- not yet defined
  template<typename CoordType>
  BasicStructure<CoordType> operator+(const Coordinate &LHS, const BasicStructure<CoordType> &RHS);

  template<typename CoordType>
  BasicStructure<CoordType> operator+(const BasicStructure<CoordType> &LHS, const Coordinate &RHS);

  template<typename CoordType>
  jsonParser &to_json(const BasicStructure<CoordType> &basic, jsonParser &json);


  // Assumes constructor CoordType::CoordType(Lattice) exists
  template<typename CoordType>
  void from_json(BasicStructure<CoordType> &basic, const jsonParser &json);

<<<<<<< HEAD
=======
  /** @} */

>>>>>>> cc54ea64
};

#endif<|MERGE_RESOLUTION|>--- conflicted
+++ resolved
@@ -74,11 +74,7 @@
     /// Return the UnitCellCoord corresponding to test_site (i.e., finds the basis index and
     /// the lattice translation)
     //   template<typename CoordType2>
-<<<<<<< HEAD
-    //   UnitCellCoord get_unit_cell_coord(const CoordType2 &test_site, double tol = TOL)const;
-=======
     //   UnitCellCoord unit_cell_coord(const CoordType2 &test_site, double tol = TOL)const;
->>>>>>> cc54ea64
 
     // ****Mutators****
 
@@ -106,11 +102,7 @@
     /// Translate all basis sites so that they are inside the unit cell
     void within();
 
-<<<<<<< HEAD
-    //CoordType get_site(const UnitCellCoord &ucc) const;
-=======
     //CoordType site(const UnitCellCoord &ucc) const;
->>>>>>> cc54ea64
 
     ///change the lattice and update site coordinates.  Argument 'mode' specifies which mode is preserved
     /// e.g.: struc.set_lattice(new_lat, CART) calculates all Cartesian coordinates,
@@ -190,11 +182,8 @@
   template<typename CoordType>
   void from_json(BasicStructure<CoordType> &basic, const jsonParser &json);
 
-<<<<<<< HEAD
-=======
   /** @} */
 
->>>>>>> cc54ea64
 };
 
 #endif