--- conflicted
+++ resolved
@@ -28,10 +28,7 @@
 
 namespace StrucMapping {
 
-<<<<<<< HEAD
 typedef std::vector<std::vector<Index>> PermuteOpVector;
-=======
->>>>>>> 6efcf4d5
 /// \brief Very large value used to denote invalid or impossible mapping
 inline double big_inf() { return 10E20; }
 
@@ -64,7 +61,6 @@
 /// \brief Calculate the basis cost function of a MappingNode as the average of
 /// atomic_cost_child and atomic_cost_parent
 double atomic_cost(const MappingNode &mapped_config, Index Nsites);
-<<<<<<< HEAD
 
 /// \brief Calculate the symmetry breaking atomic cost of a MappingNode
 double atomic_cost(
@@ -73,8 +69,6 @@
                                                Index>> &permutation_group,
     Index Nsites);
 
-=======
->>>>>>> 6efcf4d5
 }  // namespace StrucMapping
 
 /// \brief Class describing the lattice-mapping portion of a particular mapping
@@ -186,11 +180,7 @@
   /// \brief parent->child site assignments that have been forced on at this
   /// node for element 'el' such that forced_on.count(el)==1, 'el' denotes that
   /// child_coord.col(el.second) maps onto parent_coord.col(el.first)
-<<<<<<< HEAD
   std::set<std::pair<Index, Index>> forced_on;
-=======
-  std::set<std::pair<Index, Index> > forced_on;
->>>>>>> 6efcf4d5
 
   /// \brief 'real' indices of rows in the reduced 'cost_mat'
   /// When a site assignment {i,j} is added to forced_on, row 'i' and col 'j'
@@ -244,17 +234,10 @@
     std::vector<Index> result(assignment.size() + forced_on.size(), 0);
     for (auto const &pair : forced_on) {
       result[pair.first] = pair.second;
-<<<<<<< HEAD
     }
     for (Index i = 0; i < assignment.size(); ++i) {
       result[irow[i]] = icol[assignment[i]];
     }
-=======
-    }
-    for (Index i = 0; i < assignment.size(); ++i) {
-      result[irow[i]] = icol[assignment[i]];
-    }
->>>>>>> 6efcf4d5
     return result;
   }
 
@@ -275,7 +258,6 @@
   // Can treat as a Eigen::VectorXd
   using Displacement = DisplacementMatrix::ColXpr;
   using ConstDisplacement = DisplacementMatrix::ConstColXpr;
-<<<<<<< HEAD
 
   // Label molecules as name and occupant index (optional, default 0)
   using MoleculeLabel = std::pair<std::string, Index>;
@@ -297,29 +279,6 @@
   /// passes -- default false
   mutable bool is_valid;
 
-=======
-
-  // Label molecules as name and occupant index (optional, default 0)
-  using MoleculeLabel = std::pair<std::string, Index>;
-
-  using AtomIndexSet = std::set<Index>;
-
-  using MoleculeMap = std::vector<AtomIndexSet>;
-
-  LatticeNode lattice_node;
-  AssignmentNode atomic_node;
-  double lattice_weight;
-  double atomic_weight;
-
-  /// \brief true if assignment problem is not yet known to be insoluable --
-  /// default true
-  bool is_viable;
-
-  /// \brief true if assignment has been checked for physical validity and
-  /// passes -- default false
-  mutable bool is_valid;
-
->>>>>>> 6efcf4d5
   /// \brief true if node has been partitioned into sub-nodes for generalized
   /// k-best assignment problem -- default false
   mutable bool is_partitioned;
@@ -420,7 +379,6 @@
 /// \brief External accessor for isometry, to provide xtal::SymOp adaptability
 inline Eigen::Matrix3d const &get_matrix(MappingNode const &_node) {
   return _node.isometry();
-<<<<<<< HEAD
 }
 
 /// \brief External accessor for translation, to provide xtal::SymOp
@@ -429,16 +387,6 @@
   return _node.translation();
 }
 
-=======
-}
-
-/// \brief External accessor for translation, to provide xtal::SymOp
-/// adaptability
-inline Eigen::Vector3d const &get_translation(MappingNode const &_node) {
-  return _node.translation();
-}
-
->>>>>>> 6efcf4d5
 /// \brief External accessor for time_reversal, to provide xtal::SymOp
 /// adaptability
 inline bool get_time_reversal(MappingNode const &_node) {
@@ -453,11 +401,7 @@
 ///
 class StrucMapper {
  public:
-<<<<<<< HEAD
   using LatMapType = std::map<Index, std::vector<Lattice>>;
-=======
-  using LatMapType = std::map<Index, std::vector<Lattice> >;
->>>>>>> 6efcf4d5
 
   enum Options {
     none = 0,
@@ -515,7 +459,6 @@
   ///\param _cost_tol tolerance for mapping comparisons
   ///
   ///\param _min_va_frac minimum fraction of vacant sites, below this fraction a
-<<<<<<< HEAD
   /// mapping will not be considered
   ///
   ///\param _max_va_frac maximum fraction of vacant sites, above this fraction a
@@ -523,17 +466,7 @@
   StrucMapper(StrucMapCalculatorInterface const &_calculator,
               double _lattice_weight = 0.5, double _max_volume_change = 0.5,
               int _options = 0,  // this should actually be a bitwise-OR of
-              // StrucMapper::Options
-=======
-  ///mapping will not be considered
-  ///
-  ///\param _max_va_frac maximum fraction of vacant sites, above this fraction a
-  ///mapping will not be considered
-  StrucMapper(StrucMapCalculatorInterface const &_calculator,
-              double _lattice_weight = 0.5, double _max_volume_change = 0.5,
-              int _options = 0,  // this should actually be a bitwise-OR of
                                  // StrucMapper::Options
->>>>>>> 6efcf4d5
               double _cost_tol = TOL, double _min_va_frac = 0.,
               double _max_va_frac = 1.);
 
@@ -541,11 +474,7 @@
   double cost_tol() const { return m_cost_tol; }
 
   ///\brief Tolerance for initializing lattices. For now it is initialized to
-<<<<<<< HEAD
   /// CASM::TOL
-=======
-  ///CASM::TOL
->>>>>>> 6efcf4d5
   double xtal_tol() const { return m_xtal_tol; }
 
   double lattice_weight() const { return m_lattice_weight; }
@@ -568,7 +497,6 @@
     m_lattice_transformation_range = _new_range;
   }
 
-<<<<<<< HEAD
   /// \brief Flag that enables the calculation of a symmetrized lattice cost
   /// when performing the lattice maps. This cost only accounts for that part of
   /// the deformation gradient that breaks the symmetry of the parent crystal
@@ -588,8 +516,6 @@
   bool symmetrize_lattice_cost() const { return m_symmetrize_lattice_cost; }
   bool symmetrize_atomic_cost() const { return m_symmetrize_atomic_cost; }
 
-=======
->>>>>>> 6efcf4d5
   /// \brief Returns the minimum fraction of sites allowed to be vacant in the
   /// mapping relation Vacancy fraction is used to constrain the mapping
   /// supercell search, but is only used when the supercell volume cannot is not
@@ -632,19 +558,11 @@
   void clear_allowed_lattices() const { m_allowed_superlat_map.clear(); }
 
   ///\brief returns true if the search of parent superlattices is constrained to
-<<<<<<< HEAD
   /// a pre-specified list
   bool lattices_constrained() const { return m_allowed_superlat_map.size(); }
 
   ///\brief specify to use filtered lattices for mapping. The filter function is
   /// of the form
-=======
-  ///a pre-specified list
-  bool lattices_constrained() const { return m_allowed_superlat_map.size(); }
-
-  ///\brief specify to use filtered lattices for mapping. The filter function is
-  ///of the form
->>>>>>> 6efcf4d5
   ///  bool filter(parent_lattice, proposed_lattice)
   /// where parent_lattice is the primitive lattice of the parent structure, and
   /// proposed_lattice is a proposed superlattice of the parent structure
@@ -670,51 +588,30 @@
   ///\param child_struc Input structure to be mapped onto parent structure
   ///\param k Number of k-best mapping relations to return.
   ///\param max_cost Search will terminate once no mappings better than max_cost
-<<<<<<< HEAD
   /// are found \param min_cost All mappings better than min_cost will be
   /// reported, without contributing to 'k'
   ///
   ///\result std::set<MappingNode> a list of valid mappings, sorted first by
   /// cost, and then other attributes
-=======
-  ///are found \param min_cost All mappings better than min_cost will be
-  ///reported, without contributing to 'k'
-  ///
-  ///\result std::set<MappingNode> a list of valid mappings, sorted first by
-  ///cost, and then other attributes
->>>>>>> 6efcf4d5
   std::set<MappingNode> map_ideal_struc(
       const SimpleStructure &child_struc, Index k = 1,
       double max_cost = StrucMapping::big_inf(), double min_cost = -TOL,
       bool keep_invalid = false) const;
 
   ///\brief k-best mappings of arbitrary child structure onto parent structure,
-<<<<<<< HEAD
   /// without simplifying assumptions
-=======
-  ///without simplifying assumptions
->>>>>>> 6efcf4d5
   ///       If k and k+1, k+2, etc mappings have identical cost, k will be
   ///       increased until k+n mapping has cost greater than mapping k
   ///
   ///\param child_struc Input structure to be mapped onto parent structure
   ///\param k Number of k-best mapping relations to return
   ///\param max_cost Search will terminate once no mappings better than max_cost
-<<<<<<< HEAD
   /// are found \param min_cost All mappings better than min_cost will be
   /// reported, without contributing to 'k' \param keep_invalid If true, invalid
   /// mappings are retained in output; otherwise they are discarded
   ///
   ///\result std::set<MappingNode> a list of valid mappings, sorted first by
   /// cost, and then other attributes
-=======
-  ///are found \param min_cost All mappings better than min_cost will be
-  ///reported, without contributing to 'k' \param keep_invalid If true, invalid
-  ///mappings are retained in output; otherwise they are discarded
-  ///
-  ///\result std::set<MappingNode> a list of valid mappings, sorted first by
-  ///cost, and then other attributes
->>>>>>> 6efcf4d5
   std::set<MappingNode> map_deformed_struc(
       const SimpleStructure &child_struc, Index k = 1,
       double max_cost = StrucMapping::big_inf(), double min_cost = -TOL,
@@ -730,21 +627,12 @@
   ///\param child_struc Input structure to be mapped onto parent structure
   ///\param k Number of k-best mapping relations to return
   ///\param max_cost Search will terminate once no mappings better than max_cost
-<<<<<<< HEAD
   /// are found \param min_cost All mappings better than min_cost will be
   /// reported, without contributing to 'k' \param keep_invalid If true, invalid
   /// mappings are retained in output; otherwise they are discarded
   ///
   ///\result std::set<MappingNode> a list of valid mappings, sorted first by
   /// cost, and then other attributes
-=======
-  ///are found \param min_cost All mappings better than min_cost will be
-  ///reported, without contributing to 'k' \param keep_invalid If true, invalid
-  ///mappings are retained in output; otherwise they are discarded
-  ///
-  ///\result std::set<MappingNode> a list of valid mappings, sorted first by
-  ///cost, and then other attributes
->>>>>>> 6efcf4d5
   std::set<MappingNode> map_deformed_struc_impose_lattice_vols(
       const SimpleStructure &child_struc, Index min_vol, Index max_vol,
       Index k = 1, double max_cost = StrucMapping::big_inf(),
@@ -762,21 +650,12 @@
   ///\param child_struc Input structure to be mapped onto parent structure
   ///\param k Number of k-best mapping relations to return
   ///\param max_cost Search will terminate once no mappings better than max_cost
-<<<<<<< HEAD
   /// are found \param min_cost All mappings better than min_cost will be
   /// reported, without contributing to 'k' \param keep_invalid If true, invalid
   /// mappings are retained in output; otherwise they are discarded
   ///
   ///\result std::set<MappingNode> a list of valid mappings, sorted first by
   /// cost, and then other attributes
-=======
-  ///are found \param min_cost All mappings better than min_cost will be
-  ///reported, without contributing to 'k' \param keep_invalid If true, invalid
-  ///mappings are retained in output; otherwise they are discarded
-  ///
-  ///\result std::set<MappingNode> a list of valid mappings, sorted first by
-  ///cost, and then other attributes
->>>>>>> 6efcf4d5
   std::set<MappingNode> map_deformed_struc_impose_lattice(
       const SimpleStructure &child_struc, const Lattice &imposed_lat,
       Index k = 1, double max_cost = StrucMapping::big_inf(),
@@ -796,32 +675,19 @@
   ///\param child_struc Input structure to be mapped onto parent structure
   ///\param k Number of k-best mapping relations to return
   ///\param max_cost Search will terminate once no mappings better than max_cost
-<<<<<<< HEAD
   /// are found \param min_cost All mappings better than min_cost will be
   /// reported, without contributing to 'k' \param keep_invalid If true, invalid
   /// mappings are retained in output; otherwise they are discarded
   ///
   ///\result std::set<MappingNode> a list of valid mappings, sorted first by
   /// cost, and then other attributes
-=======
-  ///are found \param min_cost All mappings better than min_cost will be
-  ///reported, without contributing to 'k' \param keep_invalid If true, invalid
-  ///mappings are retained in output; otherwise they are discarded
-  ///
-  ///\result std::set<MappingNode> a list of valid mappings, sorted first by
-  ///cost, and then other attributes
->>>>>>> 6efcf4d5
   std::set<MappingNode> map_deformed_struc_impose_lattice_node(
       const SimpleStructure &child_struc, const LatticeNode &imposed_node,
       Index k = 1, double max_cost = StrucMapping::big_inf(),
       double min_cost = -TOL, bool keep_invalid = false) const;
 
   ///\brief low-level function. Takes a queue of mappings and use it to seed a
-<<<<<<< HEAD
   /// search for k-best
-=======
-  ///search for k-best
->>>>>>> 6efcf4d5
   ///       total mappings. The seed mappings may be partial (having only
   ///       LatticeNode specified, and not HungarianNode) or complete. The
   ///       result is appended to @param queue, and partial and invalid mappings
@@ -841,19 +707,11 @@
   ///
   ///\param k Number of k-best mapping relations to return
   ///\param max_cost Search will terminate once no mappings better than max_cost
-<<<<<<< HEAD
   /// are found \param min_cost All mappings better than min_cost will be
   /// reported, without contributing to 'k' \param keep_invalid If true, invalid
   /// mappings are retained in output; otherwise they are discarded \param
   /// keep_tail If true, any partial or unresolved mappings at back of queue
   /// will be retained (they are deleted otherwise) \param no_partition
-=======
-  ///are found \param min_cost All mappings better than min_cost will be
-  ///reported, without contributing to 'k' \param keep_invalid If true, invalid
-  ///mappings are retained in output; otherwise they are discarded \param
-  ///keep_tail If true, any partial or unresolved mappings at back of queue will
-  ///be retained (they are deleted otherwise) \param no_partition
->>>>>>> 6efcf4d5
   /// \parblock
   ///   If true, search over suboptimal basis permutations will be skipped (The
   ///   optimal mapping will be found, but suboptimal mappings may be excluded
@@ -862,11 +720,7 @@
   /// \endparblock
   ///
   ///\result Index specifying the number of complete, valid mappings in the
-<<<<<<< HEAD
   /// solution set
-=======
-  ///solution set
->>>>>>> 6efcf4d5
   Index k_best_maps_better_than(SimpleStructure const &child_struc,
                                 std::set<MappingNode> &queue, Index k = 1,
                                 double max_cost = StrucMapping::big_inf(),
@@ -884,15 +738,9 @@
   ///
   ///\param k Number of k-best mapping relations to return
   ///\param max_lattice_cost Search will terminate once no lattice mappings
-<<<<<<< HEAD
   /// better than max_lattice_cost are found \param min_lattice_cost All lattice
   /// mappings better than min_lattice_cost will be returned, without
   /// contributing to 'k'
-=======
-  ///better than max_lattice_cost are found \param min_lattice_cost All lattice
-  ///mappings better than min_lattice_cost will be returned, without
-  ///contributing to 'k'
->>>>>>> 6efcf4d5
   std::set<MappingNode> _seed_k_best_from_super_lats(
       SimpleStructure const &child_struc,
       std::vector<Lattice> const &_parent_scels,
@@ -909,11 +757,7 @@
       SymOpVector const &child_factor_group = {SymOp::identity()}) const;
 
   ///\brief returns number of species in a SimpleStructure given the current
-<<<<<<< HEAD
   /// calculator settings.
-=======
-  ///calculator settings.
->>>>>>> 6efcf4d5
   ///       Use instead of sstruc.n_atom() for consistency
   Index _n_species(SimpleStructure const &sstruc) const;
 
@@ -939,12 +783,9 @@
 
   Index m_lattice_transformation_range;
 
-<<<<<<< HEAD
   bool m_symmetrize_lattice_cost;
   bool m_symmetrize_atomic_cost;
 
-=======
->>>>>>> 6efcf4d5
   bool m_filtered;
   std::function<bool(Lattice const &, Lattice const &)> m_filter_f;
 
