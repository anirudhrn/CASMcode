#ifndef JSONSTRUC_HH
#define JSONSTRUC_HH

#include "casm/crystallography/BasicStructure.hh"
#include "casm/crystallography/Site.hh"
#include "casm/casm_io/jsonParser.hh"
#include "casm/casm_io/json_io/container.hh"


namespace CASM {

  /** \ingroup Structure
   *  @{
   */

  /// Used to construct a BasicStructure from a 'properties.calc.json' object
  template< bool IsConst >
  class SimpleJSonSiteStructure {
  public:
    typedef CASM_TMP::ConstSwitch<IsConst, BasicStructure<Site> > StrucType;
    SimpleJSonSiteStructure(StrucType &_struc, const std::string &_prefix = std::string()) :
      m_struc_ptr(&_struc), m_prefix(_prefix) {};

    jsonParser &to_json(jsonParser &json) const;
    void from_json(const jsonParser &json) const {
      _from_json(*m_struc_ptr, json);
    }
  private:
    void _from_json(const BasicStructure<Site> &struc, const jsonParser &json) const {
      std::cerr << "WARNING: Attempting to populate a const Structure/BasicStructure from a JSON object.  This is not allowed.\n";
    }

    void _from_json(BasicStructure<Site> &struc, const jsonParser &json) const;

    StrucType *m_struc_ptr;
    std::string m_prefix;
  };


  template< bool IsConst >
  jsonParser &SimpleJSonSiteStructure<IsConst>::to_json(jsonParser &json) const {
    if(COORD_MODE::IS_FRAC())
      json["coord_mode"] = "direct";
    else
      json["coord_mode"] = "cartesian";

    StrucType &struc(*m_struc_ptr);
    std::map<std::string, std::vector<Site> > site_map;
    for(Index i = 0; i < struc.basis().size(); i++)
      site_map[struc.basis()[i].occ_name()].push_back(struc.basis()[i]);

    json[m_prefix + "basis"].put_array();
    json["atoms_per_type"].put_array();
    json["atom_type"].put_array();
    json[m_prefix + "lattice"] = struc.lattice();
    auto it = site_map.cbegin(), end_it = site_map.cend();
    for(; it != end_it; ++it) {
      json["atoms_per_type"].push_back(it->second.size());
      json["atom_type"].push_back(it->first);
      auto it2 = it->second.cbegin(), end_it2 = it->second.cend();
      for(; it2 != end_it2; ++it2)
        json[m_prefix + "basis"].push_back(*it2);
    }
<<<<<<< HEAD

    //Please use -Werror=return-type in your compiler flags
    return json;

=======
    return json;
>>>>>>> 02183eed
  }

  template< bool IsConst >
  void SimpleJSonSiteStructure<IsConst>::_from_json(BasicStructure<Site> &struc, const jsonParser &json) const {
    struc.clear_basis();
    struc.reset();
    try {
      std::string tstr;
      CASM::from_json(tstr, json["coord_mode"]);

      COORD_TYPE mode = CART;
      if(tstr == "direct" || tstr == "Direct")
        mode = FRAC;

      Lattice tlat;
      CASM::from_json(tlat, json[m_prefix + "lattice"], struc.lattice().tol());
      struc.set_lattice(tlat, FRAC);
      Index l = 0;

      Eigen::Vector3d tvec;
      for(Index i = 0; i < json["atoms_per_type"].size(); i++) {
        CASM::from_json(tstr, json["atom_type"][i]);
        for(Index j = 0; j < json["atoms_per_type"][i].get<Index>(); j++) {
          CASM::from_json(tvec, json[m_prefix + "basis"][l++]);
          struc.push_back(Site(Coordinate(tvec, struc.lattice(), mode), tstr));
        }
      }
    }
    catch(const std::exception &ex) {
      throw std::runtime_error(std::string("Unable to parse Structure/BasicStructure from JSON object.  One or more tags were improperly specified:\n") + ex.what());
    }
    struc.update();

  }

  template< bool IsConst >
  void from_json(const SimpleJSonSiteStructure<IsConst> &jstruc, const jsonParser &json) {
    jstruc.from_json(json);
  }

  template< bool IsConst >
  jsonParser &to_json(const SimpleJSonSiteStructure<IsConst> &jstruc, jsonParser &json) {
    return jstruc.to_json(json);
  }

  inline
  SimpleJSonSiteStructure<true> simple_json(const BasicStructure<Site> &struc, const std::string &prefix) {
    return SimpleJSonSiteStructure<true>(struc, prefix);
  }

  inline
  SimpleJSonSiteStructure<false> simple_json(BasicStructure<Site> &struc, const std::string &prefix) {
    return SimpleJSonSiteStructure<false>(struc, prefix);
  }

  /** @} */
}

#endif<|MERGE_RESOLUTION|>--- conflicted
+++ resolved
@@ -61,14 +61,7 @@
       for(; it2 != end_it2; ++it2)
         json[m_prefix + "basis"].push_back(*it2);
     }
-<<<<<<< HEAD
-
-    //Please use -Werror=return-type in your compiler flags
     return json;
-
-=======
-    return json;
->>>>>>> 02183eed
   }
 
   template< bool IsConst >
