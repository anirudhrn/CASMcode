#ifndef STRUCTURE_HH
#define STRUCTURE_HH

#include <iostream>
#include <cstdlib>
#include <cmath>

#include "casm/crystallography/BasicStructure.hh"
#include "casm/crystallography/Site.hh"
#include "casm/symmetry/SymGroup.hh"

namespace CASM {
  //~~~~~~~~~~~~~~~~~~~~~~~~~~~~~~~~~~~~~~~~~~~~~~~~~~~~~~~~~~~~~~~~~~~~~~~~~~~~~~~~~~~~~~~~~~~~~~~~~~~~
  //~~~~~~~~~~~~~~~~~~~~~~~~~~~~~~~~~~~~~~~~~~~~~~~~~~~~~~~~~~~~~~~~~~~~~~~~~~~~~~~~~~~~~~~~~~~~~~~~~~~~

  class SiteCluster;

  //  template<typename ClustType>
  //  class GenericOrbitree;
<<<<<<< HEAD

  //  typedef GenericOrbitree<SiteCluster> SiteOrbitree;
=======

  //  typedef GenericOrbitree<SiteCluster> SiteOrbitree;

  /** \ingroup Structure
   *  @{
   */
>>>>>>> cc54ea64

  ///\brief Structure specifies the lattice and atomic basis of a crystal
  class Structure : public BasicStructure<Site> {
  protected: //PROTECTED DATA MEMBERS

    /// Group symmetry operations that map the lattice and basis of Structure onto themselves,
    /// assuming that the crystal is periodic
    mutable MasterSymGroup m_factor_group;
    /// This holds the representation id of the permutation representation
    mutable SymGroupRepID basis_perm_rep_ID;
    ///Specifies whether selectice dynamics is on or of for DFT calculations
    bool SD_flag;

  public: //PUBLIC DATA MEMBERS (Public for now)

    /// *** Inherited from BasicStructure<Site>
    //std::string title;     // user-specified name of this structure
    //Lattice lattice;     // Lattice vectors that specifies periodicity of the crystal
    //Array<Site> basis;   // List of basis sites of the crystal.  Each site may host a molecule or a specie



  private: //PRIVATE METHODS

    void main_print(std::ostream &stream, COORD_TYPE mode, bool version5, int option) const;


  public: //PUBLIC METHODS

    //  ****Constructors****
    Structure() : BasicStructure<Site>() {}
    explicit Structure(const Lattice &init_lat) : BasicStructure<Site>(init_lat) {}
    explicit Structure(const BasicStructure<Site> &base) : BasicStructure<Site>(base) {}
    explicit Structure(const fs::path &filepath);

    /// Have to explicitly define the copy constructor so that factor_group
    /// does not depend on the lattice of 'RHS'
    Structure(const Structure &RHS);

    //  ****Inspectors/Accessors****
    //      - non-const versions try to populate data members before access
    const MasterSymGroup &factor_group() const;
    //const MasterSymGroup &factor_group();
    const SymGroup &point_group() const;
    //const SymGroup &point_group();
    SymGroupRep const *basis_permutation_symrep()const;
    SymGroupRepID basis_permutation_symrep_ID()const;

<<<<<<< HEAD
    // AtomSpecie will eventually change to ChemicalSpecie for composition purposes
    std::vector<AtomSpecie> get_struc_specie() const;
    std::vector<Molecule> get_struc_molecule() const;
    std::vector<std::string> get_struc_molecule_name() const;
    Eigen::VectorXi get_num_each_specie() const;
    Eigen::VectorXi get_num_each_molecule() const;
=======
    std::vector<Specie> struc_specie() const;
    std::vector<Molecule> struc_molecule() const;
    std::vector<std::string> struc_molecule_name() const;
    Eigen::VectorXi num_each_specie() const;
    Eigen::VectorXi num_each_molecule() const;
>>>>>>> cc54ea64

    // ****Mutators****

    //   - Basic assignment/bookkeeping

    /// Have to explicitly define the assignment operator so that sites in this structure
    /// do not depend on the lattice of 'RHS'
    Structure &operator=(const Structure &RHS);

    /// copy all non-derived members
    void copy_attributes_from(const Structure &RHS);

    /// clears symmetry, site internals, and other attributes
    void reset();

    ///change the lattice and update site coordinates.  Argument 'mode' specifies which mode is preserved
    /// e.g.: struc.set_lattice(new_lat, CART) calculates all Cartesian coordinates,
    ///       invalidates the FRAC coordinates, and changes the lattice
    void set_lattice(const Lattice &lattice, COORD_TYPE mode);

    //   - Symmetry

    /// apply a symmetry operation to the current structure (does not change lattice vectors, because
    /// 'op' is assumed to be a lattice homomorphism)
    //Structure &apply_sym(const SymOp &op);  //Anna do this

    /// determines primitive cell, finds its factor group using generate_factor_group_slow, and then
    /// expands the factor group into the supercell using lattice translations
    void generate_factor_group(double map_tol = TOL) const; // TOL is max distance for site equivalence, in Angstr.

    /// Obtain factor group by testing all operations of the lattice point_group and keep
    void generate_factor_group_slow(double map_tol = TOL) const; // TOL is max distance for site equivalence, in Angstr.

    /// generate factor groups for a range of tol values, prints results to screen (for now)
    void fg_converge(double large_tol);
    void fg_converge(double small_tol, double large_tol, double increment);

    /// Obtain the basis permutation representation of factor_group, returns its rep_id, and sets internal basis_perm_rep_ID
    SymGroupRepID generate_basis_permutation_representation(bool verbose = false) const;

    void symmetrize(const SymGroup &relaxed_factors);
    void symmetrize(const double &tolerace);


    /// fill an empty structure with the basis of its corresponding primitive cell - performs optimized factor_group expansion
    void fill_supercell(const Structure &prim, double map_tol = TOL); //Ivy

    ///  Shortcut routine to create a supercell structure and fill it with sites
    Structure create_superstruc(const Lattice &scel_lat, double map_tol = TOL) const;

    /// Figures out which prim basis each superstructure basis corresponds to
    void map_superstruc_to_prim(Structure &prim); //Added by Ivy 06/29/2013

    /// Setting the current occupants of the structure to those specified by an array of integers
    void set_occs(Array <int> occ_index);

    /// Rearrange basis by grouping atoms by type
    void sort_basis();
    //\John G 121212

    ///Translates all atoms in cell
    Structure &operator+=(const Coordinate &shift);
    Structure &operator-=(const Coordinate &shift);

    /// Creates Nofimag POSCAR files by interpolating linearly between structures in star_stru and end_stru
    /// for exact interpolation, choose "LOCAL" or "1", for nearest-image interpolation, choose "PERIODIC" or "0"
    void intpol(Structure end_struc, int Nofimag, PERIODICITY_TYPE mode, Array<Structure> &images);

    // ****Input/Output****

    /// For each symmetrically distinct site, print the symmetry operations that map it onto itself
    void print_site_symmetry(std::ostream &stream, COORD_TYPE mode, int shorttag);
    //void print_factor_group(std::ostream &stream) const;

    bool read_species(); //Ivy 11/27/12
    void assign_species(Array<std::string> &names, Array<double> &masses, Array<double> &magmoms, Array<double> &Us, Array<double> &Js); //Added by Ivy

    jsonParser &to_json(jsonParser &json) const;
    void from_json(const jsonParser &json);
  };

  //Structure operator*(const SymOp &LHS, const Structure &RHS);

  jsonParser &to_json(const Structure &structure, jsonParser &json);
  void from_json(Structure &structure, const jsonParser &json);

  Structure operator*(const Lattice &LHS, const Structure &RHS);

  //Translation operators -- not yet defined
  Structure operator+(const Coordinate &LHS, const Structure &RHS);
  Structure operator+(const Structure &LHS, const Coordinate &RHS);

  //Not yet sure how these will work
  Structure operator+(const Structure &LHS, const Structure &RHS);
  Structure operator+(const Structure &LHS, const Lattice &RHS);
  Structure operator+(const Lattice &LHS, const Structure &RHS);


  /// Helper Functions

  /// Returns 'converter' which converts site_occupant indices to 'mol_list' indices:
  ///   mol_list_index = converter[basis_site][site_occupant_index]
  std::vector< std::vector<Index> > index_converter(const Structure &struc, std::vector<Molecule> mol_list);

  /// Returns 'converter' which converts site_occupant indices to 'mol_name_list' indices:
  ///   mol_name_list_index = converter[basis_site][site_occupant_index]
  std::vector< std::vector<Index> > index_converter(const Structure &struc, std::vector<std::string> mol_name_list);

  /** @} */
};

//#include "casm/clusterography/Orbitree_impl.hh"

#endif<|MERGE_RESOLUTION|>--- conflicted
+++ resolved
@@ -17,17 +17,12 @@
 
   //  template<typename ClustType>
   //  class GenericOrbitree;
-<<<<<<< HEAD
-
-  //  typedef GenericOrbitree<SiteCluster> SiteOrbitree;
-=======
 
   //  typedef GenericOrbitree<SiteCluster> SiteOrbitree;
 
   /** \ingroup Structure
    *  @{
    */
->>>>>>> cc54ea64
 
   ///\brief Structure specifies the lattice and atomic basis of a crystal
   class Structure : public BasicStructure<Site> {
@@ -76,20 +71,11 @@
     SymGroupRep const *basis_permutation_symrep()const;
     SymGroupRepID basis_permutation_symrep_ID()const;
 
-<<<<<<< HEAD
-    // AtomSpecie will eventually change to ChemicalSpecie for composition purposes
-    std::vector<AtomSpecie> get_struc_specie() const;
-    std::vector<Molecule> get_struc_molecule() const;
-    std::vector<std::string> get_struc_molecule_name() const;
-    Eigen::VectorXi get_num_each_specie() const;
-    Eigen::VectorXi get_num_each_molecule() const;
-=======
-    std::vector<Specie> struc_specie() const;
+    std::vector<AtomSpecie> struc_specie() const;
     std::vector<Molecule> struc_molecule() const;
     std::vector<std::string> struc_molecule_name() const;
     Eigen::VectorXi num_each_specie() const;
     Eigen::VectorXi num_each_molecule() const;
->>>>>>> cc54ea64
 
     // ****Mutators****
 
