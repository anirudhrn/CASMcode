--- conflicted
+++ resolved
@@ -118,27 +118,15 @@
 
       Site &_apply_sym_attributes(const SymOp &op);
 
-<<<<<<< HEAD
-    /// Integer label used to differentiate sites of otherwise identical type
-    Index m_label;
-
-    mutable Index m_type_ID;
-
-    // Configuration state is fundamentally different from most other degrees of freedom,
-    // so we'll treat it separately. 'occupant' is the discrete degree of freedom associated
-    // with the molecule that occupies the site
-    notstd::cloneable_ptr<OccupantDoF<Molecule>> m_occupant_dof;
-=======
-      mutable Index m_type_ID;
-
       /// Integer label used to differentiate sites of otherwise identical type
       Index m_label;
+
+      mutable Index m_type_ID;
 
       // Configuration state is fundamentally different from most other degrees of freedom,
       // so we'll treat it separately. 'occupant' is the discrete degree of freedom associated
       // with the molecule that occupies the site
       notstd::cloneable_ptr<OccupantDoF<Molecule>> m_occupant_dof;
->>>>>>> e79ab492
 
       /// additional continuous degrees of freedom
       std::map <std::string, DoFSet > m_dof_map;
