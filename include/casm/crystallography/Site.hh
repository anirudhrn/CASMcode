--- conflicted
+++ resolved
@@ -68,22 +68,7 @@
 
       void set_dofs(std::map<std::string, SiteDoFSet> _dofs);
 
-<<<<<<< HEAD
       std::map<std::string, SiteDoFSet> const &dofs() const {
-=======
-      ///\brief Set all DoFs, overwriting existing DoFs
-      void set_dofs(std::map<std::string, DoFSet> _dofs);
-
-      ///\brief Add new DoF, keeping existing DoFs
-      void add_dof(DoFSet _dofset) {
-        _dofset.set_ID(basis_ind());
-        m_dof_map.emplace(_dofset.type_name(), std::move(_dofset));
-        m_type_ID = -1;
-      }
-
-      ///\brief const acces of map from DoF type name to DoFSet
-      std::map<std::string, DoFSet> const &dofs() const {
->>>>>>> cce5a036
         return m_dof_map;
       }
 
@@ -92,22 +77,6 @@
 
       /// Set label of Site. The label is used to distinguish between otherwise identical sites.
       void set_label(Index _new_label);
-
-<<<<<<< HEAD
-      /* Site &apply_sym(const SymOp &op); */
-
-      /* template <typename ExternSymOp> */
-      /* Site &apply_sym(const ExternSymOp &op) { */
-      /*   return this->apply_sym(adapter::Adapter<SymOp, ExternSymOp>()(op)); */
-      /* } */
-=======
-      Site &apply_sym(const SymOp &op);
-
-      template <typename ExternSymOp>
-      Site &apply_sym(const ExternSymOp &op) {
-        return this->apply_sym(adapter::Adapter<SymOp, ExternSymOp>()(op));
-      }
->>>>>>> cce5a036
 
       void read(std::istream &stream, bool SD_is_on = false);
       void read(std::istream &stream, std::string &elem, bool SD_is_on);
