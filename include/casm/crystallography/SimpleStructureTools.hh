#ifndef SIMPLESTRUCTURETOOLS_HH
#define SIMPLESTRUCTURETOOLS_HH

#include <vector>
#include <string>
#include <set>
#include "casm/external/Eigen/Dense"
#include "casm/global/definitions.hh"
<<<<<<< HEAD
#include "casm/crystallography/DoFDecl.hh"


namespace CASM {
=======
#include "casm/basis_set/DoFDecl.hh"
#include "casm/crystallography/CoordinateSystems.hh"
#include "casm/crystallography/Molecule.hh"

namespace CASM {
  class jsonParser;
  class Supercell;
  class ConfigDoF;
  class Configuration;
  struct MappedProperties;

  namespace DoFType {
    class Traits;
  }

  namespace SimpleStructureTools {
    // Defined in SimpleStructure.hh
    class SpeciesMode;
  }



>>>>>>> cce5a036
  namespace xtal {

    /** \ingroup Structure
     *  @{
     */
    class SimpleStructure;
    class Site;
    class BasicStructure;

    SimpleStructure make_superstructure(Eigen::Ref<const Eigen::Matrix3i> const &_T, SimpleStructure const &_sstruc);

    /// \brief Construct from decorated structure
<<<<<<< HEAD
    SimpleStructure make_simple_structure(BasicStructure const &_struc);

    std::vector<std::set<Index> > atom_site_compatibility(SimpleStructure const &sstruc, BasicStructure const &_prim);
    std::vector<std::set<Index> > mol_site_compatibility(SimpleStructure const &sstruc, BasicStructure const &_prim);

    /// \brief use information in _reference to initialize atom_info from mol_info
    void _atomize(SimpleStructure &_sstruc, Eigen::Ref<const Eigen::VectorXi> const &_mol_occ, BasicStructure const &_reference);
=======
    SimpleStructure make_simple_structure(BasicStructure<Site> const &_struc);

    /// \brief Construct SimpleStructure from Configuration
    /// @param _config Configuration used as source data
    /// @param _which_dofs List of DoF type-names that specify which DoF values to utilize from _config when building the result
    ///        if empty, all DoFs are used. To exclude all DoFs from conversion, pass _which_dofs={"none"}
    /// @param relaxed flag specifying to use relaxed coordinates and parameters (if true) or to only use the imposed DoFs (if false)
    SimpleStructure make_simple_structure(Configuration const &_config,
                                          std::vector<DoFKey> const &_which_dofs = {},
                                          bool relaxed = false);

    /// \brief Construct from ConfigDoF _dof belonging to provided Supercell _scel
    /// @param _which_dofs List of DoF type-names that specify which DoF values to utilize from _config when building the result
    ///        if empty, all DoFs are used. To exclude all DoFs from conversion, pass _which_dofs={"none"}
    SimpleStructure make_simple_structure(Supercell const &_scel,
                                          ConfigDoF const &_dof,
                                          std::vector<DoFKey> const &_which_dofs = {});

    /// \brief Construct from ConfigDoF _dof belonging to provided Supercell _scel and using calculated properties
    /// @param _props Record of calculated properties to use during conversion
    /// @param relaxed flag specifying to use _props argument during conversion (if true)
    SimpleStructure make_simple_structure(Supercell const &_scel,
                                          ConfigDoF const &_dof,
                                          MappedProperties const &_props,
                                          std::vector<DoFKey> const &_which_dofs = {},
                                          bool relaxed = false);

    /// \brief Construct BasicStructure<Site> from SimpleStructure.
    /// @param _sstruc SimpleStructure used as source data for conversion
    /// @param _all_dofs holds names of additional DOFs to initialize in structure
    /// @param mode specifies whether ATOM or MOL info of _sstruc should be used to build sites of structure
    /// @param _allowed_occupants List of allowed molecules at each site; if empty, occupants are assumed to be atoms
    ///        having the species names and attributes indicated by _sstruc
    BasicStructure<Site> make_basic_structure(SimpleStructure const &_sstruc,
                                              std::vector<DoFKey> const &_all_dofs,
                                              SimpleStructureTools::SpeciesMode mode,
                                              std::vector<std::vector<Molecule> > _allowed_occupants = {});

    /// \brief Determine which sites of a BasicStructure can host each atom of a SimpleStructure
    /// result[i] is set of site indices in @param _prim that can host atom 'i' of @param sstruc
    std::vector<std::set<Index> > atom_site_compatibility(SimpleStructure const &sstruc, BasicStructure<Site> const &_prim);

    /// \brief Determine which sites of a BasicStructure can host each molecule of a SimpleStructure
    /// result[i] is set of site indices in @param _prim that can host molecule 'i' of @param sstruc
    std::vector<std::set<Index> > mol_site_compatibility(SimpleStructure const &sstruc, BasicStructure<Site> const &_prim);

    /// \brief Determine which sites of a Configuration can host each atom of a SimpleStructure
    /// result[i] is set of site indices in @param _config that can host atom 'i' of @param sstruc
    std::vector<std::set<Index> > atom_site_compatibility(SimpleStructure const &sstruc, Configuration const &_config);

    /// \brief Determine which sites of a Configuration can host each molecule of a SimpleStructure
    /// result[i] is set of site indices in @param _config that can host molecule 'i' of @param sstruc
    std::vector<std::set<Index> > mol_site_compatibility(SimpleStructure const &sstruc, Configuration const &_config);

    /// \brief Imposes DoF values from ConfigDoF _config onto *this, using using any necessary information contained in _reference
    void _apply_dofs(SimpleStructure &_sstruc, ConfigDoF const &_config, BasicStructure<Site> const &_reference, std::vector<DoFKey> which_dofs);

    /// \brief use information in _reference to initialize atom_info from mol_info
    void _atomize(SimpleStructure &_sstruc, Eigen::Ref<const Eigen::VectorXi> const &_mol_occ, BasicStructure<Site> const &_reference);

    /// \brief Output to JSON, excluding any molecular or atomic species contained in 'excluded_species'
    jsonParser &to_json(xtal::SimpleStructure const &_struc,
                        jsonParser &json_supplement,
                        std::set<std::string> const &excluded_species = {"Va", "VA", "va"},
                        std::string prefix = "",
                        COORD_TYPE mode = CART);
>>>>>>> cce5a036

  }

}
#endif<|MERGE_RESOLUTION|>--- conflicted
+++ resolved
@@ -6,35 +6,16 @@
 #include <set>
 #include "casm/external/Eigen/Dense"
 #include "casm/global/definitions.hh"
-<<<<<<< HEAD
 #include "casm/crystallography/DoFDecl.hh"
 
 
 namespace CASM {
-=======
-#include "casm/basis_set/DoFDecl.hh"
-#include "casm/crystallography/CoordinateSystems.hh"
-#include "casm/crystallography/Molecule.hh"
-
-namespace CASM {
-  class jsonParser;
-  class Supercell;
-  class ConfigDoF;
-  class Configuration;
-  struct MappedProperties;
-
-  namespace DoFType {
-    class Traits;
-  }
-
   namespace SimpleStructureTools {
     // Defined in SimpleStructure.hh
     class SpeciesMode;
   }
 
 
-
->>>>>>> cce5a036
   namespace xtal {
 
     /** \ingroup Structure
@@ -47,7 +28,6 @@
     SimpleStructure make_superstructure(Eigen::Ref<const Eigen::Matrix3i> const &_T, SimpleStructure const &_sstruc);
 
     /// \brief Construct from decorated structure
-<<<<<<< HEAD
     SimpleStructure make_simple_structure(BasicStructure const &_struc);
 
     std::vector<std::set<Index> > atom_site_compatibility(SimpleStructure const &sstruc, BasicStructure const &_prim);
@@ -55,74 +35,72 @@
 
     /// \brief use information in _reference to initialize atom_info from mol_info
     void _atomize(SimpleStructure &_sstruc, Eigen::Ref<const Eigen::VectorXi> const &_mol_occ, BasicStructure const &_reference);
-=======
-    SimpleStructure make_simple_structure(BasicStructure<Site> const &_struc);
+    /* SimpleStructure make_simple_structure(BasicStructure<Site> const &_struc); */
 
-    /// \brief Construct SimpleStructure from Configuration
-    /// @param _config Configuration used as source data
-    /// @param _which_dofs List of DoF type-names that specify which DoF values to utilize from _config when building the result
-    ///        if empty, all DoFs are used. To exclude all DoFs from conversion, pass _which_dofs={"none"}
-    /// @param relaxed flag specifying to use relaxed coordinates and parameters (if true) or to only use the imposed DoFs (if false)
-    SimpleStructure make_simple_structure(Configuration const &_config,
-                                          std::vector<DoFKey> const &_which_dofs = {},
-                                          bool relaxed = false);
+    /* /// \brief Construct SimpleStructure from Configuration */
+    /* /// @param _config Configuration used as source data */
+    /* /// @param _which_dofs List of DoF type-names that specify which DoF values to utilize from _config when building the result */
+    /* ///        if empty, all DoFs are used. To exclude all DoFs from conversion, pass _which_dofs={"none"} */
+    /* /// @param relaxed flag specifying to use relaxed coordinates and parameters (if true) or to only use the imposed DoFs (if false) */
+    /* SimpleStructure make_simple_structure(Configuration const &_config, */
+    /*                                       std::vector<DoFKey> const &_which_dofs = {}, */
+    /*                                       bool relaxed = false); */
 
-    /// \brief Construct from ConfigDoF _dof belonging to provided Supercell _scel
-    /// @param _which_dofs List of DoF type-names that specify which DoF values to utilize from _config when building the result
-    ///        if empty, all DoFs are used. To exclude all DoFs from conversion, pass _which_dofs={"none"}
-    SimpleStructure make_simple_structure(Supercell const &_scel,
-                                          ConfigDoF const &_dof,
-                                          std::vector<DoFKey> const &_which_dofs = {});
+    /* /// \brief Construct from ConfigDoF _dof belonging to provided Supercell _scel */
+    /* /// @param _which_dofs List of DoF type-names that specify which DoF values to utilize from _config when building the result */
+    /* ///        if empty, all DoFs are used. To exclude all DoFs from conversion, pass _which_dofs={"none"} */
+    /* SimpleStructure make_simple_structure(Supercell const &_scel, */
+    /*                                       ConfigDoF const &_dof, */
+    /*                                       std::vector<DoFKey> const &_which_dofs = {}); */
 
-    /// \brief Construct from ConfigDoF _dof belonging to provided Supercell _scel and using calculated properties
-    /// @param _props Record of calculated properties to use during conversion
-    /// @param relaxed flag specifying to use _props argument during conversion (if true)
-    SimpleStructure make_simple_structure(Supercell const &_scel,
-                                          ConfigDoF const &_dof,
-                                          MappedProperties const &_props,
-                                          std::vector<DoFKey> const &_which_dofs = {},
-                                          bool relaxed = false);
+    /* /// \brief Construct from ConfigDoF _dof belonging to provided Supercell _scel and using calculated properties */
+    /* /// @param _props Record of calculated properties to use during conversion */
+    /* /// @param relaxed flag specifying to use _props argument during conversion (if true) */
+    /* SimpleStructure make_simple_structure(Supercell const &_scel, */
+    /*                                       ConfigDoF const &_dof, */
+    /*                                       MappedProperties const &_props, */
+    /*                                       std::vector<DoFKey> const &_which_dofs = {}, */
+    /*                                       bool relaxed = false); */
 
-    /// \brief Construct BasicStructure<Site> from SimpleStructure.
-    /// @param _sstruc SimpleStructure used as source data for conversion
-    /// @param _all_dofs holds names of additional DOFs to initialize in structure
-    /// @param mode specifies whether ATOM or MOL info of _sstruc should be used to build sites of structure
-    /// @param _allowed_occupants List of allowed molecules at each site; if empty, occupants are assumed to be atoms
-    ///        having the species names and attributes indicated by _sstruc
-    BasicStructure<Site> make_basic_structure(SimpleStructure const &_sstruc,
-                                              std::vector<DoFKey> const &_all_dofs,
-                                              SimpleStructureTools::SpeciesMode mode,
-                                              std::vector<std::vector<Molecule> > _allowed_occupants = {});
+    /* /// \brief Construct BasicStructure<Site> from SimpleStructure. */
+    /* /// @param _sstruc SimpleStructure used as source data for conversion */
+    /* /// @param _all_dofs holds names of additional DOFs to initialize in structure */
+    /* /// @param mode specifies whether ATOM or MOL info of _sstruc should be used to build sites of structure */
+    /* /// @param _allowed_occupants List of allowed molecules at each site; if empty, occupants are assumed to be atoms */
+    /* ///        having the species names and attributes indicated by _sstruc */
+    /* BasicStructure<Site> make_basic_structure(SimpleStructure const &_sstruc, */
+    /*                                           std::vector<DoFKey> const &_all_dofs, */
+    /*                                           SimpleStructureTools::SpeciesMode mode, */
+    /*                                           std::vector<std::vector<Molecule> > _allowed_occupants = {}); */
 
-    /// \brief Determine which sites of a BasicStructure can host each atom of a SimpleStructure
-    /// result[i] is set of site indices in @param _prim that can host atom 'i' of @param sstruc
-    std::vector<std::set<Index> > atom_site_compatibility(SimpleStructure const &sstruc, BasicStructure<Site> const &_prim);
+    /* /// \brief Determine which sites of a BasicStructure can host each atom of a SimpleStructure */
+    /* /// result[i] is set of site indices in @param _prim that can host atom 'i' of @param sstruc */
+    /* std::vector<std::set<Index> > atom_site_compatibility(SimpleStructure const &sstruc, BasicStructure<Site> const &_prim); */
 
-    /// \brief Determine which sites of a BasicStructure can host each molecule of a SimpleStructure
-    /// result[i] is set of site indices in @param _prim that can host molecule 'i' of @param sstruc
-    std::vector<std::set<Index> > mol_site_compatibility(SimpleStructure const &sstruc, BasicStructure<Site> const &_prim);
+    /* /// \brief Determine which sites of a BasicStructure can host each molecule of a SimpleStructure */
+    /* /// result[i] is set of site indices in @param _prim that can host molecule 'i' of @param sstruc */
+    /* std::vector<std::set<Index> > mol_site_compatibility(SimpleStructure const &sstruc, BasicStructure<Site> const &_prim); */
 
-    /// \brief Determine which sites of a Configuration can host each atom of a SimpleStructure
-    /// result[i] is set of site indices in @param _config that can host atom 'i' of @param sstruc
-    std::vector<std::set<Index> > atom_site_compatibility(SimpleStructure const &sstruc, Configuration const &_config);
+    /* /// \brief Determine which sites of a Configuration can host each atom of a SimpleStructure */
+    /* /// result[i] is set of site indices in @param _config that can host atom 'i' of @param sstruc */
+    /* std::vector<std::set<Index> > atom_site_compatibility(SimpleStructure const &sstruc, Configuration const &_config); */
 
-    /// \brief Determine which sites of a Configuration can host each molecule of a SimpleStructure
-    /// result[i] is set of site indices in @param _config that can host molecule 'i' of @param sstruc
-    std::vector<std::set<Index> > mol_site_compatibility(SimpleStructure const &sstruc, Configuration const &_config);
+    /* /// \brief Determine which sites of a Configuration can host each molecule of a SimpleStructure */
+    /* /// result[i] is set of site indices in @param _config that can host molecule 'i' of @param sstruc */
+    /* std::vector<std::set<Index> > mol_site_compatibility(SimpleStructure const &sstruc, Configuration const &_config); */
 
-    /// \brief Imposes DoF values from ConfigDoF _config onto *this, using using any necessary information contained in _reference
-    void _apply_dofs(SimpleStructure &_sstruc, ConfigDoF const &_config, BasicStructure<Site> const &_reference, std::vector<DoFKey> which_dofs);
+    /* /// \brief Imposes DoF values from ConfigDoF _config onto *this, using using any necessary information contained in _reference */
+    /* void _apply_dofs(SimpleStructure &_sstruc, ConfigDoF const &_config, BasicStructure<Site> const &_reference, std::vector<DoFKey> which_dofs); */
 
-    /// \brief use information in _reference to initialize atom_info from mol_info
-    void _atomize(SimpleStructure &_sstruc, Eigen::Ref<const Eigen::VectorXi> const &_mol_occ, BasicStructure<Site> const &_reference);
+    /* /// \brief use information in _reference to initialize atom_info from mol_info */
+    /* void _atomize(SimpleStructure &_sstruc, Eigen::Ref<const Eigen::VectorXi> const &_mol_occ, BasicStructure<Site> const &_reference); */
 
-    /// \brief Output to JSON, excluding any molecular or atomic species contained in 'excluded_species'
-    jsonParser &to_json(xtal::SimpleStructure const &_struc,
-                        jsonParser &json_supplement,
-                        std::set<std::string> const &excluded_species = {"Va", "VA", "va"},
-                        std::string prefix = "",
-                        COORD_TYPE mode = CART);
->>>>>>> cce5a036
+    /* /// \brief Output to JSON, excluding any molecular or atomic species contained in 'excluded_species' */
+    /* jsonParser &to_json(xtal::SimpleStructure const &_struc, */
+    /*                     jsonParser &json_supplement, */
+    /*                     std::set<std::string> const &excluded_species = {"Va", "VA", "va"}, */
+    /*                     std::string prefix = "", */
+    /*                     COORD_TYPE mode = CART); */
 
   }
 
