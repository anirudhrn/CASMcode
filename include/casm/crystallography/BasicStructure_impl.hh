#include <sstream>
#include <string>
#include <sys/stat.h>
#include <sys/types.h>

#include "casm/crystallography/UnitCellCoord.hh"
#include "casm/crystallography/PrimGrid.hh"
#include "casm/symmetry/SymPermutation.hh"
#include "casm/symmetry/SymBasisPermute.hh"
#include "casm/symmetry/SymGroupRep.hh"

namespace CASM {
  template<typename CoordType>
  BasicStructure<CoordType>::BasicStructure(const fs::path &filepath) : m_lattice() {
    if(!fs::exists(filepath)) {
      std::cout << "Error in BasicStructure<CoordType>::BasicStructure<CoordType>(const fs::path &filepath)." << std::endl;
      std::cout << "  File does not exist at: " << filepath << std::endl;
      exit(1);
    }
    fs::ifstream infile(filepath);

    read(infile);
  }

  //***********************************************************

  template<typename CoordType>
  BasicStructure<CoordType>::BasicStructure(const BasicStructure &RHS) :
    m_lattice(RHS.lattice()), title(RHS.title), basis(RHS.basis) {
    for(Index i = 0; i < basis.size(); i++) {
      basis[i].set_lattice(lattice());
    }
  }

  //***********************************************************

  template<typename CoordType>
  BasicStructure<CoordType> &BasicStructure<CoordType>::operator=(const BasicStructure<CoordType> &RHS) {
    m_lattice = RHS.lattice();
    title = RHS.title;
    basis = RHS.basis;
    for(Index i = 0; i < basis.size(); i++) {
      basis[i].set_lattice(lattice());
    }

    return *this;
  }


  //***********************************************************

  template<typename CoordType>
  void BasicStructure<CoordType>::copy_attributes_from(const BasicStructure<CoordType> &RHS) {

  }

  //***********************************************************
  /*
  template<typename CoordType>
  BasicStructure<CoordType> &BasicStructure<CoordType>::apply_sym(const SymOp &op) {
    for(Index i = 0; i < basis.size(); i++) {
      basis[i].apply_sym(op);
    }
    return *this;
  }
  */
  //***********************************************************

  template<typename CoordType>
  void BasicStructure<CoordType>::reset() {


    for(Index nb = 0; nb < basis.size(); nb++) {
      basis[nb].set_basis_ind(nb);
    }
    within();
    //set_site_internals();

  }

  //***********************************************************

  template<typename CoordType>
  void BasicStructure<CoordType>::update() {
    set_site_internals();
  }

  //***********************************************************

  template<typename CoordType>
  void BasicStructure<CoordType>::within() {
    for(Index i = 0; i < basis.size(); i++) {
      basis[i].within();
    }
    return;
  }

  //***********************************************************

  template<typename CoordType>
  void BasicStructure<CoordType>::generate_factor_group_slow(SymGroup &factor_group, double map_tol) const {
    //std::cout << "SLOW GENERATION OF FACTOR GROUP " << &factor_group << "\n";
    //std::cout << "begin generate_factor_group_slow() " << this << std::endl;

    Array<CoordType> tsite;
    Index pg, b0, b1, b2;
    Coordinate t_tau(lattice());
    Index num_suc_maps;

    SymGroup point_group;
    //reset();
    lattice().generate_point_group(point_group, map_tol);

    if(factor_group.size() != 0) {
      std::cerr << "WARNING in BasicStructure<CoordType>::generate_factor_group_slow" << std::endl;
      std::cerr << "The factor group passed isn't empty and it's about to be rewritten!" << std::endl;
      factor_group.clear();
    }

    //Loop over all point group ops of the lattice
    for(pg = 0; pg < point_group.size(); pg++) {
      tsite.clear();
      //First, generate the symmetrically transformed basis sites
      //Loop over all sites in basis
      for(b0 = 0; b0 < basis.size(); b0++) {
        tsite.push_back(point_group[pg]*basis[b0]);
      }

      //Using the symmetrically transformed basis, find all possible translations
      //that MIGHT map the symmetrically transformed basis onto the original basis
      for(b0 = 0; b0 < tsite.size(); b0++) {

        if(!basis[0].compare_type(tsite[b0]))
          continue;

        t_tau = basis[0] - tsite[b0];

        t_tau.within();
        num_suc_maps = 0; //Keeps track of number of old->new basis site mappings that are found

        double tdist = 0.0;
        double max_error = 0.0;
        for(b1 = 0; b1 < basis.size(); b1++) { //Loop over original basis sites
          for(b2 = 0; b2 < tsite.size(); b2++) { //Loop over symmetrically transformed basis sites

            //see if translation successfully maps the two sites
            if(basis[b1].compare(tsite[b2], t_tau, map_tol)) {
              tdist = basis[b1].min_dist(tsite[b2], t_tau);
              if(tdist > max_error) {
                max_error = tdist;
              }
              num_suc_maps++;
              break;
            }
          }

          //break out of outer loop if inner loop finds no successful map
          if(b2 == tsite.size()) {
            break;
          }
        }

        //If all atoms in the basis are mapped successfully, try to add the corresponding
        //symmetry operation to the factor_group
        if(num_suc_maps == basis.size()) {
          SymOp tSym(SymOp(t_tau)*point_group[pg]);
          tSym.set_map_error(max_error);

          if(!factor_group.contains(tSym)) {
            factor_group.push_back(tSym);
          }
        }
      }
    } //End loop over point_group operations
    factor_group.enforce_group(map_tol);
    factor_group.sort_by_class();
    factor_group.get_max_error();

    //std::cout << "finish generate_factor_group_slow() " << this << std::endl;
    return;
  }

  //************************************************************

  template<typename CoordType>
  void BasicStructure<CoordType>::generate_factor_group(SymGroup &factor_group, double map_tol) const {
    //std::cout << "begin generate_factor_group() " << this << std::endl;
    BasicStructure<CoordType> tprim;
    factor_group.clear();

    // CASE 1: Structure is primitive
    if(is_primitive(tprim, map_tol)) {
      generate_factor_group_slow(factor_group, map_tol);
      return;
    }


    // CASE 2: Structure is not primitive

    PrimGrid prim_grid(tprim.lattice(), lattice());
    //std::cout << "FAST GENERATION OF FACTOR GROUP " << &factor_group << " FOR STRUCTURE OF VOLUME " << prim_grid.size() << "\n";

    SymGroup prim_fg;
    tprim.generate_factor_group_slow(prim_fg, map_tol);

    SymGroup point_group;
    lattice().generate_point_group(point_group, map_tol);
    point_group.enforce_group(map_tol);

    for(Index i = 0; i < prim_fg.size(); i++) {
      if(point_group.find_no_trans(prim_fg[i]) == point_group.size()) {
        continue;
      }
      else {
        for(Index j = 0; j < prim_grid.size(); j++) {
          factor_group.push_back(SymOp(prim_grid.coord(j, SCEL))*prim_fg[i]);
          // set lattice, in case SymOp::operator* ever changes
          factor_group.back().set_lattice(lattice(), CART);
        }
      }
    }

    return;
  }

  //************************************************************

  template<typename CoordType>
  void BasicStructure<CoordType>::fg_converge(double small_tol, double large_tol, double increment) {
    SymGroup factor_group;
    fg_converge(factor_group, small_tol, large_tol, increment);
  }

  //************************************************************

  template<typename CoordType>
  void BasicStructure<CoordType>::fg_converge(SymGroup &factor_group, double small_tol, double large_tol, double increment) {

    Array<double> tols;
    Array<bool> is_group;
    Array<int> num_ops, num_enforced_ops;
    Array<std::string> name;

    for(double i = small_tol; i < large_tol; i += increment) {
      tols.push_back(i);
      factor_group.clear();
      generate_factor_group(factor_group, i);
      factor_group.get_multi_table();
      num_ops.push_back(factor_group.size());
      is_group.push_back(factor_group.is_group(i));
      factor_group.enforce_group(i);
      num_enforced_ops.push_back(factor_group.size());
      factor_group.get_character_table();
      name.push_back(factor_group.get_name());
    }

    for(Index i = 0; i < tols.size(); i++) {
      std::cout << tols[i] << "\t" << num_ops[i] << "\t" << is_group[i] << "\t" << num_enforced_ops[i] << "\t name: " << name[i] << "\n";
    }

    return;
  }

  //***********************************************************

  //This function gets the permutation representation of the
  // factor group operations of the structure. It first applies
  // the factor group operation to the structure, and then tries
  // to map the new position of the basis atom to the various positions
  // before symmetry was applied. It only checks the positions after
  // it brings the basis within the crystal.

  template<typename CoordType>
  Index BasicStructure<CoordType>::generate_basis_permutation_representation(const MasterSymGroup &factor_group, bool verbose) const {

    if(factor_group.size() <= 0 || !basis.size()) {
      std::cerr << "ERROR in BasicStructure::generate_basis_permutation_representation" << std::endl;
      std::cerr << "You have NOT generated the factor group, or something is very wrong with your structure. I'm quitting!" << std::endl;;
      exit(1);
    }

    SymGroupRep basis_permute_group(factor_group);
    Index rep_id;

    std::string clr(100, ' ');

    for(Index ng = 0; ng < factor_group.size(); ng++) {
      if(verbose) {
        if(ng % 100 == 0)
          std::cout << '\r' << clr.c_str() << '\r' << "Find permute rep for symOp " << ng << "/" << factor_group.size() << std::flush;
      }

<<<<<<< HEAD
      // Applies the symmetry operation
      //sym_tstruc = factor_group[ng] * (*this);  <-- slow due to memory copying
      for(Index nb = 0; nb < basis.size(); nb++) {
        tsite = basis[nb];
        tsite.apply_sym(factor_group[ng]);
        new_ucc[nb] = get_unit_cell_coord(tsite);
      }
      // Creates a new SymGroupRep
      basis_permute_group.set_rep(factor_group[ng],SymBasisPermute(new_ucc));
=======
      basis_permute_group.push_back(SymBasisPermute(factor_group[ng], *this, TOL));
>>>>>>> 35eb37e6
    }
    // Adds the representation into the master sym group of this structure and returns the rep id
    rep_id = factor_group.add_representation(basis_permute_group);

    //std::cerr << "Added basis permutation rep id " << rep_id << '\n';

    if(verbose) std::cout << '\r' << clr.c_str() << '\r' << std::flush;
    return rep_id;
  }


  //***********************************************************
  /**
   * It is NOT wise to use this function unless you have already
   * initialized a superstructure with lattice vectors.
   *
   * It is more wise to use the two methods that call this method:
   * Either the overloaded * operator which does:
   *  SCEL_Lattice * Prim_Structrue = New_Superstructure
   *       --- or ---
   *  New_Superstructure=Prim_BasicStructure<CoordType>.create_superstruc(SCEL_Lattice);
   *
   *  Both of these will return NEW superstructures.
   */
  //***********************************************************

  template<typename CoordType>
  void BasicStructure<CoordType>::fill_supercell(const BasicStructure<CoordType> &prim, double map_tol) {
    Index i, j;

    //Updating lattice_trans matrices that connect the supercell to primitive -- Changed 11/08/12
    m_lattice.calc_conversions();

    copy_attributes_from(prim);

    PrimGrid prim_grid(prim.lattice(), lattice());

    basis.clear();

    //loop over basis sites of prim
    for(j = 0; j < prim.basis.size(); j++) {

      //loop over prim_grid points
      for(i = 0; i < prim_grid.size(); i++) {

        //push back translated basis site of prim onto superstructure basis
        basis.push_back(prim.basis[j] + prim_grid.coord(i, PRIM));

        //reset lattice for most recent superstructure CoordType
        //set_lattice() converts fractional coordinates to be compatible with new lattice
        basis.back().set_lattice(lattice(), CART);

        basis.back().within();
      }
    }

    set_site_internals();

    return;
  }

  //***********************************************************
  /**
   * Operates on the primitive structure and takes as an argument
   * the supercell lattice.  It then returns a new superstructure.
   *
   * This is similar to the Lattice*Primitive routine which returns a
   * new superstructure.  Unlike the fill_supercell routine which takes
   * the primitive structure, this WILL fill the sites.
   */
  //***********************************************************

  template<typename CoordType>
  BasicStructure<CoordType> BasicStructure<CoordType>::create_superstruc(const Lattice &scel_lat, double map_tol) const {
    BasicStructure<CoordType> tsuper(scel_lat);
    tsuper.fill_supercell(*this);
    return tsuper;
  }


  //***********************************************************
  /**
   * Determines if structure is primitive description of the crystal
   */
  //***********************************************************

  template<typename CoordType>
  bool BasicStructure<CoordType>::is_primitive(double prim_tol) const {
    Coordinate tshift(lattice());//, bshift(lattice);
    Index b1, b2, b3, num_suc_maps;

    for(b1 = 1; b1 < basis.size(); b1++) {
      if(!basis[0].compare_type(basis[b1])) {
        continue;
      }

      tshift = basis[0] - basis[b1];
      num_suc_maps = 0;
      for(b2 = 0; b2 < basis.size(); b2++) {
        for(b3 = 0; b3 < basis.size(); b3++) {
          //if(basis[b3].compare_type(basis[b2], bshift) && tshift.min_dist(bshift) < prim_tol) {
          if(basis[b3].compare(basis[b2], tshift, prim_tol)) {
            num_suc_maps++;
            break;
          }
        }
        if(b3 == basis.size()) {
          break;
        }
      }

      if(num_suc_maps == basis.size()) {
        return false;
      }

    }

    return true;
  }


  //***********************************************************
  /**
   * Determines if structure is primitive description of the crystal
   * If not, finds primitive cell and copies to new_prim
   */
  //***********************************************************

  template<typename CoordType>
  bool BasicStructure<CoordType>::is_primitive(BasicStructure<CoordType> &new_prim, double prim_tol) const {
    Coordinate tshift(lattice());//, bshift(lattice);
    Vector3<double> prim_vec0(lattice()[0]), prim_vec1(lattice()[1]), prim_vec2(lattice()[2]);
    Array<Vector3< double > > shift;
    Index b1, b2, b3, sh, sh1, sh2;
    Index num_suc_maps;
    double tvol, min_vol;
    bool prim_flag = true;
    double prim_vol_tol = std::abs(0.5 * lattice().vol() / double(basis.size())); //sets a hard lower bound for the minimum value of the volume of the primitive cell

    for(b1 = 1; b1 < basis.size(); b1++) {
      tshift = basis[0] - basis[b1];
      num_suc_maps = 0;
      for(b2 = 0; b2 < basis.size(); b2++) {
        for(b3 = 0; b3 < basis.size(); b3++) {
          if(basis[b3].compare(basis[b2], tshift, prim_tol)) {
            num_suc_maps++;
            break;
          }
        }
        if(b3 == basis.size()) {
          break;
        }
      }
      if(num_suc_maps == basis.size()) {
        prim_flag = false;
        shift.push_back(tshift(CART));
      }
    }

    if(prim_flag) {
      new_prim = (*this);
      return true;
    }

    shift.push_back(lattice()[0]);
    shift.push_back(lattice()[1]);
    shift.push_back(lattice()[2]);

    //We want to minimize the volume of the primitivized cell, but to make it not a weird shape
    //that leads to noise we also minimize the dot products like get_reduced cell would
    min_vol = std::abs(lattice().vol());
    for(sh = 0; sh < shift.size(); sh++) {
      for(sh1 = sh + 1; sh1 < shift.size(); sh1++) {
        for(sh2 = sh1 + 1; sh2 < shift.size(); sh2++) {
          tvol = std::abs(triple_prod(shift[sh], shift[sh1], shift[sh2]));
          if(tvol < min_vol && tvol > prim_vol_tol) {
            min_vol = tvol;
            prim_vec0 = shift[sh];
            prim_vec1 = shift[sh1];
            prim_vec2 = shift[sh2];
          }
        }
      }

    }


    Lattice new_lat(prim_vec0, prim_vec1, prim_vec2);
    Lattice reduced_new_lat = new_lat.get_reduced_cell();

    //The lattice so far is OK, but it's noisy enough to matter for large
    //superstructures. We eliminate the noise by reconstructing it now via
    //rounded to integer transformation matrix.

    Matrix3<double> transmat, invtransmat, reduced_new_lat_mat;
    SymGroup pgroup;
    reduced_new_lat.generate_point_group(pgroup, prim_tol);

    //Do not check to see if it returned true, it very well may not!
    lattice().is_supercell_of(reduced_new_lat, pgroup, transmat);

    //Round transformation elements to integers
    for(int i = 0; i < 3; i++) {
      for(int j = 0; j < 3; j++) {
        transmat(i, j) = floor(transmat(i, j) + 0.5);
      }
    }

    invtransmat = transmat.inverse();
    reduced_new_lat_mat = lattice().lat_column_mat();
    //When constructing this, why are we using *this as the primitive cell? Seems like I should only specify the vectors
    Lattice reconstructed_reduced_new_lat(reduced_new_lat_mat * invtransmat);
    //Lattice reconstructed_reduced_new_lat(reduced_new_lat_mat*invtransmat,lattice);

    new_prim.set_lattice(reconstructed_reduced_new_lat, CART);
    CoordType tsite(new_prim.lattice());
    for(Index nb = 0; nb < basis.size(); nb++) {
      tsite = basis[nb];
      tsite.set_lattice(new_prim.lattice(), CART);
      if(new_prim.find(tsite, prim_tol) == new_prim.basis.size()) {
        tsite.within();
        new_prim.basis.push_back(tsite);
      }
    }

    //std::cout<<"%%%%%%%%%%%%%%%%"<<std::endl;
    //std::cout<<"new_lat"<<std::endl;
    //new_lat.print(std::cout);
    //std::cout<<"reduced_new_lat"<<std::endl;
    //reduced_new_lat.print(std::cout);
    //std::cout<<"reconstructed_reduced_new_lat"<<std::endl;
    //reconstructed_reduced_new_lat.print(std::cout);
    //std::cout<<"transmat (rounded)"<<std::endl;
    //std::cout<<transmat<<std::endl;
    //std::cout<<"%%%%%%%%%%%%%%%%"<<std::endl;
    return false;
  }

  //***********************************************************

  template<typename CoordType>
  void BasicStructure<CoordType>::set_site_internals() {
    //std::cout << "begin set_site_internals() " << this << std::endl;
    Index nb;


    for(nb = 0; nb < basis.size(); nb++) {
      basis[nb].set_basis_ind(nb);
    }

  }

  //*********************************************************

  template<typename CoordType>
  void BasicStructure<CoordType>::map_superstruc_to_prim(BasicStructure<CoordType> &prim, const SymGroup &point_group) {

    int prim_to_scel = -1;
    CoordType shifted_site(prim.lattice());

    //Check that (*this) is actually a supercell of the prim
    if(!lattice().is_supercell_of(prim.lattice(), point_group)) {
      std::cout << "*******************************************\n"
                << "ERROR in BasicStructure<CoordType>::map_superstruc_to_prim:\n"
                << "The structure \n";
      //print(std::cout);
      std::cout << jsonParser(*this) << std::endl;
      std::cout << "is not a supercell of the given prim!\n";
      //prim.print(std::cout);
      std::cout << jsonParser(prim) << std::endl;
      std::cout << "*******************************************\n";
      exit(1);
    }


    // This is needed to update conversions from primitive to supercell -- probably no longer necessary
    m_lattice.calc_conversions();
    m_lattice.calc_properties(); // This updates prim_vol

    //Get prim grid of supercell to get the lattice translations
    //necessary to stamp the prim in the superstructure
    PrimGrid prim_grid(prim.lattice(), lattice());

    // Translate each of the prim atoms by prim_grid translation
    // vectors, and map that translated atom in the supercell.
    for(Index pg = 0; pg < prim_grid.size(); pg++) {
      for(Index pb = 0; pb < prim.basis.size(); pb++) {
        shifted_site = prim.basis[pb];
        //shifted_site lattice is PRIM, so get prim_grid.coord in PRIM mode
        shifted_site += prim_grid.coord(pg, PRIM);
        shifted_site.set_lattice(lattice(), CART);
        shifted_site.within();

        // invalidate asym_ind and basis_ind because when we use
        // BasicStructure<CoordType>::find, we don't want a comparison using the
        // basis_ind and asym_ind; we want a comparison using the
        // cartesian and Specie type.

        shifted_site.set_basis_ind(-1);
        prim_to_scel = find(shifted_site);

        if(prim_to_scel == basis.size()) {
          std::cout << "*******************************************\n"
                    << "ERROR in BasicStructure<CoordType>::map_superstruc_to_prim:\n"
                    << "Cannot associate site \n"
                    << shifted_site << "\n"
                    << "with a site in the supercell basis. \n"
                    << "*******************************************\n";
          std::cout << "The basis_ind and asym_ind are "
                    << shifted_site.basis_ind() << "\t "
                    << shifted_site.asym_ind() << "\n";
          exit(2);
        }

        // Set ind_to_prim of the basis site
        basis[prim_to_scel].ind_to_prim = pb;
      }
    }
  }

  //***********************************************************

  template<typename CoordType> template<typename CoordType2>
  Index BasicStructure<CoordType>::find(const CoordType2 &test_site, double tol) const {
    for(Index i = 0; i < basis.size(); i++) {
      if(basis[i].compare(test_site, tol)) {
        return i;
      }
    }
    return basis.size();
  }

  //***********************************************************

  template<typename CoordType> template<typename CoordType2>
  Index BasicStructure<CoordType>::find(const CoordType2 &test_site, const Coordinate &shift, double tol) const {
    for(Index i = 0; i < basis.size(); i++) {
      if(basis[i].compare(test_site, shift, tol)) {
        return i;
      }
    }
    return basis.size();
  }

  //John G 070713
  //***********************************************************
  /**
   * Using the lattice of (*this), this function will return
   * a UnitCellCoord that corresponds to a site passed to it
   * within a given tolerance. This function is useful for making
   * a nearest neighbor table from sites that land outside of the
   * primitive cell.
   */
  //***********************************************************

  template<typename CoordType> template<typename CoordType2>
  UnitCellCoord BasicStructure<CoordType>::get_unit_cell_coord(const CoordType2 &bsite, double tol) const {

    CoordType2 tsite = bsite;

    tsite.set_lattice(lattice(), CART);
    int x, y, z;

    Index b;

    b = find(tsite, tol);

    if(b == basis.size()) {
      std::cerr << "ERROR in BasicStructure::get_unit_cell_coord" << std::endl
                << "Could not find a matching basis site." << std::endl
                << "  Looking for: FRAC: " << tsite(FRAC) << "\n"
                << "               CART: " << tsite(CART) << "\n";
      exit(1);
    }

    x = round(tsite.get(0, FRAC) - basis[b].get(0, FRAC));
    y = round(tsite.get(1, FRAC) - basis[b].get(1, FRAC));
    z = round(tsite.get(2, FRAC) - basis[b].get(2, FRAC));

    return UnitCellCoord(b, x, y, z);
  };


  //*******************************************************************************************

  template<typename CoordType>
  CoordType BasicStructure<CoordType>::get_site(const UnitCellCoord &ucc) const {
    if(ucc[0] < 0 || ucc[0] >= basis.size()) {
      std::cerr << "CRITICAL ERROR: In BasicStructure<CoordType>::get_site(), UnitCellCoord " << ucc << " is out of bounds!\n"
                << "                Cannot index basis, which contains " << basis.size() << " objects.\n";
      assert(0);
      exit(1);
    }
    Coordinate trans(Vector3<double>(ucc[1], ucc[2], ucc[3]), lattice(), FRAC);
    return basis[ucc[0]] + trans;
  }

  //***********************************************************

  template<typename CoordType>
  void BasicStructure<CoordType>::set_lattice(const Lattice &new_lat, COORD_TYPE mode) {
    COORD_TYPE not_mode(CART);
    if(mode == CART) {
      not_mode = FRAC;
    }

    for(Index nb = 0; nb < basis.size(); nb++) {
      basis[nb].invalidate(not_mode);
    }

    m_lattice = new_lat;

    for(Index i = 0; i < basis.size(); i++) { //John G 121212
      basis[i].within();
    }

  }

  //\Liz D 032514
  //***********************************************************
  /**
   * Allows for the basis elements of a basic structure to be
   * manually set, e.g. as in jsonParser.cc.
   */
  //***********************************************************


  template<typename CoordType>
  void BasicStructure<CoordType>::set_basis(Array<CoordType> basis_in) {
    basis = basis_in;
    set_site_internals();
  }


  //\John G 121212
  //***********************************************************
  /**
   * Goes to a specified site of the basis and makes a flower tree
   * of pairs. It then stores the length and multiplicity of
   * the pairs in a double array, giving you a strict
   * nearest neighbor table. This version also fills up a SiteOrbitree
   * in case you want to keep it.
   * Blatantly copied from Anna's routine in old new CASM
   */
  //***********************************************************
  /*
    template<typename CoordType>
    Array<Array<Array<double> > > BasicStructure<CoordType>::get_NN_table(const double &maxr, GenericOrbitree<GenericCluster<CoordType> > &bouquet) {
      if(!bouquet.size()) {
        std::cerr << "WARNING in BasicStructure<CoordType>::get_NN_table" << std::endl;
        std::cerr << "The provided GenericOrbitree<Cluster<CoordType> > is about to be rewritten!" << std::endl;
      }

      Array<Array<Array<double> > > NN;
      GenericOrbitree<GenericCluster<CoordType> > normtree(lattice());
      GenericOrbitree<GenericCluster<CoordType> > tbouquet(lattice());
      bouquet = tbouquet;
      normtree.min_num_components = 1;
      normtree.max_num_sites = 2;
      normtree.max_length.push_back(0.0);
      normtree.max_length.push_back(0.0);
      normtree.max_length.push_back(maxr);

      normtree.generate_orbitree(*this);
      normtree.print_full_clust(std::cout);
      generate_basis_bouquet(normtree, bouquet, 2);

      Array<Array<double> > oneNN;
      oneNN.resize(2);
      for(Index i = 0; i < bouquet.size(); i++) {
        NN.push_back(oneNN);
        for(Index j = 0; j < bouquet[i].size(); j++) {
          NN[i][0].push_back(bouquet[i][j].size());
          NN[i][1].push_back(bouquet[i][j].max_length());
        }
      }
      return NN;
    }
  */
  //***********************************************************
  /**
   * Goes to a specified site of the basis and makes a flower tree
   * of pairs. It then stores the length and multiplicity of
   * the pairs in a double array, giving you a strict
   * nearest neighbor table. The bouquet used for this
   * falls into the void.
   */
  //***********************************************************
  /*
    template<typename CoordType>
    Array<Array<Array<double> > > BasicStructure<CoordType>::get_NN_table(const double &maxr) {
      GenericOrbitree<GenericCluster<CoordType> > bouquet(lattice());
      return get_NN_table(maxr, bouquet);
    }
  */

  //***********************************************************
  /**
   * Given a symmetry group, the basis of the structure will have
   * each operation applied to it. The resulting set of basis
   * from performing these operations will be averaged out,
   * yielding a new average basis that will replace the current one.
   */
  //***********************************************************

  template<typename CoordType>
  void BasicStructure<CoordType>::symmetrize(const SymGroup &relaxed_factors) {
    //First make a copy of your current basis
    //This copy will eventually become the new average basis.
    Array<CoordType> avg_basis = basis;

    //Loop through given symmetry group an fill a temporary "operated basis"
    Array<CoordType> operbasis;

    //assume identity comes first, so we skip it
    for(Index rf = 0; rf < relaxed_factors.size(); rf++) {
      operbasis.clear();
      for(Index b = 0; b < basis.size(); b++) {
        operbasis.push_back(relaxed_factors[rf]*basis[b]);
        operbasis.back().print(std::cout);
        std::cout << std::endl;
      }
      //Now that you have a transformed basis, find the closest mapping of atoms
      //Then average the distance and add it to the average basis
      for(Index b = 0; b < basis.size(); b++) {
        double smallest = 1000000;
        Coordinate bshift(lattice()), tshift(lattice());
        for(Index ob = 0; ob < operbasis.size(); ob++) {
          double dist = operbasis[ob].min_dist(basis[b], tshift);
          if(dist < smallest) {
            bshift = tshift;
            smallest = dist;
          }
        }
        bshift(CART) *= (1.0 / relaxed_factors.size());
        avg_basis[b] += bshift;
      }

    }

    return;
  }

  //***********************************************************
  /**
   * Same as the other symmetrize routine, except this one assumes
   * that the symmetry group you mean to use is the factor group
   * of your structure within a certain tolerance.
   *
   * Notice that the tolerance is also used on your point group!!
   */
  //***********************************************************


  template<typename CoordType>
  void BasicStructure<CoordType>::symmetrize(const double &tolerance) {
    SymGroup factor_group;
    generate_factor_group(factor_group, tolerance);
    symmetrize(factor_group);
    return;
  }

  //***********************************************************
  /**
   *  Call this on a structure to get new_surface_struc: the structure with a
   *  layer of vacuum added parallel to the ab plane.
   *  vacuum_thickness: thickness of vacuum layer (Angstroms)
   *  shift:  shift vector from layer to layer, assumes FRAC unless specified.
   *  The shift vector should only have values relative to a and b vectors (eg x, y, 0).
   *  Default shift is zero.
   */
  //***********************************************************

  template<typename CoordType>
  void BasicStructure<CoordType>::add_vacuum_shift(BasicStructure<CoordType> &new_surface_struc, double vacuum_thickness, Vector3<double> shift, COORD_TYPE mode) const {

    Coordinate cshift(shift, lattice(), mode);    //John G 121030
    if(!almost_zero(cshift(FRAC)[2])) {
      std::cout << cshift(FRAC) << std::endl;
      std::cout << "WARNING: You're shifting in the c direction! This will mess with your vacuum and/or structure!!" << std::endl;
      std::cout << "See BasicStructure<CoordType>::add_vacuum_shift" << std::endl;
    }

    Vector3<double> vacuum_vec;                 //unit vector perpendicular to ab plane
    vacuum_vec = lattice()[0].cross(lattice()[1]);
    vacuum_vec.normalize();
    Lattice new_lattice(lattice()[0],
                        lattice()[1],
                        lattice()[2] + vacuum_thickness * vacuum_vec + cshift(CART)); //Add vacuum and shift to c vector

    new_surface_struc = *this;
    new_surface_struc.set_lattice(new_lattice, CART);
    new_surface_struc.initialize();
    return;
  }

  //***********************************************************
  template<typename CoordType>
  void BasicStructure<CoordType>::add_vacuum_shift(BasicStructure<CoordType> &new_surface_struc, double vacuum_thickness, Coordinate shift) const {
    if(shift.get_home() != &lattice()) {
      std::cout << "WARNING: The lattice from your shift coordinate does not match the lattice of your structure!" << std::endl;
      std::cout << "See BasicStructure<CoordType>::add_vacuum_shift" << std::endl << std::endl;
    }

    add_vacuum_shift(new_surface_struc, vacuum_thickness, shift(CART), CART);
    return;
  }

  //***********************************************************
  template<typename CoordType>
  void BasicStructure<CoordType>::add_vacuum(BasicStructure<CoordType> &new_surface_struc, double vacuum_thickness) const {
    Vector3<double> shift(0, 0, 0);

    add_vacuum_shift(new_surface_struc, vacuum_thickness, shift, FRAC);

    return;
  }

  //************************************************************
  /// Counts sites that allow vacancies
  template<typename CoordType>
  Index BasicStructure<CoordType>::max_possible_vacancies()const {
    Index result(0);
    for(Index i = 0; i < basis.size(); i++) {
      if(basis[i].contains("Va"))
        ++result;
    }
    return result;
  }

  //************************************************************
  //read a POSCAR like file and collect all the structure variables
  //modified to read PRIM file and determine which basis to use
  //Changed by Ivy to read new VASP POSCAR format

  template<typename CoordType>
  void BasicStructure<CoordType>::read(std::istream &stream) {
    int i, t_int;
    char ch;
    Array<double> num_elem;
    Array<std::string> elem_array;
    bool read_elem = false;
    std::string tstr;
    std::stringstream tstrstream;

    CoordType tsite(lattice());

    SD_flag = false;
    getline(stream, title);

    m_lattice.read(stream);

    stream.ignore(100, '\n');
    
    //Search for Element Names
    ch = stream.peek();
    while(ch != '\n' && !stream.eof()) {
      if(isalpha(ch)) {
        read_elem = true;
        stream >> tstr;
        elem_array.push_back(tstr);
        ch = stream.peek();
      }
      else if(ch == ' ' || ch == '\t') {
        stream.ignore();
        ch = stream.peek();
      }
      else if(ch >= '0' && ch <= '9') {
        break;
      }
      else {
        throw std::runtime_error(std::string("Error attempting to read Structure. Error reading atom names."));
      }
    }

    if(read_elem == true) {
      stream.ignore(10, '\n');
      ch = stream.peek();
    }

    //Figure out how many species
    int num_sites = 0;
    while(ch != '\n' && !stream.eof()) {
      if(ch >= '0' && ch <= '9') {
        stream >> t_int;
        num_elem.push_back(t_int);
        num_sites += t_int;
        ch = stream.peek();
      }
      else if(ch == ' ' || ch == '\t') {
        stream.ignore();
        ch = stream.peek();
      }
      else {
        std::cerr << "Error in line 6 of structure input file. Line 6 of structure input file should contain the number of sites." << std::endl;
        exit(1);
      }
    }
    stream.get(ch);

    // fractional coordinates or cartesian
    COORD_MODE input_mode(FRAC);

    stream.get(ch);
    while(ch == ' ' || ch == '\t') {
      stream.get(ch);
    }

    if(ch == 'S' || ch == 's') {
      SD_flag = true;
      stream.ignore(1000, '\n');
      while(ch == ' ' || ch == '\t') {
        stream.get(ch);
      }
      stream.get(ch);
    }

    if(ch == 'D' || ch == 'd') {
      input_mode.set(FRAC);
    }
    else if(ch == 'C' || ch == 'c') {
      input_mode.set(CART);
    }
    else if(!SD_flag) {
      std::cerr << "Error in line 7 of structure input file. Line 7 of structure input file should specify Direct, Cartesian, or Selective Dynamics." << std::endl;
      exit(1);
    }
    else if(SD_flag) {
      std::cerr << "Error in line 8 of structure input file. Line 8 of structure input file should specify Direct or Cartesian when Selective Dynamics is on." << std::endl;
      exit(1);
    }

    stream.ignore(1000, '\n');
    //Clear basis if it is not empty
    if(basis.size() != 0) {
      std::cerr << "The structure is going to be overwritten." << std::endl;
      basis.clear();
    }

    if(read_elem) {
      int j = -1;
      int sum_elem = 0;
      basis.reserve(num_sites);
      for(i = 0; i < num_sites; i++) {
        if(i == sum_elem) {
          j++;
          sum_elem += num_elem[j];
        }

        tsite.read(stream, elem_array[j], SD_flag);
        basis.push_back(tsite);
      }
    }
    else {
      //read the site info
      basis.reserve(num_sites);
      for(i = 0; i < num_sites; i++) {
        tsite.read(stream, SD_flag);
        if((stream.rdstate() & std::ifstream::failbit) != 0) {
          std::cerr << "Error reading site " << i + 1 << " from structure input file." << std::endl;
          exit(1);
        }
        basis.push_back(tsite);
      }
    }

    // Check whether there are additional sites listed in the input file
    Vector3< double > coord;
    stream >> coord;
    if((stream.rdstate() & std::ifstream::failbit) == 0) {
      std::cerr << "ERROR: too many sites listed in structure input file." << std::endl;
      exit(1);
    }

    update();
    return;

  }

  //***********************************************************

  template<typename CoordType>
  void BasicStructure<CoordType>::print_xyz(std::ostream &stream) const {
    stream << basis.size() << '\n';
    stream << title << '\n';
    stream.precision(7);
    stream.width(11);
    stream.flags(std::ios::showpoint | std::ios::fixed | std::ios::right);

    for(Index i = 0; i < basis.size(); i++) {
      stream << std::setw(2) << basis[i].occ_name() << " ";
      stream << std::setw(12) << basis[i](CART) << '\n';
    }

  }
  
  //***********************************************************

  template<typename CoordType>
  void BasicStructure<CoordType>::print_cif(std::ostream &stream) const {
    const char quote = '\'';
    const char indent[] = "   ";

    //double amag, bmag, cmag;
    //double alpha, beta, gamma;

    // Copying format based on VESTA .cif output.

    // Heading text.

    stream << '#';
    for(int i = 0; i < 70; i++) {
      stream << '=';
    }
    stream << "\n\n";
    stream << "# CRYSTAL DATA\n\n";
    stream << '#';
    for(int i = 0; i < 70; i++) {
      stream << '-';
    }
    stream << "\n\n";
    stream << "data_CASM\n\n\n";

    stream.precision(5);
    stream.width(11);
    stream.flags(std::ios::showpoint | std::ios::fixed | std::ios::left);

    stream << std::setw(40) << "_pd_phase_name" << quote << title << quote << '\n';
    stream << std::setw(40) << "_cell_length_a" << lattice().lengths[0] << '\n';
    stream << std::setw(40) << "_cell_length_b" << lattice().lengths[1] << '\n';
    stream << std::setw(40) << "_cell_length_c" << lattice().lengths[2] << '\n';
    stream << std::setw(40) << "_cell_angle_alpha" << lattice().angles[0] << '\n';
    stream << std::setw(40) << "_cell_angle_beta" << lattice().angles[1] << '\n';
    stream << std::setw(40) << "_cell_angle_gamma" << lattice().angles[2] << '\n';
    stream << std::setw(40) << "_symmetry_space_group_name_H-M" << quote << "TBD" << quote << '\n';
    stream << std::setw(40) << "_symmetry_Int_Tables_number" << "TBD" << "\n\n";

    stream << "loop_\n";
    stream << "_symmetry_equiv_pos_as_xyz\n";

    // Equivalent atom positions here. Form: 'x, y, z', '-x, -y, -z', 'x+1/2, y+1/2, z', etc.
    // Use stream << indent << etc.

    stream << '\n';
    stream << "loop_\n";
    stream << indent << "_atom_site_label" << '\n';
    stream << indent << "_atom_site_occupancy" << '\n';
    stream << indent << "_atom_site_fract_x" << '\n';
    stream << indent << "_atom_site_fract_y" << '\n';
    stream << indent << "_atom_site_fract_z" << '\n';
    stream << indent << "_atom_site_adp_type" << '\n';
    stream << indent << "_atom_site_B_iso_or_equiv" << '\n';
    stream << indent << "_atom_site_type_symbol" << '\n';

    // Use stream << indent << etc.
  }

  //***********************************************************

  template<typename CoordType>
  BasicStructure<CoordType> &BasicStructure<CoordType>::operator+=(const Coordinate &shift) {

    for(Index i = 0; i < basis.size(); i++) {
      basis[i] += shift;
    }

    //factor_group += shift;
    //asym_unit += shift;
    return (*this);
  }


  //***********************************************************

  template<typename CoordType>
  BasicStructure<CoordType> &BasicStructure<CoordType>::operator-=(const Coordinate &shift) {

    for(Index i = 0; i < basis.size(); i++) {
      basis[i] -= shift;
    }
    //factor_group -= shift;
    //asym_unit -= shift;
    return (*this);
  }

  //***********************************************************

  template<typename CoordType>
  BasicStructure<CoordType> operator*(const SymOp &LHS, const BasicStructure<CoordType> &RHS) { //AAB

    return BasicStructure<CoordType>(RHS).apply_sym(LHS);
  }

  //***********************************************************

  template<typename CoordType>
  BasicStructure<CoordType> operator*(const Lattice &LHS, const BasicStructure<CoordType> &RHS) {
    BasicStructure<CoordType> tsuper(LHS);
    tsuper.fill_supercell(RHS);
    return tsuper;
  }

  //****************************************************

  template<typename CoordType>
  jsonParser &BasicStructure<CoordType>::to_json(jsonParser &json) const {
    json.put_obj();

    // std::string title;
    json["title"] = title;

    // Lattice lattice;
    json["lattice"] = lattice();

    // Array<CoordType> basis;
    json["basis"] = basis;

    return json;
  }

  //****************************************************

  // Assumes constructor CoordType::CoordType(Lattice) exists
  template<typename CoordType>
  void BasicStructure<CoordType>::from_json(const jsonParser &json) {
    try {

      // std::string title;
      CASM::from_json(title, json["title"]);

      // Lattice lattice;
      CASM::from_json(m_lattice, json["lattice"]);

      // Array<CoordType> basis;
      basis.clear();
      CoordType coordtype(lattice());
      for(int i = 0; i < json["basis"].size(); i++) {
        CASM::from_json(coordtype, json["basis"][i]);
        basis.push_back(coordtype);
      }

    }
    catch(...) {
      /// re-throw exceptions
      throw;
    }

  }

  //****************************************************

  template<typename CoordType>
  jsonParser &to_json(const BasicStructure<CoordType> &basic, jsonParser &json) {
    return basic.to_json(json);
  }

  // Assumes constructor CoordType::CoordType(Lattice) exists
  template<typename CoordType>
  void from_json(BasicStructure<CoordType> &basic, const jsonParser &json) {
    basic.from_json(json);
  }


}
<|MERGE_RESOLUTION|>--- conflicted
+++ resolved
@@ -290,19 +290,7 @@
           std::cout << '\r' << clr.c_str() << '\r' << "Find permute rep for symOp " << ng << "/" << factor_group.size() << std::flush;
       }
 
-<<<<<<< HEAD
-      // Applies the symmetry operation
-      //sym_tstruc = factor_group[ng] * (*this);  <-- slow due to memory copying
-      for(Index nb = 0; nb < basis.size(); nb++) {
-        tsite = basis[nb];
-        tsite.apply_sym(factor_group[ng]);
-        new_ucc[nb] = get_unit_cell_coord(tsite);
-      }
-      // Creates a new SymGroupRep
-      basis_permute_group.set_rep(factor_group[ng],SymBasisPermute(new_ucc));
-=======
-      basis_permute_group.push_back(SymBasisPermute(factor_group[ng], *this, TOL));
->>>>>>> 35eb37e6
+      basis_permute_group.set_rep(ng, SymBasisPermute(factor_group[ng], *this, TOL));
     }
     // Adds the representation into the master sym group of this structure and returns the rep id
     rep_id = factor_group.add_representation(basis_permute_group);
@@ -956,7 +944,7 @@
     m_lattice.read(stream);
 
     stream.ignore(100, '\n');
-    
+
     //Search for Element Names
     ch = stream.peek();
     while(ch != '\n' && !stream.eof()) {
@@ -1098,7 +1086,7 @@
     }
 
   }
-  
+
   //***********************************************************
 
   template<typename CoordType>
