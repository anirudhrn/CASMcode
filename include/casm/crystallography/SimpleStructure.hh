#ifndef SIMPLESTRUCTURE_HH
#define SIMPLESTRUCTURE_HH

#include <vector>
#include <string>
#include <set>
#include <map>
#include "casm/external/Eigen/Dense"
#include "casm/CASM_global_definitions.hh"



namespace CASM {
  namespace xtal {

    /** \ingroup Structure
     *  @{
     */

    /// Used to construct a BasicStructure from a 'properties.calc.json' object
    class SimpleStructure {
    public:
      enum class SpeciesMode {ATOM, MOL};

      struct Info {
        std::vector<std::string> names;
        Eigen::MatrixXd coords;
        Eigen::MatrixXi SD;

<<<<<<< HEAD
      std::map<std::string, Eigen::MatrixXd> properties;

      std::vector<Index> sort_by_name();
=======
        std::map<std::string, Eigen::MatrixXd> dofs;
        std::vector<Index> permute;

        void sort_by_name();
>>>>>>> e79ab492

        void resize(Index N) {
          names.resize(N, "Va");
          coords.setZero(3, N);
          SD.setZero(3, N);
        }

        Index size() const {
          return names.size();
        }
      };

      SimpleStructure(std::string const &_prefix = std::string());

      Index n_mol() const {
        return mol_info.size();
      }

      Index n_atom() const {
        return atom_info.size();
      }

      Info &info(SpeciesMode _mode) {
        return _mode == SpeciesMode::MOL ? mol_info : atom_info;
      }

      Info const &info(SpeciesMode _mode) const {
        return _mode == SpeciesMode::MOL ? mol_info : atom_info;
      }

      std::string const &prefix() const {
        return m_prefix;
      }

      /// \brief Apply homogeneous deformation gradient tensor _F to lat_column_mat, mol_info, and atom_info
      void deform_coords(Eigen::Ref<const Eigen::Matrix3d> const &_F);

      /// \brief Apply homogeneous rotation matrix _R to lat_column_mat, mol_info, and atom_info
      void rotate_coords(Eigen::Ref<const Eigen::Matrix3d> const &_R);

<<<<<<< HEAD
    Eigen::Matrix3d lat_column_mat;
    bool selective_dynamics;
=======
      Eigen::Matrix3d lat_column_mat;
      Eigen::Matrix3d cartesian_isometry;
      bool selective_dynamics;
>>>>>>> e79ab492

      // Use occupation vector in order to avoid messy molecule-name aliasing issues
      Info mol_info;

      Info atom_info;

<<<<<<< HEAD
    std::map<std::string, Eigen::VectorXd> properties;
=======
      std::map<std::string, Eigen::VectorXd> dofs;
>>>>>>> e79ab492

    private:
      std::string m_prefix;
    };

    /** @} */
  }
}

#endif<|MERGE_RESOLUTION|>--- conflicted
+++ resolved
@@ -27,16 +27,9 @@
         Eigen::MatrixXd coords;
         Eigen::MatrixXi SD;
 
-<<<<<<< HEAD
-      std::map<std::string, Eigen::MatrixXd> properties;
+        std::map<std::string, Eigen::MatrixXd> properties;
 
-      std::vector<Index> sort_by_name();
-=======
-        std::map<std::string, Eigen::MatrixXd> dofs;
-        std::vector<Index> permute;
-
-        void sort_by_name();
->>>>>>> e79ab492
+        std::vector<Index> sort_by_name();
 
         void resize(Index N) {
           names.resize(N, "Va");
@@ -77,25 +70,15 @@
       /// \brief Apply homogeneous rotation matrix _R to lat_column_mat, mol_info, and atom_info
       void rotate_coords(Eigen::Ref<const Eigen::Matrix3d> const &_R);
 
-<<<<<<< HEAD
-    Eigen::Matrix3d lat_column_mat;
-    bool selective_dynamics;
-=======
       Eigen::Matrix3d lat_column_mat;
-      Eigen::Matrix3d cartesian_isometry;
       bool selective_dynamics;
->>>>>>> e79ab492
 
       // Use occupation vector in order to avoid messy molecule-name aliasing issues
       Info mol_info;
 
       Info atom_info;
 
-<<<<<<< HEAD
-    std::map<std::string, Eigen::VectorXd> properties;
-=======
-      std::map<std::string, Eigen::VectorXd> dofs;
->>>>>>> e79ab492
+      std::map<std::string, Eigen::VectorXd> properties;
 
     private:
       std::string m_prefix;
