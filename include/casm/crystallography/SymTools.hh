#ifndef XTALSYMTOOLS_HH
#define XTALSYMTOOLS_HH

<<<<<<< HEAD
=======
#include <vector>
>>>>>>> 48a3f20c
#include "casm/crystallography/Adapter.hh"
#include "casm/crystallography/Coordinate.hh"
#include "casm/crystallography/UnitCellCoord.hh"
#include "casm/crystallography/LatticeIsEquivalent.hh"
#include "casm/global/definitions.hh"
#include <vector>

namespace CASM {
  namespace xtal {
    class Lattice;

    /// \brief Construct indices of the subgroup that leaves a lattice unchanged
    std::vector<Index> invariant_subgroup_indices(const Lattice &lat, SymOpVector const &super_grp);

    template <typename ExternSymOpVector>
    std::vector<Index> invariant_subgroup_indices(const Lattice &lat, ExternSymOpVector const &super_grp) {
      return invariant_subgroup_indices(lat, adapter::Adapter<SymOpVector, ExternSymOpVector>()(super_grp));
    }

    /// \brief Construct indices of the subgroup for which this->is_equivalent(copy_apply(op, *this))
    template <typename OutputIt>
    OutputIt invariant_subgroup_indices(const Lattice &lat, const std::vector<SymOp> &super_group, OutputIt result) {
      LatticeIsEquivalent is_equiv(lat);

      Index ix = 0;
      for(auto it = super_group.begin(); it != super_group.end(); ++it) {
        if(is_equiv(*it)) {
          *result = ix;
          ++result;
        }
        ++ix;
      }
      return result;
    }

    // TODO
    // Unimplemented. Is this the same as cart2frac and frac2cart?
    /// Convert a Cartesian symmetry operation representation to fractional
    /* Eigen::Matrix3i symmetry_matrix_to_frac(const Lattice &lat, const Eigen::Matrix3d &cart_matrix); */
    /// Convert a fractional symmetry operation representation to Cartesian
    /* Eigen::Matrix3d symmetry_matrix_to_cart(const Lattice &lat, const Eigen::Matrix3i &cart_matrix); */

    /// \brief Return a copy of the given lattice, which obeys the symmetry of the given group \param enforced_group
    Lattice symmetrize(const Lattice &lat, const std::vector<SymOp> &enforced_group);

    // TODO
    // Why does this routine take a tolerance, if the lattice itself has a tolerance?
    // Should we get rid of the tolerance inside of lattice?
    /// \brief Return a copy of the given lattice, which obeys the symmetry of its point group, when generated
    /// within the tolerance \param point_group_tolerance
    Lattice symmetrize(const Lattice &lat, double point_group_tolerance);

    /// Relax the vectors of the given lattice such that it obeys the symmetry of the given group,
    /// where the symmetry operations are given in fractional representations
    /* Lattice symmetrized_with_fractional(const Lattice& lat, const std::vector<Eigen::Matrix3i> &fractional_point_group);
     */

    /// \brief Populate \param point_group with the point group of this lattice
    /// \param point_group should be empty
    /// \param pg_tol can be increased to find point group of lattice vectors
    /// that are slightly distorted due to numerical noise
    std::vector<SymOp> make_point_group(Lattice const &_lat);

    /// \brief Populate \param point_group with the point group of this lattice
    /// \param point_group should be empty
    /// \param pg_tol can be increased to find point group of lattice vectors
    /// that are slightly distorted due to numerical noise
    std::vector<SymOp> make_point_group(Lattice const &_lat, double _tol);

    /// \brief Apply SymOp to a Lattice
    Lattice &apply(const SymOp &op, Lattice &lat);

    /// \brief Copy and apply SymOp to a Lattice
    Lattice copy_apply(const SymOp &op, const Lattice &lat);

    template <typename ExternSymOp>
    Lattice copy_apply(const ExternSymOp &op, const Lattice &lat) {
      return copy_apply(adapter::Adapter<SymOp, ExternSymOp>()(op), lat);
    }

    //************************************************************************************************************************//

    /// Check if there is a symmetry operation, op, and transformation matrix T,
    ///   such that scel is a superlattice of the result of applying op to unit
    ///
    /// \returns pair corresponding to first successful op and T, or with op=end if not successful
    template <typename Object, typename OpIterator>
    std::pair<OpIterator, Eigen::Matrix3d>
    is_equivalent_superlattice(const Object &scel, const Object &unit, OpIterator begin, OpIterator end, double tol) {

      std::pair<bool, Eigen::Matrix3d> res;
      for(auto it = begin; it != end; ++it) {
        res = is_superlattice(scel, copy_apply(*it, unit), tol);
        if(res.first) {
          return std::make_pair(it, res.second);
        }
      }
      return std::make_pair(end, res.second);
    }

    ///\brief returns Lattice that is smallest possible superlattice of all input Lattice
    ///
    /// SymOpIterator are provided to apply to each Lattice in an attempt
    /// to find the smallest possible superduperlattice of all symmetrically transformed Lattice
    template <typename LatIterator, typename SymOpIterator>
    Lattice
    make_equivalent_superduperlattice(LatIterator begin, LatIterator end, SymOpIterator op_begin, SymOpIterator op_end) {

      Lattice best = *begin;
      for(auto it = ++begin; it != end; ++it) {
        Lattice tmp_best = make_superduperlattice(best, *it);
        for(auto op_it = op_begin; op_it != op_end; ++op_it) {
          Lattice test = make_superduperlattice(best, copy_apply(*op_it, *it));
          if(std::abs(volume(test)) < std::abs(volume(tmp_best))) {
            tmp_best = test;
          }
        }
        best = tmp_best;
      }
      return best;
    }

  } // namespace xtal
} // namespace CASM

namespace CASM {
  namespace xtal {
    /// Given a symmetry group, the basis of the structure will have
    /// each operation applied to it. The resulting set of basis
    /// from performing these operations will be averaged out,
    /// yielding a new average basis.
    template <typename StructureType>
    StructureType symmetrize(const StructureType &structure, const std::vector<SymOp> &enforced_group) {
      // All your sites need to be within
      auto symmetrized_structure = structure;
      symmetrized_structure.reset();

      // First make a copy of your current basis
      // This copy will eventually become the new average basis.
      auto avg_basis = structure.basis();

      // Loop through given symmetry group an fill a temporary "operated basis"
      decltype(avg_basis) operbasis;

      // Loop through given symmetry group an fill a temporary "operated basis"
      for(Index rf = 0; rf < enforced_group.size(); rf++) {
        operbasis.clear();
        for(Index b = 0; b < symmetrized_structure.basis().size(); b++) {
          operbasis.push_back(enforced_group[rf] * symmetrized_structure.basis()[b]);
        }
        // Now that you have a transformed basis, find the closest mapping of atoms
        // Then average the distance and add it to the average basis
        for(Index b = 0; b < symmetrized_structure.basis().size(); b++) {
          double smallest = 1000000;
          Coordinate bshift(symmetrized_structure.lattice()), tshift(symmetrized_structure.lattice());
          for(Index ob = 0; ob < operbasis.size(); ob++) {
            double dist = operbasis[ob].min_dist(symmetrized_structure.basis()[b], tshift);
            if(dist < smallest) {
              bshift = tshift;
              smallest = dist;
            }
          }
          bshift.cart() *= (1.0 / enforced_group.size());
          avg_basis[b] += bshift;
        }
      }
      symmetrized_structure.set_basis(avg_basis);
      symmetrized_structure.update(); // TODO: Do we want this?
      return symmetrized_structure;
    }

    template <typename StructureType, typename ExternSymOpVector>
    StructureType symmetrize(const StructureType &structure, const ExternSymOpVector &enforced_group) {
      return xtal::symmetrize(structure, adapter::Adapter<SymOpVector, ExternSymOpVector>()(enforced_group));
    }
  } // namespace xtal
} // namespace CASM

namespace CASM {
  namespace xtal {
    class SymOp;
    template <typename CoordType>
    class BasicStructure;
    class Site;
    class Structure;

    /// \brief Apply SymOp to a UnitCellCoord
    UnitCellCoord &apply(const SymOp &op, UnitCellCoord &ucc, const BasicStructure<Site> &prim);

    /// \brief Copy and apply SymOp to a UnitCellCoord
    UnitCellCoord copy_apply(const SymOp &op, const UnitCellCoord &ucc, const BasicStructure<Site> &prim);

    template <typename ExternSymOp>
    UnitCellCoord copy_apply(const ExternSymOp &op, const UnitCellCoord &ucc, const BasicStructure<Site> &prim) {
      return copy_apply(adapter::Adapter<SymOp, ExternSymOp>()(op), ucc, prim);
    }

  }
} // namespace CASM

#endif<|MERGE_RESOLUTION|>--- conflicted
+++ resolved
@@ -1,16 +1,12 @@
 #ifndef XTALSYMTOOLS_HH
 #define XTALSYMTOOLS_HH
 
-<<<<<<< HEAD
-=======
 #include <vector>
->>>>>>> 48a3f20c
 #include "casm/crystallography/Adapter.hh"
 #include "casm/crystallography/Coordinate.hh"
 #include "casm/crystallography/UnitCellCoord.hh"
 #include "casm/crystallography/LatticeIsEquivalent.hh"
 #include "casm/global/definitions.hh"
-#include <vector>
 
 namespace CASM {
   namespace xtal {
@@ -91,9 +87,13 @@
     ///   such that scel is a superlattice of the result of applying op to unit
     ///
     /// \returns pair corresponding to first successful op and T, or with op=end if not successful
-    template <typename Object, typename OpIterator>
-    std::pair<OpIterator, Eigen::Matrix3d>
-    is_equivalent_superlattice(const Object &scel, const Object &unit, OpIterator begin, OpIterator end, double tol) {
+    template<typename Object, typename OpIterator>
+    std::pair<OpIterator, Eigen::Matrix3d> is_equivalent_superlattice(
+      const Object &scel,
+      const Object &unit,
+      OpIterator begin,
+      OpIterator end,
+      double tol) {
 
       std::pair<bool, Eigen::Matrix3d> res;
       for(auto it = begin; it != end; ++it) {
@@ -109,9 +109,11 @@
     ///
     /// SymOpIterator are provided to apply to each Lattice in an attempt
     /// to find the smallest possible superduperlattice of all symmetrically transformed Lattice
-    template <typename LatIterator, typename SymOpIterator>
-    Lattice
-    make_equivalent_superduperlattice(LatIterator begin, LatIterator end, SymOpIterator op_begin, SymOpIterator op_end) {
+    template<typename LatIterator, typename SymOpIterator>
+    Lattice make_equivalent_superduperlattice(LatIterator begin,
+                                              LatIterator end,
+                                              SymOpIterator op_begin,
+                                              SymOpIterator op_end) {
 
       Lattice best = *begin;
       for(auto it = ++begin; it != end; ++it) {
