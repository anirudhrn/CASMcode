#ifndef CASM_DiffTransConfigEnumOccPerturbations
#define CASM_DiffTransConfigEnumOccPerturbations

#include <iterator>
#include "casm/enumerator/InputEnumerator.hh"
#include "casm/container/Counter.hh"
#include "casm/symmetry/Orbit.hh"
#include "casm/symmetry/ScelOrbitGeneration.hh"
#include "casm/kinetics/DiffusionTransformation.hh"
#include "casm/kinetics/OccPerturbation.hh"
#include "casm/kinetics/DiffTransConfiguration.hh"
#include "casm/clusterography/ClusterSymCompare.hh"

namespace CASM {

  namespace Kinetics {

    /// \brief Enumerate DiffTransConfiguration for a particular DiffusionTransformation,
    ///        set of local clusters, and a particular initial Configuration
    ///
    /// Note:
    /// - DiffTransConfiguration output are unique and canonical
    ///
    /// Algorithm:
    /// - Make suborbit generators of the specified diff_trans_orbit due to
    ///   symmetry breaking by the background_config
    /// - Find the operation that transforms the suborbit generators into their
    ///   canonical form in the supercell. Transform both the suborbit generators
    ///   and the background config accordingly, and save each pair. These are
    ///   the 'base' DiffTransConfigurations that will be perturbed. The subgroup
    ///   of the supercell factor group that leaves the 'base' diff trans invariant
    ///   is the 'diff_trans_g'.
    /// - For each 'base' diff trans, generate local orbits using the base config
    ///   & diff trans invariant group. Note: local orbits are actually
    ///   ScelPeriodicOrbit<IntegralCluster> because we take supercell symmetry
    ///   into account. This means there may be more perturbations then the local
    ///   basis functions may indicate.
    /// - For each local orbit, enumerate perturbations. Only include perturbations
    ///   that modify every site in the cluster to avoid repeats.
    /// - The subgroup of the 'diff_trans_g' that leaves the local orbit protype
    ///   invariant is the 'local_orbit_sub_g'. Use the 'local_orbit_sub_g' to
    ///   identify unique perturbations.
    /// - Use the 'local_orbit_sub_g' and 'diff_trans_g' to find the canonical
    ///   form of the 'from_config'.
    /// - Enumerate DiffTransConfiguration using the base diff trans and the
    ///   canonical 'from_config'.
    class DiffTransConfigEnumOccPerturbations : public InputEnumeratorBase<DiffTransConfiguration> {

      // -- Required members -------------------
      //class OccPerturbation;
    public:

      /// \brief Construct with background config, diff_trans orbit, and specification of perturbations
      DiffTransConfigEnumOccPerturbations(
        const Configuration &background_config,
        const PrimPeriodicDiffTransOrbit &diff_trans_orbit, // or const DiffusionTransformation &diff_trans
        const jsonParser &local_cspecs // or iterators over IntegralClusters
      );

      std::string name() const override {
        return enumerator_name;
      }

      static const std::string enumerator_name;
<<<<<<< HEAD
      static std::string interface_help();

      /// Enumerate DiffTransConfigEnumOccPerturbations into the project database
      static int run(
        const PrimClex &primclex,
        const jsonParser &_kwargs,
        const Completer::EnumOption &enum_opt);

      /// Enumerate DiffTransConfigEnumOccPerturbations into any std::set-like database
      template<typename DatabaseType>
      static int run(
        const PrimClex &primclex,
        const jsonParser &kwargs,
        const Completer::EnumOption &enum_opt,
        DatabaseType &db);

      /// Stores base DiffTrans and Config to enable construction of DiffTransConfig
      /// in canonical form
      struct Base {

        Base(const DiffusionTransformation &_diff_trans, const Configuration &_config);

        /// sub-orbit prototype of diff_trans_orbit in the canonical position in _supercell()
        DiffusionTransformation diff_trans;

        /// m_background_config transformed in the same manner as diff_trans
        Configuration config;

        /// The subgroup of supercell permutations leaving diff_trans invariant
        std::vector<PermuteIterator> diff_trans_g;

        /// The subgroup of supercell permutations leaving config and diff_trans invariant
        /// - Generating group for local clusters / perturbations
        std::vector<PermuteIterator> generating_g;

        /// Alternative representation of generating_g
        SymGroup generating_sym_g;
      };

      /// Stores the current OccPertubation (non-canonical) and its validity
      struct CurrentPerturbation {
        CurrentPerturbation(const OccPerturbation &_perturb) :
          perturb(_perturb),
          is_not_subcluster(false),
          is_canonical(false) {}

        OccPerturbation perturb;
        bool is_not_subcluster;
        bool is_canonical;
      };

      const std::vector<Base> &base() const;

      Index base_index() const;

      const std::vector<ScelPeriodicOrbit<IntegralCluster>> &local_orbit() const;

      Index local_orbit_index() const;

      Index occ_counter_index() const;

      void partial_increment(bool complete_perturb = false);

      bool check_increment();

      /// Return the current OccPerturbation (non-canonical) and whether it is valid
      const CurrentPerturbation &current_perturb() const;
=======
      static const std::string interface_help;
      /// \brief Command Line Interface uses this function to parse and construct enumerator
      static int run(const PrimClex &primclex, const jsonParser &_kwargs, const Completer::EnumOption &enum_opt);
>>>>>>> 3f441b79

    private:

      /// Implements increment: generate the next DiffTransConfiguration
      void increment() override;

      /// Crystallography tolerance
      double _tol() const;

      /// Prim
      const Structure &_prim() const;

      /// Supercell
      const Supercell &_supercell() const;

      /// Determines unique canonical diff trans for given background config
      void _init_base();

      /// Generate local orbits that represent perturbations for current base diff trans
      void _init_local_orbits();

      /// Generate the 'from_value' for the perturbation,
      ///   the 'to_value' counter for the perturbation,
      ///   and the local orbit prototype invariant subgroup
      ///   (w/ respect to base diff trans invariant group)
      void _init_perturbations_data();

      /// Generate the current OccPerturbation (non-canonical) and whether it is valid
      ///
      /// - If not valid, the OccPerturbation itself may not be complete
      void _update_current_perturb(bool complete_perturb = false);

      /// Apply perturbation, find canonical 'from_config' and set current DiffTransConfiguration
      void _set_current(const OccPerturbation &perturb);


      /// The background configuration which will be perturbed
      const Configuration m_background_config;

      /// The DiffusingTransformation to be applied in all symmetrically unique
      /// places in the background config
      const PrimPeriodicDiffTransOrbit m_diff_trans_orbit;

      /// Include the base DiffTransConfiguration in the output
      bool m_include_unperturbed;

      /// Avoid repeating perturbations
      bool m_skip_subclusters;

      /// Vector of bases to be perturbed
      /// - Each represents the DiffusionTransformation in unique local
      ///   environment of the background config, with the DiffTrans in its
      ///   canonical form inside the supercell
      std::vector<Base> m_base;

      /// Current base to be perturbed
      std::vector<Base>::iterator m_base_it;

      /// Local orbit specs
      const jsonParser m_local_cspecs;

      /// SymCompare to translate local orbits into the supercell
      ScelPeriodicSymCompare<IntegralCluster> m_scel_sym_compare;

      /// Local orbits for the current base diff trans
      std::vector<ScelPeriodicOrbit<IntegralCluster>> m_local_orbit;

      /// The current local orbit
      std::vector<ScelPeriodicOrbit<IntegralCluster>>::iterator m_local_orbit_it;

      /// The subgroup of the current diff trans group that leaves the local orbit prototype invariant
      /// - i.e. The subgroup of m_base_it->diff_trans_g that leaves
      ///        m_local_orbit_it->prototype() invariant
      std::vector<PermuteIterator> m_local_orbit_sub_g;

      /// The current 'from_value' for perturbations
      /// - determined from current base config and current local orbit
      Eigen::VectorXi m_from_value;

      /// Counts over 'to_value' for the perturbation
      EigenCounter<Eigen::VectorXi> m_occ_counter;

      /// Counts over m_occ_counter
      Index m_occ_counter_index;

      /// The base DiffTransConfiguration with the current perturbation applied
      notstd::cloneable_ptr<DiffTransConfiguration> m_current;

<<<<<<< HEAD
      /// Current OccPerturbation and its validity
      CurrentPerturbation m_curr;
=======
    /// \brief determines if perturbation range overlaps with its own periodic image
    bool has_local_bubble_overlap(std::vector<LocalOrbit<IntegralCluster>> &local_orbits, const Supercell &scel);

    /// \brief determines the supercells in which the perturbation range does not over lap with itself
    std::vector<Supercell> viable_supercells(std::vector<LocalOrbit<IntegralCluster>> &local_orbits, std::vector<Supercell>);
>>>>>>> 3f441b79

    };

  }
}
#endif<|MERGE_RESOLUTION|>--- conflicted
+++ resolved
@@ -62,7 +62,6 @@
       }
 
       static const std::string enumerator_name;
-<<<<<<< HEAD
       static std::string interface_help();
 
       /// Enumerate DiffTransConfigEnumOccPerturbations into the project database
@@ -130,11 +129,6 @@
 
       /// Return the current OccPerturbation (non-canonical) and whether it is valid
       const CurrentPerturbation &current_perturb() const;
-=======
-      static const std::string interface_help;
-      /// \brief Command Line Interface uses this function to parse and construct enumerator
-      static int run(const PrimClex &primclex, const jsonParser &_kwargs, const Completer::EnumOption &enum_opt);
->>>>>>> 3f441b79
 
     private:
 
@@ -223,16 +217,8 @@
       /// The base DiffTransConfiguration with the current perturbation applied
       notstd::cloneable_ptr<DiffTransConfiguration> m_current;
 
-<<<<<<< HEAD
       /// Current OccPerturbation and its validity
       CurrentPerturbation m_curr;
-=======
-    /// \brief determines if perturbation range overlaps with its own periodic image
-    bool has_local_bubble_overlap(std::vector<LocalOrbit<IntegralCluster>> &local_orbits, const Supercell &scel);
-
-    /// \brief determines the supercells in which the perturbation range does not over lap with itself
-    std::vector<Supercell> viable_supercells(std::vector<LocalOrbit<IntegralCluster>> &local_orbits, std::vector<Supercell>);
->>>>>>> 3f441b79
 
     };
 
