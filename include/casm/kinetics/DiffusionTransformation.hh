--- conflicted
+++ resolved
@@ -106,10 +106,6 @@
       /// true indicates the trajectory is useless
       bool is_no_change() const;
 
-<<<<<<< HEAD
-      SpeciesLocation from;
-      SpeciesLocation to;
-=======
       /// \brief Gives the starting coordinate of the specie moving
       UnitCellCoord from_loc() const;
       /// \brief Gives the ending coordinate of the specie moving
@@ -120,7 +116,6 @@
 
       SpecieLocation from;
       SpecieLocation to;
->>>>>>> 3f441b79
 
       /// Lexicographical comparison of SpecieTrajectories for sorting purposes
       bool operator<(const SpecieTrajectory &B) const;
@@ -385,11 +380,7 @@
     Printer(const OrbitPrinterOptions &_opt = OrbitPrinterOptions()) :
       PrinterBase(_opt) {}
 
-<<<<<<< HEAD
     void print(const Element &element, Log &out);
-=======
-    void print(const Element &element, std::ostream &out) const;
->>>>>>> 3f441b79
   };
 
   template<typename NameIterator>
