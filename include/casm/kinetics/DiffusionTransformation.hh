--- conflicted
+++ resolved
@@ -136,64 +136,11 @@
                            const Kinetics::DiffusionTransformationInvariants &obj);
 
   namespace Kinetics {
-<<<<<<< HEAD
-    class PrimPeriodicDiffTransSymCompare;
-    class LocalDiffTransSymCompare;
-    class ScelPeriodicDiffTransSymCompare;
-  }
-
-  /// \brief Traits class for any ClusterSymCompare derived class
-  ///
-  template<>
-  struct traits<Kinetics::PrimPeriodicDiffTransSymCompare> {
-
-    typedef typename Kinetics::PrimPeriodicDiffTransSymCompare MostDerived;
-    typedef typename Kinetics::DiffusionTransformation Element;
-    typedef typename Kinetics::DiffusionTransformationInvariants InvariantsType;
-
-  };
-
-
-  /// \brief Traits class for any ClusterSymCompare derived class
-  ///
-  template<>
-  struct traits<Kinetics::LocalDiffTransSymCompare> {
-
-    typedef typename Kinetics::LocalDiffTransSymCompare MostDerived;
-    typedef typename Kinetics::DiffusionTransformation Element;
-    typedef typename Kinetics::DiffusionTransformationInvariants InvariantsType;
-  };
-
-  /// \brief Traits class for any ClusterSymCompare derived class
-  ///
-  template<>
-  struct traits<Kinetics::ScelPeriodicDiffTransSymCompare> {
-
-    typedef typename Kinetics::ScelPeriodicDiffTransSymCompare MostDerived;
-    typedef typename Kinetics::DiffusionTransformation Element;
-    typedef typename Kinetics::DiffusionTransformationInvariants InvariantsType;
-  };
-
-
-  namespace Kinetics {
-
-    /// \brief Used to sort orbits
-    class PrimPeriodicDiffTransSymCompare : public SymCompare<PrimPeriodicDiffTransSymCompare> {
-
-    public:
-
-      typedef traits<PrimPeriodicDiffTransSymCompare>::MostDerived MostDerived;
-      typedef traits<PrimPeriodicDiffTransSymCompare>::Element Element;
-      typedef traits<PrimPeriodicDiffTransSymCompare>::InvariantsType InvariantsType;
-
-      PrimPeriodicDiffTransSymCompare(double tol);
-=======
     template<typename Derived>
     class DiffTransSymCompare : public SymCompare<DiffTransSymCompare<Derived> > {
     public:
       DiffTransSymCompare(double _tol) :
         m_tol(_tol) {}
->>>>>>> fd65fc34
 
       double tol() const {
         return m_tol;
@@ -227,13 +174,7 @@
 
     PrimPeriodicSymCompare(double tol);
 
-<<<<<<< HEAD
-      typedef traits<LocalDiffTransSymCompare>::MostDerived MostDerived;
-      typedef traits<LocalDiffTransSymCompare>::Element Element;
-      typedef traits<LocalDiffTransSymCompare>::InvariantsType InvariantsType;
-=======
   private:
->>>>>>> fd65fc34
 
     friend class SymCompare<Kinetics::DiffTransSymCompare<PrimPeriodicSymCompare<Kinetics::DiffusionTransformation> > >;
 
@@ -267,13 +208,7 @@
 
   private:
 
-<<<<<<< HEAD
-      typedef traits<ScelPeriodicDiffTransSymCompare>::MostDerived MostDerived;
-      typedef traits<ScelPeriodicDiffTransSymCompare>::Element Element;
-      typedef traits<ScelPeriodicDiffTransSymCompare>::InvariantsType InvariantsType;
-=======
     friend class SymCompare<Kinetics::DiffTransSymCompare<LocalSymCompare<Kinetics::DiffusionTransformation> > >;
->>>>>>> fd65fc34
 
     Element prepare_impl(const Element &A) const;
 
@@ -311,18 +246,6 @@
 
     bool compare_impl(const Element &A, const Element &B) const;
 
-<<<<<<< HEAD
-  /// \brief Traits class for DiffusionTransformation
-  ///
-  template<>
-  struct traits<Kinetics::DiffusionTransformation> {
-
-    typedef typename Kinetics::DiffusionTransformation MostDerived;
-    typedef typename Kinetics::DiffusionTransformation Element;
-    typedef typename Kinetics::DiffusionTransformationInvariants InvariantsType;
-
-  };
-=======
     bool invariants_compare_impl(const InvariantsType &A, const InvariantsType &B) const;
 
     /// \brief Apply symmetry to this
@@ -341,7 +264,6 @@
     typedef ScelPeriodicSymCompare<Kinetics::DiffusionTransformation> ScelPeriodicDiffTransSymCompare;
     typedef LocalSymCompare<Kinetics::DiffusionTransformation> LocalDiffTransSymCompare;
   }
->>>>>>> fd65fc34
 
   /// \brief Traits class for DiffusionTransformation
   ///
