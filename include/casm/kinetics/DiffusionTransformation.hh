#ifndef CASM_DiffusionTransformation
#define CASM_DiffusionTransformation

#include "casm/kinetics/DoFTransformation.hh"
#include "casm/kinetics/OccupationTransformation.hh"
<<<<<<< HEAD
#include "casm/symmetry/PermuteIterator.hh"
#include "casm/misc/CASM_TMP.hh"
=======
>>>>>>> 4e4102f4
#include "casm/misc/cloneable_ptr.hh"
#include "casm/crystallography/UnitCellCoord.hh"
#include "casm/clusterography/ClusterInvariants.hh"
#include "casm/clusterography/IntegralCluster.hh"
#include "casm/casm_io/jsonParser.hh"
#include "casm/app/AppIO.hh"

namespace CASM {

  class Structure;
  class Configuration;
  class SymOp;

  namespace Kinetics {

    /// \brief Specifies a particular specie
    struct SpecieLocation : public Comparisons<SpecieLocation> {

      SpecieLocation(const UnitCellCoord &_uccoord, Index _occ, Index _pos);

      UnitCellCoord uccoord;

      /// Occupant index
      Index occ;

      /// Position of specie in Molecule
      Index pos;

      bool operator<(const SpecieLocation &B) const;

      const Molecule &mol() const;

      const Specie &specie() const;

    private:

      std::tuple<UnitCellCoord, Index, Index> _tuple() const;
    };

    /// \brief Print DiffusionTransformationInvariants
    std::ostream &operator<<(std::ostream &sout, const SpecieLocation &obj);

  }

  jsonParser &to_json(const Kinetics::SpecieLocation &obj, jsonParser &json);

  template<>
  struct jsonConstructor<Kinetics::SpecieLocation> {

    static Kinetics::SpecieLocation from_json(const jsonParser &json, const Structure &prim);
  };

  void from_json(Kinetics::SpecieLocation &obj, const jsonParser &json);


  namespace Kinetics {

    /// \brief Describes how one specie moves
    class SpecieTrajectory : public Comparisons<SpecieTrajectory> {

    public:

      SpecieTrajectory(const SpecieLocation &_from, const SpecieLocation &_to);

      SpecieTrajectory &operator+=(UnitCell frac);

      SpecieTrajectory &operator-=(UnitCell frac);

      bool specie_types_map() const;

      bool is_no_change() const;

      SpecieLocation from;
      SpecieLocation to;

      bool operator<(const SpecieTrajectory &B) const;

      void apply_sym(const SymOp &op);

      void reverse();

    private:

      std::tuple<SpecieLocation, SpecieLocation> _tuple() const;

    };
  }

  jsonParser &to_json(const Kinetics::SpecieTrajectory &traj, jsonParser &json);

  template<>
  struct jsonConstructor<Kinetics::SpecieTrajectory> {

    static Kinetics::SpecieTrajectory from_json(const jsonParser &json, const Structure &prim);
  };

  void from_json(Kinetics::SpecieTrajectory &traj, const jsonParser &json);


  namespace Kinetics {

    class DiffusionTransformation;

    /// \brief Invariants of a DiffusionTransformation, used to sort orbits
    class DiffusionTransformationInvariants {

    public:

      DiffusionTransformationInvariants(const DiffusionTransformation &trans);

      ClusterInvariants<IntegralCluster> cluster_invariants;
      std::map<Specie, Index> specie_count;

    };
  }


  /// \brief Check if DiffusionTransformationInvariants are equal
  bool almost_equal(const Kinetics::DiffusionTransformationInvariants &A,
                    const Kinetics::DiffusionTransformationInvariants &B,
                    double tol);

  /// \brief Compare DiffusionTransformationInvariants
  bool compare(const Kinetics::DiffusionTransformationInvariants &A,
               const Kinetics::DiffusionTransformationInvariants &B,
               double tol);

  /// \brief Print DiffusionTransformationInvariants
  std::ostream &operator<<(std::ostream &sout,
                           const Kinetics::DiffusionTransformationInvariants &obj);

  namespace Kinetics {
    class PrimPeriodicDiffTransSymCompare;
    class LocalDiffTransSymCompare;
    class ScelPeriodicDiffTransSymCompare;
  }

  /// \brief Traits class for any ClusterSymCompare derived class
  ///
  template<>
  struct traits<Kinetics::PrimPeriodicDiffTransSymCompare> {

    typedef typename Kinetics::PrimPeriodicDiffTransSymCompare MostDerived;
    typedef typename Kinetics::DiffusionTransformation Element;
    typedef typename Kinetics::DiffusionTransformationInvariants InvariantsType;

<<<<<<< HEAD
    };

    /// \brief Traits class for any ClusterSymCompare derived class
    ///
    template<>
    struct traits<Kinetics::LocalDiffTransSymCompare> {

      typedef typename Kinetics::LocalDiffTransSymCompare MostDerived;
      typedef typename Kinetics::DiffusionTransformation Element;
      typedef typename Kinetics::DiffusionTransformationInvariants InvariantsType;

    };

    /// \brief Traits class for any ClusterSymCompare derived class
    ///
    template<>
    struct traits<Kinetics::ScelPeriodicDiffTransSymCompare> {

      typedef typename Kinetics::ScelPeriodicDiffTransSymCompare MostDerived;
      typedef typename Kinetics::DiffusionTransformation Element;
      typedef typename Kinetics::DiffusionTransformationInvariants InvariantsType;

    };
  }
=======
  };
>>>>>>> 4e4102f4

  namespace Kinetics {

    /// \brief Used to sort orbits
    class PrimPeriodicDiffTransSymCompare : public SymCompare<PrimPeriodicDiffTransSymCompare> {

    public:

      typedef traits<PrimPeriodicDiffTransSymCompare>::MostDerived MostDerived;
      typedef traits<PrimPeriodicDiffTransSymCompare>::Element Element;
      typedef traits<PrimPeriodicDiffTransSymCompare>::InvariantsType InvariantsType;

      PrimPeriodicDiffTransSymCompare(double tol);

      double tol() const {
        return m_tol;
      }

    private:

      friend class SymCompare<PrimPeriodicDiffTransSymCompare>;

      Element prepare_impl(const Element &A) const;

      bool compare_impl(const Element &A, const Element &B) const;

      bool invariants_compare_impl(const InvariantsType &A, const InvariantsType &B) const;

      /// \brief Apply symmetry to this
      ///
      /// - Affects no change
      void apply_sym_impl(const SymOp &op) {
        return;
      }

      double m_tol;

    };

    /// \brief Used to sort orbits
    class LocalDiffTransSymCompare : public SymCompare<LocalDiffTransSymCompare> {

    public:

      typedef CASM_TMP::traits<LocalDiffTransSymCompare>::MostDerived MostDerived;
      typedef CASM_TMP::traits<LocalDiffTransSymCompare>::Element Element;
      typedef CASM_TMP::traits<LocalDiffTransSymCompare>::InvariantsType InvariantsType;

      LocalDiffTransSymCompare(double tol);

      double tol() const {
        return m_tol;
      }

    private:

      friend class SymCompare<LocalDiffTransSymCompare>;

      Element prepare_impl(const Element &A) const;

      bool compare_impl(const Element &A, const Element &B) const;

      bool invariants_compare_impl(const InvariantsType &A, const InvariantsType &B) const;

      /// \brief Apply symmetry to this
      ///
      /// - Affects no change
      void apply_sym_impl(const SymOp &op) {
        return;
      }

      double m_tol;

    };

    /// \brief Used to canonicalize DiffusionTransformations
    class ScelPeriodicDiffTransSymCompare : public SymCompare<ScelPeriodicDiffTransSymCompare> {

    public:

      typedef CASM_TMP::traits<ScelPeriodicDiffTransSymCompare>::MostDerived MostDerived;
      typedef CASM_TMP::traits<ScelPeriodicDiffTransSymCompare>::Element Element;
      typedef CASM_TMP::traits<ScelPeriodicDiffTransSymCompare>::InvariantsType InvariantsType;

      ScelPeriodicDiffTransSymCompare(const PrimGrid &prim_grid, double tol);

      double tol() const {
        return m_tol;
      }

    private:

      friend class SymCompare<ScelPeriodicDiffTransSymCompare>;

      Element prepare_impl(const Element &A) const;

      bool compare_impl(const Element &A, const Element &B) const;

      bool invariants_compare_impl(const InvariantsType &A, const InvariantsType &B) const;

      /// \brief Apply symmetry to this
      ///
      /// - Affects no change
      void apply_sym_impl(const SymOp &op) {
        return;
      }

      double m_tol;

      const PrimGrid &m_prim_grid;

    };



  }

  /// \brief Traits class for DiffusionTransformation
  ///
  template<>
  struct traits<Kinetics::DiffusionTransformation> {

    typedef typename Kinetics::DiffusionTransformation MostDerived;
    typedef typename Kinetics::DiffusionTransformation Element;
    typedef typename Kinetics::DiffusionTransformationInvariants InvariantsType;

  };

  namespace Kinetics {

    /// \brief Describes how species move
    class DiffusionTransformation :
      public DoFTransformation,
      public Comparisons<DiffusionTransformation>,
      public SymComparable<DiffusionTransformation> {

    public:

      DiffusionTransformation(const PrimType &prim);


      DiffusionTransformation &operator+=(UnitCell frac);

      DiffusionTransformation &operator-=(UnitCell frac);

      std::unique_ptr<DiffusionTransformation> clone() const;

      bool is_valid_occ_transform() const;

      /// \brief Check specie_types_map() && !breaks_indivisible_mol() && !is_subcluster_transformation()
      bool is_valid_specie_traj() const;

      bool specie_types_map() const;

      bool breaks_indivisible_mol() const;

      bool is_subcluster_transformation() const;

      bool is_valid() const;

      std::vector<OccupationTransformation> &occ_transform();
      const std::vector<OccupationTransformation> &occ_transform() const;

      std::vector<SpecieTrajectory> &specie_traj();
      const std::vector<SpecieTrajectory> &specie_traj() const;

      const IntegralCluster &cluster() const;
      const std::map<Specie, Index> &specie_count() const;

      /// \brief Compare DiffusionTransformation
      ///
      /// - Comparison is made using the sorted forms
      bool operator<(const DiffusionTransformation &B) const;

      DiffusionTransformation &sort();

      DiffusionTransformation sorted() const;

      bool is_sorted() const;

      /// \brief Return the cluster size
      Index size() const;

      /// \brief Return the min pair distance, or 0.0 if size() <= 1
      double min_length() const;

      /// \brief Return the max pair distance, or 0.0 if size() <= 1
      double max_length() const;

      void apply_sym(const PermuteIterator &it) {
        apply_sym_impl(it.sym_op());
      }

      void apply_sym(const SymOp &op) {
        apply_sym_impl(op);
      }

    private:

      Configuration &apply_to_impl(Configuration &config) const override;

      Configuration &apply_reverse_to_impl(Configuration &config) const override;

      void apply_sym_impl(const SymOp &op) override;

      void reverse_impl() override;

      DiffusionTransformation *_clone() const override;

      void _forward_sort();

      bool _lt(const DiffusionTransformation &B) const;

      /// \brief Reset mutable members, cluster and invariants, when necessary
      void _reset();

      std::map<Specie, Index> _from_specie_count() const;
      std::map<Specie, Index> _to_specie_count() const;
      std::map<Specie, Index> _empty_specie_count() const;


      std::vector<OccupationTransformation> m_occ_transform;
      std::vector<SpecieTrajectory> m_specie_traj;

      // stores IntegralCluster, based on occ_transform uccoord
      mutable notstd::cloneable_ptr<IntegralCluster> m_cluster;

      // stores Specie -> count, using 'from' specie
      // - is equal to 'to' specie count if is_valid_occ_transform() == true
      mutable notstd::cloneable_ptr<std::map<Specie, Index> > m_specie_count;

    };

    /// \brief Print DiffusionTransformation to stream, using default Printer<Kinetics::DiffusionTransformation>
    std::ostream &operator<<(std::ostream &sout, const DiffusionTransformation &trans);

    typedef Orbit<DiffusionTransformation, PrimPeriodicDiffTransSymCompare> PrimPeriodicDiffTransOrbit;

    /// \brief Return a standardized name for this diffusion transformation orbit
    std::string orbit_name(const PrimPeriodicDiffTransOrbit &orbit);

    // \brief Returns the distance from uccoord to the closest point on a linearly
    /// interpolated diffusion path. (Could be an end point)
    double dist_to_path(const DiffusionTransformation &diff_trans, const UnitCellCoord &uccoord);

    /// \brief Determines which site is closest to the diffusion transformation and the distance
    std::pair<UnitCellCoord, double> _path_nearest_neighbor(const DiffusionTransformation &diff_trans) ;

    /// \brief Determines which site is closest to the diffusion transformation
    UnitCellCoord path_nearest_neighbor(const DiffusionTransformation &diff_trans);

    /// \brief Determines the nearest site distance to the diffusion path
    double min_dist_to_path(const DiffusionTransformation &diff_trans);

  }

  /// \brief Write DiffusionTransformation to JSON object
  jsonParser &to_json(const Kinetics::DiffusionTransformation &trans, jsonParser &json);

  template<>
  struct jsonConstructor<Kinetics::DiffusionTransformation> {

    static Kinetics::DiffusionTransformation from_json(const jsonParser &json, const Structure &prim);
  };

  /// \brief Read from JSON
  void from_json(Kinetics::DiffusionTransformation &trans, const jsonParser &json, const Structure &prim);

  template<>
  struct Printer<Kinetics::DiffusionTransformation> : public PrinterBase {

    typedef Kinetics::DiffusionTransformation Element;
    static const std::string element_name;

    Printer(int _indent_space = 6, char _delim = '\n', COORD_TYPE _mode = INTEGRAL) :
      PrinterBase(_indent_space, _delim, _mode) {}

    void print(const Element &element, std::ostream &out);
  };

}

#endif<|MERGE_RESOLUTION|>--- conflicted
+++ resolved
@@ -3,11 +3,6 @@
 
 #include "casm/kinetics/DoFTransformation.hh"
 #include "casm/kinetics/OccupationTransformation.hh"
-<<<<<<< HEAD
-#include "casm/symmetry/PermuteIterator.hh"
-#include "casm/misc/CASM_TMP.hh"
-=======
->>>>>>> 4e4102f4
 #include "casm/misc/cloneable_ptr.hh"
 #include "casm/crystallography/UnitCellCoord.hh"
 #include "casm/clusterography/ClusterInvariants.hh"
@@ -154,34 +149,29 @@
     typedef typename Kinetics::DiffusionTransformation Element;
     typedef typename Kinetics::DiffusionTransformationInvariants InvariantsType;
 
-<<<<<<< HEAD
-    };
-
-    /// \brief Traits class for any ClusterSymCompare derived class
-    ///
-    template<>
-    struct traits<Kinetics::LocalDiffTransSymCompare> {
-
-      typedef typename Kinetics::LocalDiffTransSymCompare MostDerived;
-      typedef typename Kinetics::DiffusionTransformation Element;
-      typedef typename Kinetics::DiffusionTransformationInvariants InvariantsType;
-
-    };
-
-    /// \brief Traits class for any ClusterSymCompare derived class
-    ///
-    template<>
-    struct traits<Kinetics::ScelPeriodicDiffTransSymCompare> {
-
-      typedef typename Kinetics::ScelPeriodicDiffTransSymCompare MostDerived;
-      typedef typename Kinetics::DiffusionTransformation Element;
-      typedef typename Kinetics::DiffusionTransformationInvariants InvariantsType;
-
-    };
-  }
-=======
-  };
->>>>>>> 4e4102f4
+  };
+
+
+  /// \brief Traits class for any ClusterSymCompare derived class
+  ///
+  template<>
+  struct traits<Kinetics::LocalDiffTransSymCompare> {
+
+    typedef typename Kinetics::LocalDiffTransSymCompare MostDerived;
+    typedef typename Kinetics::DiffusionTransformation Element;
+    typedef typename Kinetics::DiffusionTransformationInvariants InvariantsType;
+  };
+
+  /// \brief Traits class for any ClusterSymCompare derived class
+  ///
+  template<>
+  struct traits<Kinetics::ScelPeriodicDiffTransSymCompare> {
+
+    typedef typename Kinetics::ScelPeriodicDiffTransSymCompare MostDerived;
+    typedef typename Kinetics::DiffusionTransformation Element;
+    typedef typename Kinetics::DiffusionTransformationInvariants InvariantsType;
+  };
+
 
   namespace Kinetics {
 
