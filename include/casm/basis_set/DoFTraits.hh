#ifndef CASM_DoFTraits
#define CASM_DoFTraits

#include "casm/crystallography/AnisoValTraits.hh"
#include "casm/basis_set/DoF.hh"
#include "casm/basis_set/FunctionVisitor.hh"
#include "casm/symmetry/OrbitDecl.hh"
#include "casm/clusterography/ClusterDecl.hh"
#include "casm/misc/ParsingDictionary.hh"

namespace CASM {
  namespace xtal {
    class Site;
    class Structure;
    template<typename CoordType>
    class BasicStructure;
    class SimpleStructure;
    class UnitCellCoord;
    class SymOp;
  }
  using xtal::Site;
  using xtal::Structure;
  using xtal::BasicStructure;
  using xtal::SimpleStructure;
  using xtal::UnitCellCoord;

  class jsonParser;
  class PrimNeighborList;
  class BasisSet;
<<<<<<< HEAD

  template<typename T>
  class ParsingDictionary;
=======
>>>>>>> 05e38366

  class ConfigDoF;

  namespace DoFType {
    class Traits;
    struct ParamAllocation;

    Traits const &traits(std::string const &dof_key);

    void register_traits(Traits const &_traits);

    //DoF_impl::OccupationDoFTraits occupation();

    /// \brief Collection of all the traits specific to a DoF type

    class Traits {
    public:
      static std::string class_desc() {
        return "DoFType::Traits";
      }

      Traits(AnisoValTraits const &_val_traits, bool _requires_site_basis = false) :
        m_val_traits(_val_traits),
        m_requires_site_basis(_requires_site_basis) {

      }

      AnisoValTraits const &val_traits() const {
        return m_val_traits;
      }

      std::string const &name() const {
        return val_traits().name();
      }

      std::string site_basis_name() const {
        return name() + "_site_func";
      }

      bool requires_site_basis() const {
        return m_requires_site_basis;
      }

      /// \brief Allow destruction through base pointer
      virtual ~Traits() {}

      /// \brief Construct the site basis (if DOF_MODE is LOCAL) for a DoF, given its site
      virtual std::vector<BasisSet> construct_site_bases(Structure const &_prim,
                                                         std::vector<Orbit<PrimPeriodicSymCompare<IntegralCluster> > > &_asym_unit,
                                                         jsonParser const &_bspecs) const = 0;


      /// \brief Populate @param _in from JSON
      virtual void from_json(DoFSet &_in, jsonParser const &_json) const { }

      /// \brief Output @param _in to JSON
      virtual void to_json(DoFSet const &_out, jsonParser &_json) const;

<<<<<<< HEAD
=======
      /// \brief Generate a symmetry representation for the supporting vector space
      virtual Eigen::MatrixXd symop_to_matrix(xtal::SymOp const &op) const = 0;

>>>>>>> 05e38366
      /// \brief Transforms SimpleSructure @param _struc by applying DoF values contained in @param _dof in a type-specific way
      virtual void apply_dof(ConfigDoF const &_dof, BasicStructure<Site> const &_reference, SimpleStructure &_struc) const;

      /// \brief Serialize type-specific DoF values from ConfigDoF
      virtual jsonParser dof_to_json(ConfigDoF const &_dof, BasicStructure<Site> const &_reference) const;

      // ** The following functionality is utilized for controlling clexulator printing. It only needs to be overridden in special cases **

      /// \brief
      virtual std::vector<std::unique_ptr<FunctionVisitor> > site_function_visitors(std::string const &nlist_specifier = "%n") const;

      virtual std::vector<std::unique_ptr<FunctionVisitor> > clust_function_visitors() const;

      virtual std::string site_basis_description(BasisSet site_bset, Site site) const;

      virtual std::vector<ParamAllocation> param_pack_allocation(Structure const &_prim,
                                                                 std::vector<BasisSet> const &_bases) const;

      virtual std::string clexulator_constructor_string(Structure const &_prim,
                                                        std::vector<BasisSet> const &site_bases,
                                                        std::string const &indent) const;

      virtual std::string clexulator_point_prepare_string(Structure const &_prim,
                                                          std::map<UnitCellCoord, std::set<UnitCellCoord> > const &_nhood,
                                                          PrimNeighborList &_nlist,
                                                          std::vector<BasisSet> const &site_bases,
                                                          std::string const &indent) const;

      virtual std::string clexulator_global_prepare_string(Structure const &_prim,
                                                           std::map<UnitCellCoord, std::set<UnitCellCoord> > const &_nhood,
                                                           PrimNeighborList &_nlist,
                                                           std::vector<BasisSet> const &site_bases,
                                                           std::string const &indent) const;

      virtual std::string clexulator_member_declarations_string(Structure const &_prim,
                                                                std::vector<BasisSet> const &site_bases,
                                                                std::string const &indent) const;

      virtual std::string clexulator_private_method_declarations_string(Structure const &_prim,
                                                                        std::vector<BasisSet> const &site_bases,
                                                                        std::string const &indent) const;

      virtual std::string clexulator_public_method_declarations_string(Structure const &_prim,
                                                                       std::vector<BasisSet> const &site_bases,
                                                                       std::string const &indent) const;

      virtual std::string clexulator_private_method_definitions_string(Structure const &_prim,
                                                                       std::vector<BasisSet> const &site_bases,
                                                                       std::string const &indent) const;

      virtual std::string clexulator_public_method_definitions_string(Structure const &_prim,
                                                                      std::vector<BasisSet> const &site_bases,
                                                                      std::string const &indent) const;

      /// \brief non-virtual method to obtain copy through Traits pointer
      std::unique_ptr<Traits> clone() const {
        return std::unique_ptr<Traits>(_clone());
      }

    private:
      virtual Traits *_clone() const = 0;

      AnisoValTraits m_val_traits;
      bool m_requires_site_basis;
    };


    struct ParamAllocation {
    public:
      ParamAllocation(std::string const &_param_name, Index _param_dim, Index _num_param, bool _independent) :
        param_name(_param_name),
        param_dim(_param_dim),
        num_param(_num_param),
        independent(_independent) {}


      const std::string param_name;
      const Index param_dim;
      const Index num_param;
      const bool independent;

    };
    //~~~~~~~~~~~~~~~~~~~~~~~~~~~~~~~~~~~~~~~~~~~~~~~~~~~~~~~~~~~~~~~~~~~~~~~~~~~~~~
    //~~~~~~~~~~~~~~~~~~~~~~~~~~~~~~~~~~~~~~~~~~~~~~~~~~~~~~~~~~~~~~~~~~~~~~~~~~~~~~

    //~~~~~~~~~~~~~~~~~~~~~~~~~~~~~~~~~~~~~~~~~~~~~~~~~~~~~~~~~~~~~~~~~~~~~~~~~~~~~~


    /// \brief  Parsing dictionary for obtaining the correct Traits given a name
    using TraitsDictionary = ParsingDictionary<Traits>;

    /// This will eventually be managed by ProjectSettings
    //TraitsDictionary const &traits_dict();


    //~~~~~~~~~~~~~~~~~~~~~~~~~~~~~~~~~~~~~~~~~~~~~~~~~~~~~~~~~~~~~~~~~~~~~~~~~~~~~~


    inline
    DoF::BasicTraits const &basic_traits(std::string const &dof_key) {
      return traits(dof_key).val_traits();
    }

  }

  template<>
  DoFType::TraitsDictionary make_parsing_dictionary<DoFType::Traits>();


}
#endif<|MERGE_RESOLUTION|>--- conflicted
+++ resolved
@@ -6,7 +6,6 @@
 #include "casm/basis_set/FunctionVisitor.hh"
 #include "casm/symmetry/OrbitDecl.hh"
 #include "casm/clusterography/ClusterDecl.hh"
-#include "casm/misc/ParsingDictionary.hh"
 
 namespace CASM {
   namespace xtal {
@@ -27,12 +26,10 @@
   class jsonParser;
   class PrimNeighborList;
   class BasisSet;
-<<<<<<< HEAD
+
 
   template<typename T>
   class ParsingDictionary;
-=======
->>>>>>> 05e38366
 
   class ConfigDoF;
 
@@ -91,12 +88,12 @@
       /// \brief Output @param _in to JSON
       virtual void to_json(DoFSet const &_out, jsonParser &_json) const;
 
-<<<<<<< HEAD
-=======
-      /// \brief Generate a symmetry representation for the supporting vector space
-      virtual Eigen::MatrixXd symop_to_matrix(xtal::SymOp const &op) const = 0;
-
->>>>>>> 05e38366
+      <<< <<< < HEAD
+      == == == =
+        /// \brief Generate a symmetry representation for the supporting vector space
+        virtual Eigen::MatrixXd symop_to_matrix(xtal::SymOp const &op) const = 0;
+
+      >>> >>> > upstream / 0.4.X
       /// \brief Transforms SimpleSructure @param _struc by applying DoF values contained in @param _dof in a type-specific way
       virtual void apply_dof(ConfigDoF const &_dof, BasicStructure<Site> const &_reference, SimpleStructure &_struc) const;
 
