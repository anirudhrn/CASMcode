--- conflicted
+++ resolved
@@ -81,10 +81,7 @@
   /// \code
   /// {
   ///   "max_poly_order": <int, optional, default=-1>
-<<<<<<< HEAD
-=======
   /// }
->>>>>>> 3b2a2187
   /// \endcode
   ///
   void parse(InputParser<DoF_impl::MagSpinDoFSpecs> &parser, const Structure &prim);
@@ -95,10 +92,7 @@
   /// \code
   /// {
   ///   "max_poly_order": <int, optional, default=-1>
-<<<<<<< HEAD
-=======
   /// }
->>>>>>> 3b2a2187
   /// \endcode
   ///
   void to_json(const DoF_impl::MagSpinDoFSpecs &occ_specs, jsonParser &json);
