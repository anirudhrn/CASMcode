#ifndef CASM_DisplacementDoFTraits
#define CASM_DisplacementDoFTraits

#include "casm/basis_set/DoFTraits.hh"

namespace CASM {
  namespace DoF_impl {
    class DisplacementDoFTraits : public DoFType::Traits {
    public:
      DisplacementDoFTraits():
<<<<<<< HEAD
        DoFType::Traits(AnisoValTraits::disp()) {
=======
        DoFType::Traits("disp", {
        "x", "y", "z"
      },
      DoFType::LOCAL,
      /*_requires_site_basis = */ false,
      /*_unit_length = */ false) {
      }

      /// \brief Generate a symmetry representation for the supporting vector space
      Eigen::MatrixXd symop_to_matrix(xtal::SymOp const &op) const override;
>>>>>>> 05e38366

      }

      /// \brief Apply DoF values for this DoF to _struc
      void apply_dof(ConfigDoF const &_dof, BasicStructure<Site> const &_reference, SimpleStructure &_struc) const override;


      std::vector<BasisSet> construct_site_bases(Structure const &_prim,
                                                 std::vector<Orbit<PrimPeriodicSymCompare<IntegralCluster> > > &_asym_unit,
                                                 jsonParser const &_bspecs) const override;
    protected:
      DoFType::Traits *_clone() const override;
    };
  }

  namespace DoFType {
    DoF_impl::DisplacementDoFTraits displacement();
  }

}
#endif<|MERGE_RESOLUTION|>--- conflicted
+++ resolved
@@ -8,21 +8,7 @@
     class DisplacementDoFTraits : public DoFType::Traits {
     public:
       DisplacementDoFTraits():
-<<<<<<< HEAD
         DoFType::Traits(AnisoValTraits::disp()) {
-=======
-        DoFType::Traits("disp", {
-        "x", "y", "z"
-      },
-      DoFType::LOCAL,
-      /*_requires_site_basis = */ false,
-      /*_unit_length = */ false) {
-      }
-
-      /// \brief Generate a symmetry representation for the supporting vector space
-      Eigen::MatrixXd symop_to_matrix(xtal::SymOp const &op) const override;
->>>>>>> 05e38366
-
       }
 
       /// \brief Apply DoF values for this DoF to _struc
