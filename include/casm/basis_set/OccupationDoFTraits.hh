--- conflicted
+++ resolved
@@ -25,19 +25,12 @@
     /// SublatComp sublat_comp { {0, 1}, {{"A", 0.5}, {"B", 0.5}} };
     /// \endcode
     struct SublatComp {
-<<<<<<< HEAD
-      SublatComp() {}
-=======
-
->>>>>>> 3b2a2187
+
       SublatComp(
         std::initializer_list<Index> _indices,
         std::initializer_list<std::pair<std::string, double>> _values):
         indices(_indices), values(_values.begin(), _values.end()) {}
-<<<<<<< HEAD
-=======
-
->>>>>>> 3b2a2187
+
       SublatComp(
         std::set<Index> _indices,
         std::map<std::string, double> _values):
