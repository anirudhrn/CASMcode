--- conflicted
+++ resolved
@@ -39,39 +39,11 @@
   /**
      Function is a virtual class from which all basis function types
      (e.g., Variable, PolynomialFunction, etc.) are derived
-  **/
+   **/
 
   class Function : public HierarchyID<Function> {
   protected:
-<<<<<<< HEAD
-    Index func_ID;
-
-    //    double scale_val;
-
-    // static members hold tables of objects that define DerivedA--DerivedB operations
-    static Array< Array< InnerProduct * > > inner_prod_table;
-    static Array< Array< FunctionOperation * > > operation_table;
-
-    // Function::extend_hierarchy() is called at first object initialization of a new derived type
-    static void extend_hierarchy() {
-      for(Index i = 0; i < inner_prod_table.size(); i++) {
-        operation_table[i].push_back(nullptr);
-        inner_prod_table[i].push_back(nullptr);
-      }
-
-      inner_prod_table.push_back(Array<InnerProduct * > (inner_prod_table.size() + 1, nullptr));
-      operation_table.push_back(Array<FunctionOperation * > (operation_table.size() + 1, nullptr));
-    };
-
-    //Function 'owns' the Function pointers in argument.
-    //The Function objects they point to are deleted when the Function is destroyed.
-    Array<Function *> m_argument;
-
-    mutable std::string m_formula, m_tex_formula;
-
-=======
     typedef std::vector<std::shared_ptr<BasisSet> > ArgumentContainer;
->>>>>>> 4e5b6720
   public:
     //Function(std::string &init_formula) : func_ID(ID_count++), m_formula(init_formula), m_tex_formula(init_formula) {}
     Function(const Function &RHS) : func_ID(RHS.func_ID), m_argument(RHS.m_argument), m_arg2sub(RHS.m_arg2sub), m_arg2fun(RHS.m_arg2fun),
@@ -145,13 +117,8 @@
     }
 
     virtual Eigen::VectorXd const *get_eigen_coeffs() const {
-<<<<<<< HEAD
       return nullptr;
-    };
-=======
-      return NULL;
-    }
->>>>>>> 4e5b6720
+    }
 
     virtual double remote_eval() const = 0;
     virtual double remote_deval(const DoF::RemoteHandle &dvar) const = 0;
