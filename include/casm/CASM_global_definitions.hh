#ifndef CASM_GLOBAL_DEFINTIONS_HH
#define CASM_GLOBAL_DEFINTIONS_HH

#include <iostream>
#include <cmath>
#include <cstddef>
#include <complex>
#include <string>
#include <sstream>
#include <vector>

<<<<<<< HEAD
=======

>>>>>>> 8ebb194b
#include "casm/external/Eigen/Dense"
#include "casm/external/boost.hh"

namespace CASM {

  namespace fs = boost::filesystem;
  namespace po = boost::program_options;

  using std::swap;

  typedef unsigned int uint;
  typedef unsigned long int ulint;
  typedef long int lint;

  ///For integer indexing:
  typedef  Eigen::MatrixXd::Index EigenIndex;

  //tolerance
  const double TOL = 0.00001;

  //Boltzmann Constant
  const double KB = 8.6173423E-05; //eV/K

  //Planck's Constant
  const double PLANCK = 4.135667516E-15; //eV-s

  template<class T>
  std::istream &operator>>(std::istream &_in, std::vector<T> &vec) {
    std::string line;
    std::getline(_in, line, '\n');
    std::stringstream tss(line);
    T tval;
    while(_in) {
      _in >> tval;
      vec.push_back(tval);
    }

    return _in;
  }

  ///For long integer indexing:
  typedef EigenIndex Index;
  bool valid_index(Index i);

  enum COORD_TYPE {FRAC = 0, CART = 1, COORD_DEFAULT = 2};
  std::istream &operator>>(std::istream &sin, COORD_TYPE &coord);



  enum PERIODICITY_TYPE {PERIODIC = 0, LOCAL = 1, PERIODICITY_DEFAULT = 2};

  enum CELL_TYPE {PRIM = 0, SCEL = 1};

  enum COMPLEX_OUTPUT_TYPE {REAL = 0, IMAG = 1, COMPLEX = 2}; // Added by Ivy

  enum CASMfileTypes {TYPEFILE, TYPEDIR, TYPEOTHER, IOERR}; // Moved from FileSystemInterface.cc by Ivy 01/16/14

  //************************************************************

  void print_splash(std::ostream &out);

  /// Apply a transformation, in place
  /// - Default is equivalent to \code obj.apply_sym(f, args...) \endcode
  template<typename Object, typename Transform, typename...Args>
  Object &apply(const Transform &f, Object &obj, Args &&...args) {
    return obj.apply_sym(f, std::forward<Args>(args)...);
  }

  /// Copy and apply a transformation
  /// - We can also include a specialization for cloneable objects, via SFINAE
  template<typename Object, typename Transform, typename...Args>
  Object copy_apply(const Transform &f, Object obj, Args &&...args) {
    return apply(f, obj, std::forward<Args>(args)...);
  }

};

namespace Eigen {

  typedef Matrix<long int, 3, 3> Matrix3l;
  typedef Matrix<long int, 3, 1> Vector3l;
  typedef Matrix<long int, Dynamic, Dynamic> MatrixXl;

  template<typename Derived>
  std::istream &operator >> (std::istream &s, MatrixBase<Derived> &m) {
    for(int i = 0; i < m.rows(); ++i)
      for(int j = 0; j < m.cols(); j++)
        s >> m(i, j);
    return s;
  }
}


namespace std {
  template<class T>
  ostream &operator<<(ostream &out, const vector<T> &vec) {
    if(vec.size() == 0)
      out << "[empty]  ";
    for(auto it = vec.cbegin(); it != vec.cend(); ++it) {
      out << *it << "  ";
    }
    return out;
  }
}


#endif<|MERGE_RESOLUTION|>--- conflicted
+++ resolved
@@ -9,10 +9,7 @@
 #include <sstream>
 #include <vector>
 
-<<<<<<< HEAD
-=======
 
->>>>>>> 8ebb194b
 #include "casm/external/Eigen/Dense"
 #include "casm/external/boost.hh"
 
