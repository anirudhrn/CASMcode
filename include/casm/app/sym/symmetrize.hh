#ifndef CASM_sym_symmetrize
#define CASM_sym_symmetrize

#include <string>

namespace CASM {

class APICommandBase;
<<<<<<< HEAD
=======
class PrimClex;
>>>>>>> 6efcf4d5
class jsonParser;

/// Describe the symmetrize method
std::string symmetrize_desc();

/// Adjust a structure's lattice and basis to increase factor group symmetry
void symmetrize(PrimClex &primclex, jsonParser const &json_options,
                jsonParser const &cli_options_as_json);

}  // namespace CASM

#endif<|MERGE_RESOLUTION|>--- conflicted
+++ resolved
@@ -6,10 +6,7 @@
 namespace CASM {
 
 class APICommandBase;
-<<<<<<< HEAD
-=======
 class PrimClex;
->>>>>>> 6efcf4d5
 class jsonParser;
 
 /// Describe the symmetrize method
