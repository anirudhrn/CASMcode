#ifndef CASM_enumerator_io_formatter_ConfigEnumIO
#define CASM_enumerator_io_formatter_ConfigEnumIO

#include "casm/misc/TypeInfo.hh"

namespace CASM {

<<<<<<< HEAD
=======
template <typename EnumeratorType, typename InitialStateType>
struct ConfigEnumData;
class Supercell;

>>>>>>> 6efcf4d5
// Note:
// - The following formatters are all templated to expect a ConfigEnumDataType
// that follows the
//   minimum interface defined by `ConfigEnumData`
// - Besides the functions included here, you can also use
// `make_datum_formatter_adapter` to adapt
//   DatumFormatters from ConfigIO or ScelIO for use with ConfigEnumDataType.
//   Examples:
//   - `make_datum_formatter_adapter<ConfigEnumDataType,
//   Configuration>(ConfigIO::scelname())`
//   - `make_datum_formatter_adapter<ConfigEnumDataType,
//   Supercell>(ScelIO::TransfMat())`
//   - Note that `make_datum_formatter_adapter` has overrides that can change
//   the name if that
//     is appropriate.
//   - Using `make_datum_formatter_adapter` requires defining an
//   adapter::Adapter

namespace adapter {

template <typename ToType, typename FromType>
struct Adapter;

template <typename EnumeratorType, typename InitialStateType>
struct Adapter<Configuration,
               ConfigEnumData<EnumeratorType, InitialStateType>> {
  Configuration const &operator()(
      ConfigEnumData<EnumeratorType, InitialStateType> const &adaptable) const;
};

template <typename EnumeratorType, typename InitialStateType>
struct Adapter<Supercell, ConfigEnumData<EnumeratorType, InitialStateType>> {
  Supercell const &operator()(
      ConfigEnumData<EnumeratorType, InitialStateType> const &adaptable) const;
};
}  // namespace adapter

namespace ConfigEnumIO {

template <typename ConfigEnumDataType>
GenericDatumFormatter<std::string, ConfigEnumDataType> name();

template <typename ConfigEnumDataType>
GenericDatumFormatter<bool, ConfigEnumDataType> selected();

template <typename ConfigEnumDataType>
GenericDatumFormatter<bool, ConfigEnumDataType> is_new();

template <typename ConfigEnumDataType>
GenericDatumFormatter<bool, ConfigEnumDataType> is_existing();

template <typename ConfigEnumDataType>
GenericDatumFormatter<bool, ConfigEnumDataType> is_excluded_by_filter();

template <typename ConfigEnumDataType>
GenericDatumFormatter<Index, ConfigEnumDataType> initial_state_index();

template <typename ConfigEnumDataType>
GenericDatumFormatter<std::string, ConfigEnumDataType> initial_state_name();

template <typename ConfigEnumDataType>
GenericDatumFormatter<std::string, ConfigEnumDataType>
initial_state_configname();

template <typename ConfigEnumDataType>
Generic1DDatumFormatter<std::vector<Index>, ConfigEnumDataType>
selected_sites();

template <typename ConfigEnumDataType>
GenericDatumFormatter<Index, ConfigEnumDataType> n_selected_sites();

/// Template that may be specialized by enumerator type to get the current
/// normal coordinate and enable the `normal_coordinate` DatumFormatter. Will
/// throw if no specialization exists.
template <typename EnumeratorType>
Eigen::VectorXd get_normal_coordinate(EnumeratorType const &enumerator);

template <typename ConfigEnumDataType>
Generic1DDatumFormatter<Eigen::VectorXd, ConfigEnumDataType>
normal_coordinate();

template <typename ConfigEnumDataType>
DataFormatter<ConfigEnumDataType> make_standard_data_formatter();
}  // namespace ConfigEnumIO
}  // namespace CASM

#endif<|MERGE_RESOLUTION|>--- conflicted
+++ resolved
@@ -5,13 +5,10 @@
 
 namespace CASM {
 
-<<<<<<< HEAD
-=======
 template <typename EnumeratorType, typename InitialStateType>
 struct ConfigEnumData;
 class Supercell;
 
->>>>>>> 6efcf4d5
 // Note:
 // - The following formatters are all templated to expect a ConfigEnumDataType
 // that follows the
