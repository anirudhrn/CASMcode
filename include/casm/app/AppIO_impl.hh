--- conflicted
+++ resolved
@@ -150,7 +150,6 @@
       }
       this->decrease_indent(out);
 
-<<<<<<< HEAD
     }
   }
 
@@ -190,81 +189,6 @@
     throw std::runtime_error("Error printing basis functions: ProtoFuncsPrinter not implemented");
 
     return json;
-=======
-  template<typename OrbitType>
-  jsonParser &ProtoFuncsPrinter::to_json(const OrbitType &orbit, jsonParser &json, Index orbit_index, Index Norbits) const {
-    json.put_obj();
-    json["prototype"] = orbit.prototype();
-    json["linear_orbit_index"] = orbit_index;
-    json["mult"] = orbit.size();
-
-    jsonParser &orbitf = json["cluster_functions"];
-    orbitf = jsonParser::array();
-
-    // basis function info
-    Index func_index = 0;
-    for(Index i = 0; i < orbit_index; i++)
-      func_index += clex_basis.clust_basis(i, 0).size();
-
-    BasisSet tbasis(clex_basis.clust_basis(orbit_index, 0));
-    tbasis.accept(OccFuncLabeler("\\phi_%b_%f(s_%n)"));
-    for(Index nf = 0; nf < tbasis.size(); ++nf) {
-      orbitf.push_back(json_pair("\\Phi_" + std::to_string(func_index + nf), tbasis[nf]->tex_formula()));
-    }
-
-    return json;
-  }
-
-  template<typename OrbitType>
-  void ProtoFuncsPrinter::operator()(const OrbitType &orbit, std::ostream &out, Index orbit_index, Index Norbits) const {
-    out << indent() << indent() << "Prototype" << " of " << orbit.size()
-        << " Equivalent " << element_name << " in Orbit " << orbit_index << std::endl;
-
-    out.flags(std::ios::showpoint | std::ios::fixed | std::ios::left);
-    out.precision(5);
-
-    COORD_TYPE _mode = mode;
-    if(_mode == COORD_DEFAULT) {
-      _mode = COORD_MODE::CHECK();
-    }
-    COORD_MODE printer_mode(_mode);
-
-    auto const &clust = orbit.prototype();
-    Index np = 0;
-    for(const auto &coord : clust) {
-      out << indent() << indent() << indent();
-      if(_mode == INTEGRAL) {
-        out << coord;
-        out << " ";
-        coord.site().site_occupant().print(out);
-        out << std::flush;
-      }
-      else {
-        out.setf(std::ios::showpoint, std::ios_base::fixed);
-        out.precision(5);
-        out.width(9);
-        coord.site().print(out);
-      }
-      out << "  basis_index: " << coord.sublat() << "  clust_index: " << np++ << " ";
-      if(delim)
-        out << delim;
-      out << std::flush;
-    }
-
-    Index func_index = 0;
-    for(Index i = 0; i < orbit_index; i++)
-      func_index += clex_basis.clust_basis(i, 0).size();
-
-    // From clust:
-    out << "            Basis Functions:\n";
-    BasisSet tbasis(clex_basis.clust_basis(orbit_index, 0));
-    tbasis.accept(OccFuncLabeler("\\phi_%b_%f(s_%n)"));
-    for(Index i = 0; i < tbasis.size(); i++) {
-      out << "              \\Phi_" << func_index + i << " = " << tbasis[i]->tex_formula() << std::endl;
-    }
-    out << "\n\n" << std::flush;
-
->>>>>>> 3f441b79
   }
 
   /// \brief Print IntegralCluster orbits
