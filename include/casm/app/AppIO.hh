--- conflicted
+++ resolved
@@ -16,6 +16,7 @@
 namespace CASM {
   namespace xtal {
     class Structure;
+    class SpeciesAttribute;
     class AtomPosition;
     class Molecule;
     class Site;
@@ -26,15 +27,6 @@
 
   // --- These functions are for casm I/O -----------
 
-<<<<<<< HEAD
-  template<typename CoordType> class BasicStructure;
-  class Structure;
-  class SpeciesAttribute;
-  class AtomPosition;
-  class Molecule;
-  class Site;
-=======
->>>>>>> e79ab492
   class jsonParser;
   class ClexBasis;
   class HamiltonianModules;
