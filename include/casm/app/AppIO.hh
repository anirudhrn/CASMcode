#ifndef CASM_AppIO
#define CASM_AppIO

#include <string>
#include <map>
#include <boost/filesystem/path.hpp>
#include "casm/CASM_global_definitions.hh"
#include "casm/CASM_global_enum.hh"
#include "casm/casm_io/jsonParser.hh"
#include "casm/clex/CompositionConverter.hh"
#include "casm/crystallography/CoordinateSystems.hh"
#include "casm/clusterography/ClusterDecl.hh"

namespace CASM {

  // --- These functions are for casm I/O -----------

  template<typename CoordType> class BasicStructure;
  class Site;
  class jsonParser;
  class ClexBasis;
  class ChemicalReference;
  class UnitCellCoord;
  class SymGroup;
  class PrimClex;

  /** \defgroup ProjectIO
   *
   *  \ingroup Project
   *  \ingroup casmIO
   *
   *  \brief Relates to CASM project input/output
   *
   *  @{
  */


  // --------- PrimIO Declarations --------------------------------------------------

  BasicStructure<Site> read_prim(fs::path filename, double xtal_tol);

  BasicStructure<Site> read_prim(const jsonParser &json, double xtal_tol);

  /// \brief Write prim.json to file
  void write_prim(const BasicStructure<Site> &prim, fs::path filename, COORD_TYPE mode);

  /// \brief Write prim.json as JSON
  void write_prim(const BasicStructure<Site> &prim, jsonParser &json, COORD_TYPE mode);



  // --------- SymmetryIO Declarations --------------------------------------------------

  void write_symop(const SymGroup &grp, Index i, jsonParser &j);

  void write_symgroup(const SymGroup &grp, jsonParser &json);


  // --------- ChemicalReference IO Declarations --------------------------------------------------

  ChemicalReference read_chemical_reference(fs::path filename, const Structure &prim, double tol);

  ChemicalReference read_chemical_reference(const jsonParser &json, const Structure &prim, double tol);

  void write_chemical_reference(const ChemicalReference &chem_ref, fs::path filename);

  void write_chemical_reference(const ChemicalReference &chem_ref, jsonParser &json);

  void write_chemical_reference(const ChemicalReference &chem_ref, jsonParser &json);


  // --------- CompositionAxes Declarations --------------------------------------------------

  struct CompositionAxes {

    CompositionAxes() {}

    /// \brief Read CompositionAxes from file
    CompositionAxes(fs::path _filename);

    /// \brief Read CompositionAxes from JSON
    CompositionAxes(const jsonParser &json);

    /// \brief Read CompositionAxes from file
    void read(fs::path _filename);

    /// \brief Read CompositionAxes from JSON
    void read(const jsonParser &json, fs::path filename = fs::path());

    /// \brief Write CompositionAxes to file
    void write(fs::path _filename);

    /// \brief Write CompositionAxes to JSON
    void write(jsonParser &json) const;

    /// \brief Set this->curr using key
    void select(std::string key);


    std::map<std::string, CompositionConverter> standard;
    std::map<std::string, CompositionConverter> custom;
    bool has_current_axes = false;
    std::string curr_key;
    CompositionConverter curr;
    fs::path filename;

    int err_code = 0;
    std::string err_message;
  };


  /// \brief Read standard axes from JSON, and output to std::map<std::string, CompositionConverter>
  template<typename OutputIterator>
  OutputIterator read_composition_axes(OutputIterator result, const jsonParser &json);


  // ---------- casm bset --orbits, --clusters, --functions --------------------------------------

  enum class ORBIT_PRINT_MODE {
    PROTO, FULL
  };

  ENUM_IO_DECL(ORBIT_PRINT_MODE)
  ENUM_TRAITS(ORBIT_PRINT_MODE)

  struct PrinterBase {

    int indent_space;
    int indent_level;
    char delim;
    COORD_TYPE mode;


    PrinterBase(int _indent_space = 6, char _delim = '\n', COORD_TYPE _mode = FRAC);

    std::string indent() const;

<<<<<<< HEAD
    void coord_mode(std::ostream &out) const;
=======
    void coord_mode(Log &out);
>>>>>>> bd36a2d5

  };

  template<typename _Element>
  struct Printer : public PrinterBase {

    typedef _Element Element;

    Printer(int _indent_space = 6, char _delim = '\n', COORD_TYPE _mode = FRAC) :
      PrinterBase(_indent_space, _delim, _mode) {}

<<<<<<< HEAD
    void print(const Element &element, std::ostream &out) const {
=======
    void print(const Element &element, Log &out) {
>>>>>>> bd36a2d5
      COORD_MODE printer_mode(mode);
      out << element;
    }
  };

  template<>
  struct Printer<IntegralCluster> : public PrinterBase {

    typedef IntegralCluster Element;
    static const std::string element_name;

    Printer(int _indent_space = 6, char _delim = '\n', COORD_TYPE _mode = FRAC) :
      PrinterBase(_indent_space, _delim, _mode) {}

<<<<<<< HEAD
    void print(const Element &element, std::ostream &out) const;
=======
    void print(const Element &element, Log &out);
>>>>>>> bd36a2d5
  };

  typedef Printer<IntegralCluster> SitesPrinter;

  template<typename _Element, ORBIT_PRINT_MODE>
  struct OrbitPrinter {};

  /// \brief Print Orbit<IntegralCluster, SymCompareType>, including only prototypes
  template<typename _Element>
  struct OrbitPrinter<_Element, ORBIT_PRINT_MODE::PROTO> : public Printer<_Element> {

    using Printer<_Element>::indent_level;
    using Printer<_Element>::indent;
    using Printer<_Element>::element_name;
    using Printer<_Element>::print;

    OrbitPrinter(int _indent_space = 6, char _delim = '\n', COORD_TYPE _mode = FRAC) :
      Printer<_Element>(_indent_space, _delim, _mode) {}


    template<typename OrbitType>
<<<<<<< HEAD
    void operator()(const OrbitType &orbit, std::ostream &out, Index orbit_index, Index Norbits) const {
      out << indent() << indent() << "Prototype" << " of " << orbit.size()
=======
    void operator()(const OrbitType &orbit, Log &out, Index orbit_index, Index Norbits) {
      out << out.indent_str() << indent() << "Prototype" << " of " << orbit.size()
>>>>>>> bd36a2d5
          << " Equivalent " << element_name << " in Orbit " << orbit_index << std::endl;
      indent_level++;
      print(orbit.prototype(), out);
      indent_level--;
    }

    /// \brief Print to JSON
    ///
    /// Note: for 'read_clust' to work, "prototype" must be written
    template<typename OrbitType>
    jsonParser &to_json(const OrbitType &orbit, jsonParser &json, Index orbit_index, Index Norbits) const {
      json.put_obj();
      json["prototype"] = orbit.prototype();
      json["linear_orbit_index"] = orbit_index;
      return json;
    }
  };

  template<typename _Element>
  using PrototypePrinter = OrbitPrinter<_Element, ORBIT_PRINT_MODE::PROTO>;

  typedef PrototypePrinter<IntegralCluster> ProtoSitesPrinter;

  /// \brief Print Orbit<IntegralCluster, SymCompareType>, including all equivalents
  template<typename _Element>
  struct OrbitPrinter<_Element, ORBIT_PRINT_MODE::FULL> : public Printer<_Element> {

    using Printer<_Element>::indent_level;
    using Printer<_Element>::indent;
    using Printer<_Element>::element_name;
    using Printer<_Element>::print;

    OrbitPrinter(int _indent_space = 6, char _delim = '\n', COORD_TYPE _mode = FRAC) :
      Printer<_Element>(_indent_space, _delim, _mode) {}


    template<typename OrbitType>
<<<<<<< HEAD
    void operator()(const OrbitType &orbit, std::ostream &out, Index orbit_index, Index Norbits) const {
=======
    void operator()(const OrbitType &orbit, Log &out, Index orbit_index, Index Norbits) {
>>>>>>> bd36a2d5
      for(Index equiv_index = 0; equiv_index != orbit.size(); ++equiv_index) {
        out << out.indent_str() << indent() << equiv_index << " of " << orbit.size()
            << " Equivalent " << element_name << " in Orbit " << orbit_index << std::endl;
        indent_level++;
        print(orbit[equiv_index], out);
        indent_level--;
      }
    }

    /// \brief Print to JSON
    ///
    /// Note: for 'read_clust' to work, "prototype" must be written
    template<typename OrbitType>
    jsonParser &to_json(const OrbitType &orbit, jsonParser &json, Index orbit_index, Index Norbits) const {
      json.put_obj();
      json["prototype"] = orbit.prototype();
      json["elements"].put_array(orbit.begin(), orbit.end());
      json["linear_orbit_index"] = orbit_index;
      return json;
    }
  };

  template<typename _Element>
  using FullOrbitPrinter = OrbitPrinter<_Element, ORBIT_PRINT_MODE::FULL>;

  typedef FullOrbitPrinter<IntegralCluster> FullSitesPrinter;

  /// \brief Print Orbit<IntegralCluster, SymCompareType> & ClexBasis, including prototypes and prototype basis functions
  struct ProtoFuncsPrinter : public SitesPrinter {

    ClexBasis const &clex_basis;

    ProtoFuncsPrinter(ClexBasis const &_clex_basis, int _indent_space = 6, char _delim = '\n', COORD_TYPE _mode = FRAC) :
      SitesPrinter(_indent_space, _delim, _mode),
      clex_basis(_clex_basis) {}

    /// \brief Print to JSON
    ///
    /// Note: for 'read_clust' to work, "prototype" must be written
    template<typename OrbitType>
<<<<<<< HEAD
    void operator()(const OrbitType &orbit, std::ostream &out, Index orbit_index, Index Norbits) const;
=======
    void operator()(const OrbitType &orbit, Log &out, Index orbit_index, Index Norbits) {
      out << out.indent_str() << indent() << "Prototype" << " of " << orbit.size()
          << " Equivalent Clusters in Orbit " << orbit_index << std::endl;
      indent_level++;
      print(orbit.prototype(), out);
      indent_level--;

      throw std::runtime_error("Error printing basis functions: ProtoFuncsPrinter not implemented");
      //print_clust_basis(out, nf, 8, '\n');
      //nf += prototype(i, j).clust_basis.size();
      //out << "\n\n" << std::flush;
    }
>>>>>>> bd36a2d5

    template<typename OrbitType>
    jsonParser &to_json(const OrbitType &orbit, jsonParser &json, Index orbit_index, Index Norbits) const;

  };



  /// \brief Print IntegralCluster orbits
  template<typename ClusterOrbitIterator, typename OrbitPrinter>
  void print_clust(
    ClusterOrbitIterator begin,
    ClusterOrbitIterator end,
    Log &out,
    OrbitPrinter printer);

  /// \brief Print IntegralCluster orbits
  template<typename ClusterOrbitIterator>
  void print_clust(
    ClusterOrbitIterator begin,
    ClusterOrbitIterator end,
    Log &out,
    ORBIT_PRINT_MODE _orbit_print_mode,
    COORD_TYPE _coord_mode,
    int _indent_space = 6,
    char _delim = '\n');

  /// \brief Print site basis functions, as for 'casm bset --functions'
  void print_site_basis_funcs(
<<<<<<< HEAD
    Structure const &prim,
    ClexBasis const &clex_basis,
    std::ostream &out,
    Index indent_space = 6,
    COORD_TYPE mode = FRAC);

  void write_site_basis_funcs(
    Structure const &prim,
    ClexBasis const &clex_basis,
    jsonParser &json);
=======
    ClusterOrbitIterator begin,
    ClusterOrbitIterator end,
    const ClexBasis &clex_basis,
    Log &out,
    COORD_TYPE mode);
>>>>>>> bd36a2d5


  // ---------- clust.json IO ------------------------------------------------------------------

  /// \brief Read JSON containing Orbit<IntegralCluster, SymCompareType> prototypes
  template<typename ClusterOutputIterator, typename SymCompareType>
  ClusterOutputIterator read_clust(
    ClusterOutputIterator result,
    const jsonParser &json,
    const Structure &prim,
    const SymGroup &generating_grp,
    const SymCompareType &sym_compare,
    double xtal_tol);

  /// \brief Write Orbit<IntegralCluster, SymCompareType> to JSON, including 'bspecs'
  template<typename ClusterOrbitIterator, typename Printer>
  jsonParser &write_clust(
    ClusterOrbitIterator begin,
    ClusterOrbitIterator end,
    jsonParser &json,
    Printer printer);

  /// \brief Write Orbit<IntegralCluster, SymCompareType> to JSON, including 'bspecs'
  template<typename ClusterOrbitIterator, typename Printer>
  jsonParser &write_clust(
    ClusterOrbitIterator begin,
    ClusterOrbitIterator end,
    jsonParser &json,
    Printer printer,
    const jsonParser &bspecs);


  // --- Read Selections & Object names ----------------------------------------

  namespace DB {
    template<typename T> class Selection;
  }

  /// \brief Make a DB::Selection from JSON input
  template<typename DataObject>
  DB::Selection<DataObject> make_selection(
    const PrimClex &primclex,
    const jsonParser &kwargs,
    std::string name_key,
    std::string sel_key,
    std::string method_name,
    OnError on_error);
}

#endif<|MERGE_RESOLUTION|>--- conflicted
+++ resolved
@@ -125,9 +125,9 @@
 
   struct PrinterBase {
 
-    int indent_space;
-    int indent_level;
-    char delim;
+    const int indent_space;
+    mutable int indent_level;
+    const char delim;
     COORD_TYPE mode;
 
 
@@ -135,11 +135,7 @@
 
     std::string indent() const;
 
-<<<<<<< HEAD
-    void coord_mode(std::ostream &out) const;
-=======
-    void coord_mode(Log &out);
->>>>>>> bd36a2d5
+    void coord_mode(Log &out) const;
 
   };
 
@@ -151,11 +147,7 @@
     Printer(int _indent_space = 6, char _delim = '\n', COORD_TYPE _mode = FRAC) :
       PrinterBase(_indent_space, _delim, _mode) {}
 
-<<<<<<< HEAD
-    void print(const Element &element, std::ostream &out) const {
-=======
-    void print(const Element &element, Log &out) {
->>>>>>> bd36a2d5
+    void print(const Element &element, Log &out) const {
       COORD_MODE printer_mode(mode);
       out << element;
     }
@@ -170,11 +162,8 @@
     Printer(int _indent_space = 6, char _delim = '\n', COORD_TYPE _mode = FRAC) :
       PrinterBase(_indent_space, _delim, _mode) {}
 
-<<<<<<< HEAD
-    void print(const Element &element, std::ostream &out) const;
-=======
-    void print(const Element &element, Log &out);
->>>>>>> bd36a2d5
+    void print(const Element &element, Log &out) const;
+
   };
 
   typedef Printer<IntegralCluster> SitesPrinter;
@@ -196,13 +185,8 @@
 
 
     template<typename OrbitType>
-<<<<<<< HEAD
-    void operator()(const OrbitType &orbit, std::ostream &out, Index orbit_index, Index Norbits) const {
-      out << indent() << indent() << "Prototype" << " of " << orbit.size()
-=======
-    void operator()(const OrbitType &orbit, Log &out, Index orbit_index, Index Norbits) {
+    void operator()(const OrbitType &orbit, Log &out, Index orbit_index, Index Norbits) const {
       out << out.indent_str() << indent() << "Prototype" << " of " << orbit.size()
->>>>>>> bd36a2d5
           << " Equivalent " << element_name << " in Orbit " << orbit_index << std::endl;
       indent_level++;
       print(orbit.prototype(), out);
@@ -240,11 +224,7 @@
 
 
     template<typename OrbitType>
-<<<<<<< HEAD
-    void operator()(const OrbitType &orbit, std::ostream &out, Index orbit_index, Index Norbits) const {
-=======
-    void operator()(const OrbitType &orbit, Log &out, Index orbit_index, Index Norbits) {
->>>>>>> bd36a2d5
+    void operator()(const OrbitType &orbit, Log &out, Index orbit_index, Index Norbits) const {
       for(Index equiv_index = 0; equiv_index != orbit.size(); ++equiv_index) {
         out << out.indent_str() << indent() << equiv_index << " of " << orbit.size()
             << " Equivalent " << element_name << " in Orbit " << orbit_index << std::endl;
@@ -285,22 +265,7 @@
     ///
     /// Note: for 'read_clust' to work, "prototype" must be written
     template<typename OrbitType>
-<<<<<<< HEAD
-    void operator()(const OrbitType &orbit, std::ostream &out, Index orbit_index, Index Norbits) const;
-=======
-    void operator()(const OrbitType &orbit, Log &out, Index orbit_index, Index Norbits) {
-      out << out.indent_str() << indent() << "Prototype" << " of " << orbit.size()
-          << " Equivalent Clusters in Orbit " << orbit_index << std::endl;
-      indent_level++;
-      print(orbit.prototype(), out);
-      indent_level--;
-
-      throw std::runtime_error("Error printing basis functions: ProtoFuncsPrinter not implemented");
-      //print_clust_basis(out, nf, 8, '\n');
-      //nf += prototype(i, j).clust_basis.size();
-      //out << "\n\n" << std::flush;
-    }
->>>>>>> bd36a2d5
+    void operator()(const OrbitType &orbit, Log &out, Index orbit_index, Index Norbits) const;
 
     template<typename OrbitType>
     jsonParser &to_json(const OrbitType &orbit, jsonParser &json, Index orbit_index, Index Norbits) const;
@@ -330,10 +295,9 @@
 
   /// \brief Print site basis functions, as for 'casm bset --functions'
   void print_site_basis_funcs(
-<<<<<<< HEAD
     Structure const &prim,
     ClexBasis const &clex_basis,
-    std::ostream &out,
+    Log &out,
     Index indent_space = 6,
     COORD_TYPE mode = FRAC);
 
@@ -341,13 +305,6 @@
     Structure const &prim,
     ClexBasis const &clex_basis,
     jsonParser &json);
-=======
-    ClusterOrbitIterator begin,
-    ClusterOrbitIterator end,
-    const ClexBasis &clex_basis,
-    Log &out,
-    COORD_TYPE mode);
->>>>>>> bd36a2d5
 
 
   // ---------- clust.json IO ------------------------------------------------------------------
