#ifndef CASM_AppIO
#define CASM_AppIO

#include "casm/crystallography/BasicStructure.hh"
#include "casm/crystallography/Coordinate.hh"
#include "casm/symmetry/SymGroup.hh"
#include "casm/clex/CompositionConverter.hh"
#include "casm/clex/ChemicalReference.hh"

#include "casm/casm_io/jsonParser.hh"
#include "casm/casm_io/json_io/clex.hh"
#include "casm/casm_io/SafeOfstream.hh"

namespace CASM {

  // --- These functions are for the casm executable file I/O -----------
  //
  //  They should be moved into the app code eventually, but are currently needed here


  // --------- PrimIO Declarations --------------------------------------------------

  BasicStructure<Site> read_prim(fs::path filename);

  BasicStructure<Site> read_prim(const jsonParser &json);

  /// \brief Write prim.json to file
  void write_prim(const BasicStructure<Site> &prim, fs::path filename, COORD_TYPE mode);

  /// \brief Write prim.json as JSON
  void write_prim(const BasicStructure<Site> &prim, jsonParser &json, COORD_TYPE mode);


<<<<<<< HEAD
  // --------- PrimIO Definitions --------------------------------------------------

  inline BasicStructure<Site> read_prim(fs::path filename) {

    try {
      jsonParser json(filename);
      return read_prim(json);
    }
    catch(...) {
      std::cerr << "Error reading prim from " << filename << std::endl;
      /// re-throw exceptions
      throw;
    }
  }

  /// \brief Read prim.json
  inline BasicStructure<Site> read_prim(const jsonParser &json) {

    try {

      // read lattice
      Eigen::Matrix3d latvec_transpose;

      from_json(latvec_transpose, json["lattice_vectors"]);

      Lattice lat(latvec_transpose.transpose());

      // create prim using lat
      BasicStructure<Site> prim(lat);

      // read title
      from_json(prim.title, json["title"]);

      Eigen::Vector3d vec;

      // read basis coordinate mode
      std::string coordinate_mode;
      from_json(coordinate_mode, json["coordinate_mode"]);
      COORD_TYPE mode;
      if(coordinate_mode == "Fractional") {
        mode = FRAC;
      }
      else if(coordinate_mode == "Direct") {
        mode = FRAC;
      }
      else if(coordinate_mode == "Cartesian") {
        mode = CART;
      }
      else {
        throw std::runtime_error(
          std::string(" Invalid: \"coordinate_mode\"\n") +
          "   Expected one of \"Fractional\", \"Direct\", or \"Cartesian\"");
      }

      // read basis sites
      for(int i = 0; i < json["basis"].size(); i++) {

        // read coordinate
        Eigen::Vector3d coord(json["basis"][i]["coordinate"][0].get<double>(),
                              json["basis"][i]["coordinate"][1].get<double>(),
                              json["basis"][i]["coordinate"][2].get<double>());
        Site site(prim.lattice());
        if(mode == FRAC)
          site.frac() = coord;
        else if(mode == CART)
          site.cart() = coord;

        // read atom occupant names
        Array<std::string> occ_name;
        from_json(occ_name, json["basis"][i]["occupant_dof"]);

        // fill site.site_occupant
        Array<Molecule> tocc;
        for(int i = 0; i < occ_name.size(); i++) {
          Molecule tMol(prim.lattice());
          tMol.name = occ_name[i];
          tMol.push_back(AtomPosition(0, 0, 0, occ_name[i], prim.lattice(), CART));
          tocc.push_back(tMol);
        }
        site.set_site_occupant(MoleculeOccupant(tocc));
        site.set_occ_value(0);

        // add site to prim
        prim.basis.push_back(site);
      }

      return prim;
    }
    catch(...) {
      /// re-throw exceptions
      throw;
    }

  }

  /// \brief Write prim.json to file
  inline void write_prim(const BasicStructure<Site> &prim, fs::path filename, COORD_TYPE mode) {

    SafeOfstream outfile;
    outfile.open(filename);

    jsonParser json;
    write_prim(prim, json, mode);
    json.print(outfile.ofstream());

    outfile.close();
  }

  /// \brief Write prim.json as JSON
  inline void write_prim(const BasicStructure<Site> &prim, jsonParser &json, COORD_TYPE mode) {

    json = jsonParser::object();

    json["title"] = prim.title;

    json["lattice_vectors"] = prim.lattice().lat_column_mat().transpose();

    if(mode == COORD_DEFAULT) {
      mode = COORD_MODE::CHECK();
    }

    if(mode == FRAC) {
      json["coordinate_mode"] = "Fractional";
    }
    else if(mode == CART) {
      json["coordinate_mode"] = "Cartesian";
    }

    json["basis"] = jsonParser::array(prim.basis.size());
    for(int i = 0; i < prim.basis.size(); i++) {
      json["basis"][i].put_obj();
      json["basis"][i]["coordinate"].put_array();
      if(mode == FRAC) {
        json["basis"][i]["coordinate"].push_back(prim.basis[i].frac(0));
        json["basis"][i]["coordinate"].push_back(prim.basis[i].frac(1));
        json["basis"][i]["coordinate"].push_back(prim.basis[i].frac(2));
      }
      else if(mode == CART) {
        json["basis"][i]["coordinate"].push_back(prim.basis[i].cart(0));
        json["basis"][i]["coordinate"].push_back(prim.basis[i].cart(1));
        json["basis"][i]["coordinate"].push_back(prim.basis[i].cart(2));
      }
      json["basis"][i]["occupant_dof"] = jsonParser::array(prim.basis[i].site_occupant().size());

      for(int j = 0; j < prim.basis[i].site_occupant().size(); j++) {
        json["basis"][i]["occupant_dof"][j] = prim.basis[i].site_occupant()[j].name;
      }

    }
  }
=======
>>>>>>> 16ee7161

  // --------- SymmetryIO Declarations --------------------------------------------------

  void write_symop(const SymOp &op, jsonParser &json, int cclass, int inv);

  void write_symgroup(const SymGroup &grp, jsonParser &json);

<<<<<<< HEAD
  inline void write_symop(const SymOp &op, jsonParser &json, int cclass, int inv) {
    auto info = op.info();
    json = jsonParser::object();
    json["matrix"] = op.matrix();
    json["tau"] = op.tau();
    json["conjugacy_class"] = cclass;
    json["inverse"] = inv;
    json["invariant_point"] = info.location;

    // enum symmetry_type {identity_op, mirror_op, glide_op, rotation_op, screw_op, inversion_op, rotoinversion_op, invalid_op};
    if(info.op_type == SymOp::identity_op) {
      json["type"] = "identity";
    }
    else if(info.op_type == SymOp::mirror_op) {
      json["type"] = "mirror";
      json["mirror_normal"] = info.axis;
    }
    else if(info.op_type == SymOp::glide_op) {
      json["type"] = "glide";
      json["mirror_normal"] = info.axis;
      json["shift"] = info.screw_glide_shift;
    }
    else if(info.op_type == SymOp::rotation_op) {
      json["type"] = "rotation";
      json["rotation_axis"] = info.axis;
      json["rotation_angle"] = info.angle;
    }
    else if(info.op_type == SymOp::screw_op) {
      json["type"] = "screw";
      json["rotation_axis"] = info.axis;
      json["rotation_angle"] = info.angle;
      json["shift"] = info.screw_glide_shift;
    }
    else if(info.op_type == SymOp::rotoinversion_op) {
      json["type"] = "rotoinversion";
      json["rotation_axis"] = info.axis;
      json["rotation_angle"] = info.angle;
    }
    else if(info.op_type == SymOp::invalid_op) {
      json["type"] = "invalid";
    }
=======
>>>>>>> 16ee7161

  // --------- ChemicalReference IO Declarations --------------------------------------------------

  ChemicalReference read_chemical_reference(fs::path filename, const Structure &prim, double tol = 1e-14);

<<<<<<< HEAD
    json["symop"] = jsonParser::array(grp.size());
    for(int i = 0; i < grp.size(); i++) {
      write_symop(grp[i], json["symop"][i], grp.class_of_op(i), grp.ind_inverse(i));
    }
    json["name"] = grp.get_name();
    json["latex_name"] = grp.get_latex_name();
    json["periodicity"] = grp.periodicity();
    if(grp.periodicity() == PERIODIC) {
      json["possible_space_groups"] = grp.possible_space_groups();
    }
    json["conjugacy_class"] = grp.get_conjugacy_classes();
    json["inverse"] = jsonParser::array(grp.size());
    for(int i = 0; i < grp.size(); i++) {
      json["inverse"][i] = grp.ind_inverse(i);
    }
    json["multiplication_table"] = grp.get_multi_table();
    json["character_table"] = grp.character_table();
  }
=======
  ChemicalReference read_chemical_reference(const jsonParser &json, const Structure &prim, double tol = 1e-14);
>>>>>>> 16ee7161

  void write_chemical_reference(const ChemicalReference &chem_ref, fs::path filename);

<<<<<<< HEAD
  // --------- ChemicalReference IO Declarations --------------------------------------------------

  ChemicalReference read_chemical_reference(fs::path filename, const Structure &prim, double tol = 1e-14);

  ChemicalReference read_chemical_reference(const jsonParser &json, const Structure &prim, double tol = 1e-14);

  void write_chemical_reference(const ChemicalReference &chem_ref, fs::path filename);

  void write_chemical_reference(const ChemicalReference &chem_ref, jsonParser &json);


  // --------- ChemicalReference IO Definitions --------------------------------------------------

  /// \brief Read chemical reference states from JSON file
  ///
  /// See documentation in related function for expected form of the JSON
  inline ChemicalReference read_chemical_reference(fs::path filename,
                                                   const Structure &prim,
                                                   double tol) {
    try {
      jsonParser json(filename);
      return read_chemical_reference(json, prim, tol);
    }
    catch(...) {
      std::cerr << "Error reading chemical reference states from " << filename << std::endl;
      /// re-throw exceptions
      throw;
    }
  }

  /// \brief Read chemical reference states from JSON
  ///
  /// Example expected form:
  /// \code
  /// {
  ///   "chemical_reference" : {
  ///     "global" : ...,
  ///     "supercell": {
  ///       "SCELX": ...,
  ///       "SCELY": ...
  ///     },
  ///     "config": {
  ///       "SCELX/I": ...,
  ///       "SCELY/J": ...
  ///     }
  ///   }
  /// }
  /// \endcode
  ///
  /// See one_chemical_reference_from_json for documentation of the \code {...} \endcode expected form.
  inline ChemicalReference read_chemical_reference(const jsonParser &json,
                                                   const Structure &prim,
                                                   double tol) {

    if(json.find("chemical_reference") == json.end()) {
      throw std::runtime_error("Error reading chemical reference states: Expected \"chemical_reference\" entry");
    }

    return jsonConstructor<ChemicalReference>::from_json(json["chemical_reference"], prim, tol);

  }

  inline void write_chemical_reference(const ChemicalReference &chem_ref, fs::path filename) {
    SafeOfstream outfile;
    outfile.open(filename);

    jsonParser json;
    write_chemical_reference(chem_ref, json);
    json.print(outfile.ofstream());

    outfile.close();
  }

  inline void write_chemical_reference(const ChemicalReference &chem_ref, jsonParser &json) {
    json.put_obj();
    to_json(chem_ref, json["chemical_reference"]);
  }

=======
  void write_chemical_reference(const ChemicalReference &chem_ref, jsonParser &json);
>>>>>>> 16ee7161

  void write_chemical_reference(const ChemicalReference& chem_ref, jsonParser& json);
  
  
  // --------- CompositionAxes Declarations --------------------------------------------------

  struct CompositionAxes {

    CompositionAxes() {}

    /// \brief Read CompositionAxes from file
    CompositionAxes(fs::path _filename);

    /// \brief Read CompositionAxes from JSON
    CompositionAxes(const jsonParser &json);

    /// \brief Read CompositionAxes from file
    void read(fs::path _filename);

    /// \brief Read CompositionAxes from JSON
    void read(const jsonParser &json, fs::path filename = fs::path());

    /// \brief Write CompositionAxes to file
    void write(fs::path _filename);

    /// \brief Write CompositionAxes to JSON
    void write(jsonParser &json) const;
    
    /// \brief Set this->curr using key
    void select(std::string key);


    std::map<std::string, CompositionConverter> standard;
    std::map<std::string, CompositionConverter> custom;
    bool has_current_axes = false;
    std::string curr_key;
    CompositionConverter curr;
    fs::path filename;

    int err_code = 0;
    std::string err_message;
  };


  /// \brief Read standard axes from JSON, and output to std::map<std::string, CompositionConverter>
  template<typename OutputIterator>
  OutputIterator read_composition_axes(OutputIterator result, const jsonParser &json);


  // --------- CompositionAxes Definitions --------------------------------------------------


  /// \brief Read standard axes from JSON, and output to std::map<std::string, CompositionConverter>
  ///
  /// - json Format: {"standard_axes": {"key0" : {CompositionConverter}, ... more axes ...},
  ///                 "custom_axes":   {"key0" : {CompositionConverter}, ... more axes ...},
  ///                 "current_axes": "key"}
  ///   - "axes_type" is either "standard_axes" or "custom_axes"
  ///   - "key" is a string indicating which composition axes in the "standard_axes" or "custom_axes" JSON object
  ///
  /// - This read json["standard_axes"] or json["custom_axes"]
  ///
  template<typename OutputIterator>
  OutputIterator read_composition_axes(OutputIterator result, const jsonParser &json) {

    CompositionConverter conv;
    for(auto it = json.cbegin(); it != json.cend(); ++it) {
      from_json(conv, *it);
      *result++ = std::make_pair(it.name(), conv);
    }
    return result;
  }

  
  // ---------- basis.json IO ------------------------------------------------------------------
  
  /// \brief Write summary of basis functions
  void write_basis(const SiteOrbitree& tree, const Structure& prim, jsonParser& json, double tol);
}

#endif<|MERGE_RESOLUTION|>--- conflicted
+++ resolved
@@ -31,159 +31,6 @@
   void write_prim(const BasicStructure<Site> &prim, jsonParser &json, COORD_TYPE mode);
 
 
-<<<<<<< HEAD
-  // --------- PrimIO Definitions --------------------------------------------------
-
-  inline BasicStructure<Site> read_prim(fs::path filename) {
-
-    try {
-      jsonParser json(filename);
-      return read_prim(json);
-    }
-    catch(...) {
-      std::cerr << "Error reading prim from " << filename << std::endl;
-      /// re-throw exceptions
-      throw;
-    }
-  }
-
-  /// \brief Read prim.json
-  inline BasicStructure<Site> read_prim(const jsonParser &json) {
-
-    try {
-
-      // read lattice
-      Eigen::Matrix3d latvec_transpose;
-
-      from_json(latvec_transpose, json["lattice_vectors"]);
-
-      Lattice lat(latvec_transpose.transpose());
-
-      // create prim using lat
-      BasicStructure<Site> prim(lat);
-
-      // read title
-      from_json(prim.title, json["title"]);
-
-      Eigen::Vector3d vec;
-
-      // read basis coordinate mode
-      std::string coordinate_mode;
-      from_json(coordinate_mode, json["coordinate_mode"]);
-      COORD_TYPE mode;
-      if(coordinate_mode == "Fractional") {
-        mode = FRAC;
-      }
-      else if(coordinate_mode == "Direct") {
-        mode = FRAC;
-      }
-      else if(coordinate_mode == "Cartesian") {
-        mode = CART;
-      }
-      else {
-        throw std::runtime_error(
-          std::string(" Invalid: \"coordinate_mode\"\n") +
-          "   Expected one of \"Fractional\", \"Direct\", or \"Cartesian\"");
-      }
-
-      // read basis sites
-      for(int i = 0; i < json["basis"].size(); i++) {
-
-        // read coordinate
-        Eigen::Vector3d coord(json["basis"][i]["coordinate"][0].get<double>(),
-                              json["basis"][i]["coordinate"][1].get<double>(),
-                              json["basis"][i]["coordinate"][2].get<double>());
-        Site site(prim.lattice());
-        if(mode == FRAC)
-          site.frac() = coord;
-        else if(mode == CART)
-          site.cart() = coord;
-
-        // read atom occupant names
-        Array<std::string> occ_name;
-        from_json(occ_name, json["basis"][i]["occupant_dof"]);
-
-        // fill site.site_occupant
-        Array<Molecule> tocc;
-        for(int i = 0; i < occ_name.size(); i++) {
-          Molecule tMol(prim.lattice());
-          tMol.name = occ_name[i];
-          tMol.push_back(AtomPosition(0, 0, 0, occ_name[i], prim.lattice(), CART));
-          tocc.push_back(tMol);
-        }
-        site.set_site_occupant(MoleculeOccupant(tocc));
-        site.set_occ_value(0);
-
-        // add site to prim
-        prim.basis.push_back(site);
-      }
-
-      return prim;
-    }
-    catch(...) {
-      /// re-throw exceptions
-      throw;
-    }
-
-  }
-
-  /// \brief Write prim.json to file
-  inline void write_prim(const BasicStructure<Site> &prim, fs::path filename, COORD_TYPE mode) {
-
-    SafeOfstream outfile;
-    outfile.open(filename);
-
-    jsonParser json;
-    write_prim(prim, json, mode);
-    json.print(outfile.ofstream());
-
-    outfile.close();
-  }
-
-  /// \brief Write prim.json as JSON
-  inline void write_prim(const BasicStructure<Site> &prim, jsonParser &json, COORD_TYPE mode) {
-
-    json = jsonParser::object();
-
-    json["title"] = prim.title;
-
-    json["lattice_vectors"] = prim.lattice().lat_column_mat().transpose();
-
-    if(mode == COORD_DEFAULT) {
-      mode = COORD_MODE::CHECK();
-    }
-
-    if(mode == FRAC) {
-      json["coordinate_mode"] = "Fractional";
-    }
-    else if(mode == CART) {
-      json["coordinate_mode"] = "Cartesian";
-    }
-
-    json["basis"] = jsonParser::array(prim.basis.size());
-    for(int i = 0; i < prim.basis.size(); i++) {
-      json["basis"][i].put_obj();
-      json["basis"][i]["coordinate"].put_array();
-      if(mode == FRAC) {
-        json["basis"][i]["coordinate"].push_back(prim.basis[i].frac(0));
-        json["basis"][i]["coordinate"].push_back(prim.basis[i].frac(1));
-        json["basis"][i]["coordinate"].push_back(prim.basis[i].frac(2));
-      }
-      else if(mode == CART) {
-        json["basis"][i]["coordinate"].push_back(prim.basis[i].cart(0));
-        json["basis"][i]["coordinate"].push_back(prim.basis[i].cart(1));
-        json["basis"][i]["coordinate"].push_back(prim.basis[i].cart(2));
-      }
-      json["basis"][i]["occupant_dof"] = jsonParser::array(prim.basis[i].site_occupant().size());
-
-      for(int j = 0; j < prim.basis[i].site_occupant().size(); j++) {
-        json["basis"][i]["occupant_dof"][j] = prim.basis[i].site_occupant()[j].name;
-      }
-
-    }
-  }
-=======
->>>>>>> 16ee7161
 
   // --------- SymmetryIO Declarations --------------------------------------------------
 
@@ -191,81 +38,7 @@
 
   void write_symgroup(const SymGroup &grp, jsonParser &json);
 
-<<<<<<< HEAD
-  inline void write_symop(const SymOp &op, jsonParser &json, int cclass, int inv) {
-    auto info = op.info();
-    json = jsonParser::object();
-    json["matrix"] = op.matrix();
-    json["tau"] = op.tau();
-    json["conjugacy_class"] = cclass;
-    json["inverse"] = inv;
-    json["invariant_point"] = info.location;
 
-    // enum symmetry_type {identity_op, mirror_op, glide_op, rotation_op, screw_op, inversion_op, rotoinversion_op, invalid_op};
-    if(info.op_type == SymOp::identity_op) {
-      json["type"] = "identity";
-    }
-    else if(info.op_type == SymOp::mirror_op) {
-      json["type"] = "mirror";
-      json["mirror_normal"] = info.axis;
-    }
-    else if(info.op_type == SymOp::glide_op) {
-      json["type"] = "glide";
-      json["mirror_normal"] = info.axis;
-      json["shift"] = info.screw_glide_shift;
-    }
-    else if(info.op_type == SymOp::rotation_op) {
-      json["type"] = "rotation";
-      json["rotation_axis"] = info.axis;
-      json["rotation_angle"] = info.angle;
-    }
-    else if(info.op_type == SymOp::screw_op) {
-      json["type"] = "screw";
-      json["rotation_axis"] = info.axis;
-      json["rotation_angle"] = info.angle;
-      json["shift"] = info.screw_glide_shift;
-    }
-    else if(info.op_type == SymOp::rotoinversion_op) {
-      json["type"] = "rotoinversion";
-      json["rotation_axis"] = info.axis;
-      json["rotation_angle"] = info.angle;
-    }
-    else if(info.op_type == SymOp::invalid_op) {
-      json["type"] = "invalid";
-    }
-=======
->>>>>>> 16ee7161
-
-  // --------- ChemicalReference IO Declarations --------------------------------------------------
-
-  ChemicalReference read_chemical_reference(fs::path filename, const Structure &prim, double tol = 1e-14);
-
-<<<<<<< HEAD
-    json["symop"] = jsonParser::array(grp.size());
-    for(int i = 0; i < grp.size(); i++) {
-      write_symop(grp[i], json["symop"][i], grp.class_of_op(i), grp.ind_inverse(i));
-    }
-    json["name"] = grp.get_name();
-    json["latex_name"] = grp.get_latex_name();
-    json["periodicity"] = grp.periodicity();
-    if(grp.periodicity() == PERIODIC) {
-      json["possible_space_groups"] = grp.possible_space_groups();
-    }
-    json["conjugacy_class"] = grp.get_conjugacy_classes();
-    json["inverse"] = jsonParser::array(grp.size());
-    for(int i = 0; i < grp.size(); i++) {
-      json["inverse"][i] = grp.ind_inverse(i);
-    }
-    json["multiplication_table"] = grp.get_multi_table();
-    json["character_table"] = grp.character_table();
-  }
-=======
-  ChemicalReference read_chemical_reference(const jsonParser &json, const Structure &prim, double tol = 1e-14);
->>>>>>> 16ee7161
-
-  void write_chemical_reference(const ChemicalReference &chem_ref, fs::path filename);
-
-<<<<<<< HEAD
   // --------- ChemicalReference IO Declarations --------------------------------------------------
 
   ChemicalReference read_chemical_reference(fs::path filename, const Structure &prim, double tol = 1e-14);
@@ -276,81 +49,9 @@
 
   void write_chemical_reference(const ChemicalReference &chem_ref, jsonParser &json);
 
+  void write_chemical_reference(const ChemicalReference &chem_ref, jsonParser &json);
 
-  // --------- ChemicalReference IO Definitions --------------------------------------------------
 
-  /// \brief Read chemical reference states from JSON file
-  ///
-  /// See documentation in related function for expected form of the JSON
-  inline ChemicalReference read_chemical_reference(fs::path filename,
-                                                   const Structure &prim,
-                                                   double tol) {
-    try {
-      jsonParser json(filename);
-      return read_chemical_reference(json, prim, tol);
-    }
-    catch(...) {
-      std::cerr << "Error reading chemical reference states from " << filename << std::endl;
-      /// re-throw exceptions
-      throw;
-    }
-  }
-
-  /// \brief Read chemical reference states from JSON
-  ///
-  /// Example expected form:
-  /// \code
-  /// {
-  ///   "chemical_reference" : {
-  ///     "global" : ...,
-  ///     "supercell": {
-  ///       "SCELX": ...,
-  ///       "SCELY": ...
-  ///     },
-  ///     "config": {
-  ///       "SCELX/I": ...,
-  ///       "SCELY/J": ...
-  ///     }
-  ///   }
-  /// }
-  /// \endcode
-  ///
-  /// See one_chemical_reference_from_json for documentation of the \code {...} \endcode expected form.
-  inline ChemicalReference read_chemical_reference(const jsonParser &json,
-                                                   const Structure &prim,
-                                                   double tol) {
-
-    if(json.find("chemical_reference") == json.end()) {
-      throw std::runtime_error("Error reading chemical reference states: Expected \"chemical_reference\" entry");
-    }
-
-    return jsonConstructor<ChemicalReference>::from_json(json["chemical_reference"], prim, tol);
-
-  }
-
-  inline void write_chemical_reference(const ChemicalReference &chem_ref, fs::path filename) {
-    SafeOfstream outfile;
-    outfile.open(filename);
-
-    jsonParser json;
-    write_chemical_reference(chem_ref, json);
-    json.print(outfile.ofstream());
-
-    outfile.close();
-  }
-
-  inline void write_chemical_reference(const ChemicalReference &chem_ref, jsonParser &json) {
-    json.put_obj();
-    to_json(chem_ref, json["chemical_reference"]);
-  }
-
-=======
-  void write_chemical_reference(const ChemicalReference &chem_ref, jsonParser &json);
->>>>>>> 16ee7161
-
-  void write_chemical_reference(const ChemicalReference& chem_ref, jsonParser& json);
-  
-  
   // --------- CompositionAxes Declarations --------------------------------------------------
 
   struct CompositionAxes {
@@ -374,7 +75,7 @@
 
     /// \brief Write CompositionAxes to JSON
     void write(jsonParser &json) const;
-    
+
     /// \brief Set this->curr using key
     void select(std::string key);
 
@@ -420,11 +121,11 @@
     return result;
   }
 
-  
+
   // ---------- basis.json IO ------------------------------------------------------------------
-  
+
   /// \brief Write summary of basis functions
-  void write_basis(const SiteOrbitree& tree, const Structure& prim, jsonParser& json, double tol);
+  void write_basis(const SiteOrbitree &tree, const Structure &prim, jsonParser &json, double tol);
 }
 
 #endif