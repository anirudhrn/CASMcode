--- conflicted
+++ resolved
@@ -31,13 +31,6 @@
   void write_prim(const BasicStructure<Site> &prim, jsonParser &json, COORD_TYPE mode);
 
 
-<<<<<<< HEAD
-  // --------- SymmetryIO Declarations --------------------------------------------------
-
-  void write_symop(const SymOp &op, jsonParser &json, int cclass, int inv);
-
-  void write_symgroup(const SymGroup &grp, jsonParser &json);
-=======
 
   // --------- SymmetryIO Declarations --------------------------------------------------
 
@@ -45,21 +38,8 @@
 
   void write_symgroup(const SymGroup &grp, jsonParser &json);
 
->>>>>>> 8ebb194b
 
   // --------- ChemicalReference IO Declarations --------------------------------------------------
-<<<<<<< HEAD
-  
-  ChemicalReference read_chemical_reference(fs::path filename, const Structure& prim, double tol = 1e-14);
-
-  ChemicalReference read_chemical_reference(const jsonParser& json, const Structure& prim, double tol = 1e-14);
-  
-  void write_chemical_reference(const ChemicalReference& chem_ref, fs::path filename);
-
-  void write_chemical_reference(const ChemicalReference& chem_ref, jsonParser& json);
-  
-  
-=======
 
   ChemicalReference read_chemical_reference(fs::path filename, const Structure &prim, double tol = 1e-14);
 
@@ -72,7 +52,6 @@
   void write_chemical_reference(const ChemicalReference &chem_ref, jsonParser &json);
 
 
->>>>>>> 8ebb194b
   // --------- CompositionAxes Declarations --------------------------------------------------
 
   struct CompositionAxes {
@@ -96,9 +75,6 @@
 
     /// \brief Write CompositionAxes to JSON
     void write(jsonParser &json) const;
-    
-    /// \brief Set this->curr using key
-    void select(std::string key);
 
     /// \brief Set this->curr using key
     void select(std::string key);
@@ -123,10 +99,6 @@
 
   // --------- CompositionAxes Definitions --------------------------------------------------
 
-<<<<<<< HEAD
-=======
-
->>>>>>> 8ebb194b
   /// \brief Read standard axes from JSON, and output to std::map<std::string, CompositionConverter>
   ///
   /// - json Format: {"standard_axes": {"key0" : {CompositionConverter}, ... more axes ...},
@@ -148,19 +120,11 @@
     return result;
   }
 
-<<<<<<< HEAD
-  
-  // ---------- basis.json IO ------------------------------------------------------------------
-  
-  /// \brief Write summary of basis functions
-  void write_basis(const SiteOrbitree& tree, const Structure& prim, jsonParser& json, double tol);
-=======
 
   // ---------- basis.json IO ------------------------------------------------------------------
 
   /// \brief Write summary of basis functions
   void write_basis(const SiteOrbitree &tree, const Structure &prim, jsonParser &json, double tol);
->>>>>>> 8ebb194b
 }
 
 #endif