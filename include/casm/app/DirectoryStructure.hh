--- conflicted
+++ resolved
@@ -244,11 +244,7 @@
       return m_root / m_calc_dir / configname;
     }
 
-<<<<<<< HEAD
-    /// \brief Return configuration POS file path (scelname has format SCELV_A_B_C_D_E_F/I)
-=======
     /// \brief Return path to POS file
->>>>>>> cc54ea64
     fs::path POS(std::string configname) const {
       return configuration_dir(configname) / "POS";
     }
