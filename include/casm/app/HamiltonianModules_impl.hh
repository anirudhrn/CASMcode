--- conflicted
+++ resolved
@@ -40,10 +40,6 @@
         std::string msg = "Compiling new custom DoFTraits for DoF: " +
                           f_s.substr(0, f_size - 3);
 
-<<<<<<< HEAD
-        // '-L$CASM_PREFIX/.libs' is a hack so 'make check' works
-=======
->>>>>>> 6efcf4d5
         auto lib_ptr = log_make_shared_runtime_lib(
             p_s.substr(0, p_size - 3),
             set.compile_options() + " " + include_path(dir.dof_plugins()),
