--- conflicted
+++ resolved
@@ -679,20 +679,10 @@
     if(!generating_group.size()) {
       const SymGroup &prim_grp = diff_trans.prim().factor_group();
       Kinetics::PrimPeriodicDiffTransSymCompare dt_sym_compare(xtal_tol);
-      SymGroup generating_grp = invariant_subgroup(diff_trans, prim_grp, dt_sym_compare);
-    }
-
-    //SymGroup generating_grp = prim_grp;
+      SymGroup generating_grp = make_invariant_subgroup(diff_trans, prim_grp, dt_sym_compare);
+    }
 
     LocalIntegralClusterSymCompare sym_compare(xtal_tol);
-
-    //Find which prim factor group operations make diff_trans the same.
-    //may need to do translations here?
-<<<<<<< HEAD
-    SymGroup generating_grp = make_invariant_subgroup(diff_trans, prim_grp, dt_sym_compare);
-=======
-
->>>>>>> 759e16ab
 
     // collect OrbitBranchSpecs here
     std::vector<OrbitBranchSpecs<orbit_type> > specs;
@@ -786,21 +776,13 @@
 
     // collect custom orbit generating clusters in 'generators'
     LocalIntegralClusterSymCompare sym_compare(xtal_tol);
-<<<<<<< HEAD
-    const SymGroup &prim_grp = diff_trans.prim().factor_group();
-    Kinetics::PrimPeriodicDiffTransSymCompare dt_sym_compare(xtal_tol);
-    OrbitGenerators<orbit_type> generators(
-      make_invariant_subgroup(diff_trans, prim_grp, dt_sym_compare),
-      sym_compare);
-=======
     if(!generating_grp.size()) {
       const SymGroup &prim_grp = diff_trans.prim().factor_group();
       Kinetics::PrimPeriodicDiffTransSymCompare dt_sym_compare(xtal_tol);
-      generating_grp = invariant_subgroup(diff_trans, prim_grp, dt_sym_compare);
+      generating_grp = make_invariant_subgroup(diff_trans, prim_grp, dt_sym_compare);
     }
 
     OrbitGenerators<orbit_type> generators(generating_grp, sym_compare);
->>>>>>> 759e16ab
 
     if(bspecs.contains("orbit_specs")) {
 
