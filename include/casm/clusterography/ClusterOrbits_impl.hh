--- conflicted
+++ resolved
@@ -891,17 +891,6 @@
     typedef typename orbit_type::Element cluster_type;
     typedef PrimPeriodicSymCompare<IntegralCluster> symcompare_type;
 
-<<<<<<< HEAD
-    const SymGroup &generating_grp = prim.factor_group();
-
-    //SymCompare requires a shared resource, but it will die within this scope
-    auto prim_ptr = std::make_shared<const symcompare_type::PrimType>(prim);
-    PrimPeriodicSymCompare<IntegralCluster> sym_compare(prim_ptr, xtal_tol);
-
-    std::vector<UnitCellCoord> candidate_sites;
-    for(int i = 0; i < prim.basis().size(); ++i) {
-      if(site_filter(prim.basis()[i])) {
-=======
     const SymGroup &generating_grp = prim_ptr->factor_group();
 
     symcompare_type sym_compare(prim_ptr, xtal_tol);
@@ -909,7 +898,6 @@
     std::vector<UnitCellCoord> candidate_sites;
     for(int i = 0; i < prim_ptr->basis().size(); ++i) {
       if(site_filter(prim_ptr->basis()[i])) {
->>>>>>> cf8b5e8f
         candidate_sites.emplace_back(i, 0, 0, 0);
       }
     }
@@ -959,19 +947,10 @@
     typedef PrimPeriodicOrbit<IntegralCluster> orbit_type;
     typedef typename orbit_type::Element cluster_type;
     typedef PrimPeriodicSymCompare<IntegralCluster> symcompare_type;
-<<<<<<< HEAD
-
-    const SymGroup &generating_grp = prim.factor_group();
-
-    //SymCompare requires a shared resource, but it will die within this scope
-    auto prim_ptr = std::make_shared<const symcompare_type::PrimType>(prim);
-    PrimPeriodicSymCompare<IntegralCluster> sym_compare(prim_ptr, xtal_tol);
-=======
 
     const SymGroup &generating_grp = prim_ptr->factor_group();
 
     symcompare_type sym_compare(prim_ptr, xtal_tol);
->>>>>>> cf8b5e8f
 
     // collect OrbitBranchSpecs here
     std::vector<OrbitBranchSpecs<orbit_type> > specs;
@@ -994,13 +973,8 @@
 
     // --- add specs for asymmetric unit orbit ------------------
     if(max_length.size() >= 2) {
-<<<<<<< HEAD
-      for(int i = 0; i < prim.basis().size(); ++i) {
-        if(site_filter(prim.basis()[i])) {
-=======
       for(int i = 0; i < prim_ptr->basis().size(); ++i) {
         if(site_filter(prim_ptr->basis()[i])) {
->>>>>>> cf8b5e8f
           candidate_sites.emplace_back(i, 0, 0, 0);
         }
       }
@@ -1072,14 +1046,8 @@
     std::vector<double> max_length = ClusterOrbits_impl::max_length_from_bspecs(bspecs);
 
     // collect custom orbit generating clusters in 'generators'
-<<<<<<< HEAD
-    auto prim_ptr = std::make_shared<const symcompare_type::PrimType>(prim);
-    PrimPeriodicSymCompare<IntegralCluster> sym_compare(prim_ptr, xtal_tol);
-    OrbitGenerators<orbit_type> generators(prim.factor_group(), sym_compare);
-=======
     symcompare_type sym_compare(prim_ptr, xtal_tol);
     OrbitGenerators<orbit_type> generators(prim_ptr->factor_group(), sym_compare);
->>>>>>> cf8b5e8f
 
     if(bspecs.contains("orbit_specs")) {
 
