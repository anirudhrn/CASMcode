#include "casm/BP_C++/BP_Vec.hh"
#include "casm/BP_C++/BP_Parse.hh"
#include "casm/crystallography/Structure.hh"

namespace CASM {

  //John G 011013
  //********************************************************************
  //Copy constructor
  template<typename ClustType>
  GenericOrbitree<ClustType>::GenericOrbitree(const GenericOrbitree<ClustType> &starttree) :
    Array<GenericOrbitBranch<ClustType> >(), m_asym_unit(lattice) {
    //set_lattice(starttree.lattice, FRAC);

    //copy members
    lattice = starttree.lattice;
    max_num_sites = starttree.max_num_sites;
    min_num_components = starttree.min_num_components;
    max_length = starttree.max_length;
    min_length = starttree.min_length;
    num_clusts = starttree.num_clusts;
    index_to_row = starttree.index_to_row;
    index_to_column = starttree.index_to_column;
    index = starttree.index;
    Norbits = starttree.Norbits;
    subcluster = starttree.subcluster;
    m_bspecs = starttree.bspecs();
    m_b2asym = starttree.m_b2asym;

    //copy all orbitbranches over
    m_asym_unit = starttree._asym_unit();
    m_asym_unit.set_lattice(lattice, CART);
    for(Index b = 0; b < starttree.size(); b++) {
      push_back(starttree[b]);
    }
  };
  //********************************************************************

  template<typename ClustType>
  const GenericOrbit<ClustType> &GenericOrbitree<ClustType>::orbit(Index np, Index no) const {
    return at(np).at(no);
  }

  //********************************************************************

  template<typename ClustType>
  GenericOrbit<ClustType> &GenericOrbitree<ClustType>::orbit(Index np, Index no) {
    return at(np).at(no);
  }

  //********************************************************************

  template<typename ClustType>
  const ClustType &GenericOrbitree<ClustType>::prototype(Index np, Index no) const {
    return at(np).at(no).prototype;
  }

  //********************************************************************

  template<typename ClustType>
  ClustType &GenericOrbitree<ClustType>::prototype(Index np, Index no) {
    return at(np).at(no).prototype;
  }

  //********************************************************************

  template<typename ClustType>
  const ClustType &GenericOrbitree<ClustType>::equiv(Index np, Index no, Index ne) const {
    return at(np).at(no).at(ne);
  }

  //********************************************************************

  template<typename ClustType>
  ClustType &GenericOrbitree<ClustType>::equiv(Index np, Index no, Index ne) {
    return at(np).at(no).at(ne);
  }

  //********************************************************************

  template<typename ClustType>
  Index GenericOrbitree<ClustType>::size(Index np) const {
    return at(np).size();
  }

  //********************************************************************

  template<typename ClustType>
  Index GenericOrbitree<ClustType>::size(Index np, Index no) const {
    return orbit(np, no).size();
  }

  //********************************************************************

  // Count number of basis functions at each orbit and sum result
  template<typename ClustType>
  Index GenericOrbitree<ClustType>::basis_set_size() const {
    Index result(0);
    for(Index np = 0; np < size(); np++) {
      for(Index no = 0; no < at(np).size(); no++) {
        result += prototype(np, no).clust_basis.size();
      }
    }
    return result;
  }

  //*******************************************************************************************

  template<typename ClustType>
  void GenericOrbitree<ClustType>::resize(Index np) {
    Array<GenericOrbitBranch<ClustType> >::resize(np, GenericOrbitBranch<ClustType>(lattice));
  }

  //********************************************************************

  template<typename ClustType>
  void GenericOrbitree<ClustType>::push_back(const GenericOrbitBranch<ClustType> &new_branch) {
    Array<GenericOrbitBranch<ClustType> >::push_back(new_branch);
    back().set_lattice(lattice, CART);
    return;
  }


  //********************************************************************

  template<typename ClustType>
  void GenericOrbitree<ClustType>::push_back(const GenericOrbit<ClustType> &new_orbit) {
    //Add the orbit where it needs to go.
    for(Index np = 0; np < size(); np++) {
      if(at(np).num_sites() == new_orbit.prototype.size()) {
        at(np).push_back(new_orbit);
        return;
      }
    }

    push_back(GenericOrbitBranch<ClustType>(lattice));
    back().push_back(new_orbit);
  }

  //********************************************************************

  template<typename ClustType>
  void GenericOrbitree<ClustType>::set_lattice(const Lattice &new_lat, COORD_TYPE mode) {
    for(Index nb = 0; nb < size(); nb++)
      at(nb).set_lattice(new_lat, mode);

    lattice = new_lat;

    for(Index nb = 0; nb < size(); nb++)
      at(nb).set_lattice(lattice, mode);

    //phenom_clust.set_lattice(lattice, mode);

  }
  //********************************************************************

  template<typename ClustType>
  void GenericOrbitree<ClustType>::sort() {
    //Loops over outer array which is the outer array of the point, pair, etc clusters (np stands for cluster size)
    for(Index np = 0; np < size(); np++) {
      sort(np);
    }
    return;
  }

  //********************************************************************

  template<typename ClustType>
  void GenericOrbitree<ClustType>::sort(Index np) { //(Line 4810 in clusters11.0.h)
    at(np).sort();
  }

  //********************************************************************
  /*template<typename ClustType>
  void GenericOrbitree<ClustType>::generate_config_clust_bases() {
    _populate_site_bases();

    Array<BasisSet> sitebases(m_b2asym.size());
    for(Index b=0; b<m_b2asym.size(); b++)
      sitebases[b]=_asym_unit().equiv(m_b2asym[b][0],m_b2asym[b][1]).clust_basis;
    for(Index i = 0; i < size(); i++) {
      for(Index j = 0; j < size(i); j++) {
        Array<const BasisSet*> tbases;
        for(Index ns=0; ns<prototype(i,j).size(); ns++){
          tbases.push_back(&sitebases[prototype(i,j)[ns].basis_ind()]);
        }
        prototype(i, j).generate_config_clust_basis(tbases);
        for(Index k = 0; k < size(i, j); k++) {
          equiv(i, j, k).clust_basis = prototype(i, j).clust_basis;

          // next: critical step -- make sure that dof IDs are up to date in equivalent basis functions
          //std::cout << "Updating clust_basis of equiv:\n";

          // if symmetry need to consider the effect of equivalence_map symmetry on basis sets a later date
          // we may also need to permute the indices when updating dof IDs (but probably not)
          equiv(i, j, k).clust_basis.update_dof_IDs(prototype(i, j).nlist_inds(), equiv(i, j, k).nlist_inds());
        }
      }
    }
  }
  */
  //********************************************************************

  template<typename ClustType>
  void GenericOrbitree<ClustType>::generate_clust_bases(Index max_poly_order) {
    generate_clust_bases(Array<BasisSet const *>(), max_poly_order);
  }

  //********************************************************************

  template<typename ClustType>
  void GenericOrbitree<ClustType>::generate_clust_bases(const Array<BasisSet const *> &global_args, Index max_poly_order) {
    _populate_site_bases();

    Array<BasisSet> sitebases(m_b2asym.size());
    for(Index b = 0; b < m_b2asym.size(); b++)
      sitebases[b] = _asym_unit().equiv(m_b2asym[b][0], m_b2asym[b][1]).clust_basis;
    for(Index i = 0; i < size(); i++) {
      for(Index j = 0; j < size(i); j++) {
        Array<const BasisSet *> local_args;
        for(Index ns = 0; ns < prototype(i, j).size(); ns++) {
          local_args.push_back(&sitebases[prototype(i, j)[ns].basis_ind()]);
        }

        // Should this step be a method of Orbit?
        prototype(i, j).generate_clust_basis(local_args, global_args);
        for(Index k = 0; k < size(i, j); k++) {
          equiv(i, j, k).clust_basis = prototype(i, j).clust_basis;
          equiv(i, j, k).clust_basis.apply_sym(orbit(i, j).equivalence_map[k][0]);

          // next: critical step -- make sure that dof IDs are up to date in equivalent basis functions
          //std::cout << "Updating clust_basis of equiv:\n";

          // we may also need to permute the indices when updating dof IDs (but probably not)
          equiv(i, j, k).clust_basis.set_dof_IDs(equiv(i, j, k).nlist_inds());
        }
      }
    }
  }

  //********************************************************************
  /*
  template<typename ClustType>
  void GenericOrbitree<ClustType>::fill_discrete_bases_tensors() {
    for(Index i = 0; i < size(); i++) {
      for(Index j = 0; j < size(i); j++) {
        for(Index k = 0; k < size(i, j); k++) {
          at(i)[j][k].fill_discrete_basis_tensors();
        }
      }
    }
  }
  */
  //********************************************************************
  /*
  template<typename ClustType>
  void GenericOrbitree<ClustType>::collect_basis_info(const Structure &struc, const Coordinate &shift) {
    for(Index np = 0; np < size(); np++)
      for(Index no = 0; no < size(np); no++)
        orbit(np, no).collect_basis_info(struc, shift);
  }
  */
  //********************************************************************

  template<typename ClustType>
  void GenericOrbitree<ClustType>::collect_basis_info(const Structure &struc) {
    _generate_asym_unit(struc);

    for(Index np = 0; np < size(); np++)
      for(Index no = 0; no < size(np); no++)
        orbit(np, no).collect_basis_info(struc);
  }

  //***********************************************************

  template<typename ClustType>
  void GenericOrbitree<ClustType>::get_s2s_vec() {

    for(Index nb = 0; nb < size(); nb++) {
      for(Index no = 0; no < at(nb).size(); no++) {
        prototype(nb, no).get_s2s_vec();
        for(Index ne = 0; ne < orbit(nb, no).size(); ne++) {
          equiv(nb, no, ne).get_s2s_vec();
        }
      }
    }

  };

  //********************************************************************
  template<typename ClustType>
  Index GenericOrbitree<ClustType>::find(const ClustType &test_clust) const {
    Index i, j, ind;

    ind = 0;
    //Find the OrbitBranch of our current Orbitree - loop through number of OrbitBranches
    for(i = 0; i < size(); i++) {

      //If we're in an OrbitBranch with size of clusters equal to those in test_clust, try to find test_clust
      if(at(i).num_sites() == test_clust.size()) {

        //Loop through all j Orbits in i Orbitbranch:
        for(j = 0; j < at(i).size(); j++) {
          if(orbit(i, j).contains(test_clust))
            return ind + j; //Return the linear orbit index test_clust is found in
        }
      }
      ind += size(i);
    }
    return ind;
  }

  //*******************************

  // Find a cluster within a specified Orbitbranch.  Return the index of the Orbit
  // in which test_clust lives, relative to that specific OrbitBranch (i.e. the
  // first Orbit in this branch, regardless of its position in Orbitree, has an index of 0).
  template<typename ClustType>
  Index GenericOrbitree<ClustType>::find(const ClustType &test_clust, Index nb) const {
    Index i;

    //Loop through all i Orbits in Orbitbranch with index nb:
    for(i = 0; i < at(nb).size(); i++) {
      if(orbit(nb, i).contains(test_clust))
        return i; //Return the Orbit test_clust is found in
    }

    return i; //Return the total number of Orbits in Orbitbrach nb if test_clust isn't found
  }

  //********************************************************************

  template<typename ClustType>
  Index GenericOrbitree<ClustType>::find(const GenericOrbit<ClustType> &test_orbit) const {
    Index i, j, ind;

    ind = 0;

    //Find the OrbitBranch of our current Orbitree - loop through number of OrbitBranches
    for(i = 0; i < size(); i++) {

      //If we're in an OrbitBranch with np equal to the size of clusters in the prototype cluster of test_orbit, try to find test_orbit
      if(at(i).num_sites() == test_orbit.prototype.size()) {

        //Loop through all j Orbits in i Orbitbranch:
        for(j = 0; j < at(i).size(); j++) {
          if(at(i).orbit(j) == test_orbit) //at(i) finds OrbitBranch, and then use OrbitBranch's orbit(no) fxn
            return ind + j;
        }
        ind += size(i);
      }
    }
    return ind; //Return the total number of Orbits if test_clust isn't found
  }

  //*******************************

  template<typename ClustType>
  bool GenericOrbitree<ClustType>::contains(const ClustType &test_clust) {
    for(Index i = 0; i < size(); i++) {
      if(find(test_clust, i) < at(i).size())
        return true;
    }
    return false;

  }
  /*
    template<typename ClustType>
    bool GenericOrbitree<ClustType>::tmp_contains(const ClustType &test_clust){
    if (at(test_clust.size()).size()==0) return false;

    for(Index i = 0; i < size(); i++)
    {
    for (Index j = 0; j < orbit(test_clust.size(),i).size(); j++){
    if (orbit(test_clust.size(),i)[j].is_equivalent(test_clust))
    {
    return true;
    }

    }
    }
    return false;
    }
  */

  //*******************************

  template<typename ClustType>
  void GenericOrbitree<ClustType>::get_index() const { //(Line 4826 in clusters11.0.h)
    Index count = 0;
    index.clear();
    index_to_row.clear();
    index_to_column.clear();
    index.resize(size());

    // Loop over the clusters with the same number of points (np),
    // then inside that loop, loop over all those clusters (nc)


    // Note: Should we make sure to sort the GenericOrbitree<ClustType> first so we
    // don't have to switch any index values around?


    for(Index np = 0; np < size(); np++) { //Start with point clusters (np=1)
      for(Index no = 0; no < size(np); no++) { //no = index of inner array (over orbits)
        orbit(np, no).set_index(count);
        index[np].push_back(count);
        index_to_row.push_back(np);
        index_to_column.push_back(no);
        count++;

      }
    }

    Norbits = count; // Brian (index.back().back() doesn't work if the last orbitBranch has no orbits
    return;
  }

  //************************************************************
  //
  // Constructs an orbitree given a primitive Structure.
  //
  // First finds the asymmetric unit, from which it constructs
  // all the pair clusters within a radii specified in max_length.
  // From the pair clusters, it constructs triplet clusters,
  // then from the triplet clusters it builds the quadruplet
  // clusters and so on so forth.
  //
  //************************************************************

  template<typename ClustType>
  void GenericOrbitree<ClustType>::generate_orbitree(const Structure &prim, bool verbose) {

    if(prim.factor_group().size() == 0) {
      std::cerr << "WARNING: In Orbitree::generate_orbitree, prim's factor_group is empty. It  must at least have one element (identity).\n";
      assert(0);
    }

    Index i, j, np, no;
    Eigen::Vector3i dim; //size of gridstruc
    double dist, min_dist;
    Array<typename ClustType::WhichCoordType> basis, gridstruc;
    std::string clean(80, ' ');

    lattice = prim.lattice();
    Coordinate lat_point(lattice);


    //first get the basis sites

    if(verbose) std::cout << "* Finding Basis:\n";
    // make the basis from which the sites for the local clusters are to be picked
    for(i = 0; i < prim.basis.size(); i++) {
      if(prim.basis[i].site_occupant().size() >= min_num_components) {
        basis.push_back(prim.basis[i]);
        basis.back().set_lattice(lattice, CART);
      }
    }

    double max_radius = max_length.max();
    dim = lattice.enclose_sphere(max_radius);
    EigenCounter<Eigen::Vector3i > grid_count(-dim, dim, Eigen::Vector3i::Constant(1));
    if(verbose) std::cout << "dim is " << dim << '\n';
    if(verbose) std::cout << "\n Finding Grid_struc:\n";
    do {
      lat_point.frac() = grid_count().cast<double>();

      for(i = 0; i < basis.size(); i++) {
        typename ClustType::WhichCoordType tatom(basis[i] + lat_point);
        //get distance to closest basis site in the unit cell at the origin

        min_dist = 1e20;
        for(j = 0; j < basis.size(); j++) {
          dist = tatom.dist(basis[j]);
          if(dist < min_dist)
            min_dist = dist;
        }
        if(min_dist < max_radius) {
          gridstruc.push_back(tatom);
        }
      }
    }
    while(++grid_count);

    if(verbose) std::cout << "Finished finding grid_struc\n";
    // Get orbitree ready to hold clusters.
    if(size())
      std::cerr << "WARNING:  Orbitree is about to be overwritten! Execution will continue normally, but side effects may occur.\n";

    //Size outer arry to have sufficient space to create orbitree
    resize(max_num_sites + 1);


    // Add orbit corresponding to empty cluster
    at(0).push_back(GenericOrbit<ClustType>(ClustType(lattice)));
    at(0).back().get_equivalent(prim.factor_group());
    at(0).back().get_cluster_symmetry();


    //for each cluster of the previous size, add points from gridstruc
    //   - see if the new cluster satisfies the size requirements
    //   - see if it is new
    //   - generate all its equivalents

    if(verbose) std::cout << "About to begin construction of non-empty clusters\n";
    else std::cout << clean << '\r' << "About to begin construction of non-empty clusters\r" << std::flush;
    for(np = 1; np <= max_num_sites; np++) {
      if(verbose) std::cout << "Doing np = " << np << '\n';
      else std::cout << clean << '\r' << "Doing np = " << np << '\r' << std::flush;

      if(size(np - 1) == 0) {
        std::cerr << "CRITICAL ERROR: Orbitree::generate_orbitree is unable to enumerate clusters of size " << np << '\n';
        get_index();
        print(std::cout);
        exit(1);
      }

      for(no = 0; no < size(np - 1); no++) {
        if(verbose) std::cout << "Adding sites to orbit " << no << " of " << size(np - 1) << "\n";
        else std::cout << clean << '\r' << "Adding sites to orbit " << no << " of " << size(np - 1) << " in branch " << np - 1 << '\r' << std::flush;

        ClustType tclust(lattice);
        for(i = 0; i < orbit(np - 1, no).prototype.size(); i++)
          tclust.push_back(orbit(np - 1, no).prototype[i]);

        for(i = 0; i < gridstruc.size(); i++) {

          //if(orbit(np-1,no).prototype.contains(gridstruc[i])) continue;

          //tclust = orbit(np - 1, no).prototype;
          tclust.push_back(gridstruc[i]);

          tclust.within();
          tclust.calc_properties();

          if(np == 1 && !contains(tclust)) {
            at(np).push_back(GenericOrbit<ClustType>(tclust));
            at(np).back().get_equivalent(prim.factor_group());
            at(np).back().get_cluster_symmetry();
            //at(np).back().get_tensor_basis(np); //temporarily works as rank = np
          }
          else if(tclust.max_length() < max_length[np] && tclust.min_length() > min_length && !contains(tclust)) {
            at(np).push_back(GenericOrbit<ClustType>(tclust));

            at(np).back().get_equivalent(prim.factor_group());
            at(np).back().get_cluster_symmetry();
            //at(np).back().get_tensor_basis(np); //temporarily works as rank = np
          }
          tclust.pop_back();
        }
      }
    }

    if(!verbose) std::cout << clean << '\r' << std::flush;

    sort();
    get_index();
    return;
  }

  //****************************************************************************************************************
  //
  // Constructs an orbitree given a primitive Structure and the max number of clusters that the user wants
  //
  // First generates a ballpark estimate of the minimum supercell size. Assuming the absence of symmetry,
  // given an nxnxn supercell, the number of clusters that may be generated is given by (the number of ways we can
  // choose pair clusters from the primitive structure)+
  // (the number of ways pair clusters may be chosen from 2 cells)(the number of ways we can choose 2 primitive
  // cells in the superlattice). This formula is inverted to give the number of supercells needed to generate a
  // given number of clusters.
  // The grid is built with that ballpark estimate, pair clusters are generated within that grid. If enough pair
  // clusters havent been generated, a bigger grid is made. This is continued till the maxClust criterion is
  // satisfied.
  //
  //*****************************************************************************************************************

  template<typename ClustType>
  void GenericOrbitree<ClustType>::generate_orbitree(const Structure &prim, const int maxClust) {
    Index i, j, np, no;
    int numClust, ctr;
    Eigen::Vector3i dim; //size of gridstruc
    double maxClustLength;
    Array<typename ClustType::WhichCoordType> basis;
    Array<typename ClustType::WhichCoordType> gridstruc;
    lattice = prim.lattice();
    double min_lat_length = min(min(prim.lattice().length(0), prim.lattice().length(1)), prim.lattice().length(2));
    Coordinate lat_point(lattice);

    //first get the basis sites
    std::cout << "** Finding Basis:\n";
    // make the basis from which the sites for the local clusters are to be picked

    for(i = 0; i < prim.basis.size(); i++) {
      if(prim.basis[i].site_occupant().size() >= min_num_components) {
        basis.push_back(prim.basis[i]);
        basis.back().set_lattice(lattice, CART);
      }
    }

    //Get a ballpark estimate of the number of cells required
    int cellSize = ceil(pow(((maxClust - (basis.size() * (basis.size() - 1)) / 2.0) / (basis.size() * (2 * basis.size() - 1.0)) + 1.0), 1.0 / 3.0));

    //Build initial grid
    double max_radius = (cellSize) * min_lat_length;
    ctr = 0;
    dim = lattice.enclose_sphere(max_radius);
    gridstruc = lattice.gridstruc_build(max_radius, double(0), basis, lat_point);
    double min_radius = max_radius;
    std::cout << dim << " " << cellSize << "\n";


    // Get orbitree ready to hold clusters.

    if(size())
      std::cerr << "WARNING:  Orbitree is about to be overwritten! Execution will continue normally, but side effects may occur.\n";

    //Size outer arry to have sufficient space to create orbitree
    resize(max_num_sites + 1);


    // Add orbit corresponding to empty cluster
    at(0).push_back(GenericOrbit<ClustType>(ClustType(lattice)));
    at(0).back().get_equivalent(prim.factor_group());
    at(0).back().get_cluster_symmetry();


    //for each cluster of the previous size, add points from gridstruc
    //   - see if the new cluster satisfies the size requirements
    //   - see if it is new
    //   - generate all its equivalents

    std::cout << "About to begin construction of non-empty clusters\n";

    for(np = 1; np <= max_num_sites; np++) {
      std::cout << "Doing np = " << np << '\n';

      if(size(np - 1) == 0) {
        std::cerr << "CRITICAL ERROR: Orbitree::generate_orbitree is unable to enumerate clusters of size " << np << '\n';
        get_index();
        print(std::cout);
        exit(1);
      }
      // If the pair clusters are being built, we need to keep track of the number of clusters that have been found so far
      if(np == 2) {
        maxClustLength = 0;
        i = 0;
        numClust = 0;
        do {
          for(no = 0; no < size(np - 1); no++) {
            std::cout << "Adding sites to orbit " << no << " of " << size(np - 1) << "\n";

            ClustType tclust(lattice);
            for(j = 0; j < orbit(np - 1, no).prototype.size(); j++)
              tclust.push_back(orbit(np - 1, no).prototype[j]);

            for(; i < gridstruc.size(); i++) {

              //tclust = orbit(np - 1, no).prototype;
              tclust.push_back(gridstruc[i]);

              tclust.within();
              tclust.calc_properties();

              if(tclust.min_length() > min_length && !contains(tclust)) {
                std::cout << "Found a new cluster.... adding to Orbitree!\n";
                std::cout << "The minimum length is " << min_length << "\n";
                at(np).push_back(GenericOrbit<ClustType>(tclust));
                at(np).back().get_equivalent(prim.factor_group());
                at(np).back().get_cluster_symmetry();
                numClust = numClust + 1;
                if(maxClustLength < tclust.max_length()) {
                  maxClustLength = tclust.max_length();
                }
              }
              tclust.pop_back();
            }
          }
          if(numClust < maxClust) {
            //Building a bigger grid!
            dim += Eigen::Vector3i::Ones();
            ctr += 1;
            std::cout << "Max Radius" << max_radius << "\n";
            max_radius = (cellSize + ctr) * min_lat_length;
            std::cout << "Max Radius" << max_radius << "\n";
            gridstruc.append(lattice.gridstruc_build(max_radius, min_radius, basis, lat_point));
            min_radius = max_radius;
            std::cout << "Built a bigger grid!\n" << gridstruc.size() << "\n";
            //End of building a bigger grid
          }
          std::cout << "Couldnt find enough points " << numClust << " " << i << " " << maxClust << "\n";
        }
        while(numClust < maxClust);
        sort(np);

        //Once more clusters than required are found, only the first 'maxClust' number of clusters are kept, which one to keep and which one to remove is decided based on the length of the cluster
        double cutOff = orbit(np, maxClust - 1).max_length();
        std::cout << cutOff << " Cutoff!\n";
        for(i = maxClust; i < size(np); i++) {
          if(orbit(np, i).max_length() > cutOff) {
            std::cout << orbit(np, i).max_length() << " " << orbit(np, i).min_length() << "Deleted this\n";
            at(np).remove(i);
            i = i - 1;
          }
        }

        continue;
      }

      max_length[np] = maxClustLength;
      for(no = 0; no < size(np - 1); no++) {
        std::cout << "Adding sites to orbit " << no << " of " << size(np - 1) << "\n";

        ClustType tclust(lattice);
        for(i = 0; i < orbit(np - 1, no).prototype.size(); i++)
          tclust.push_back(orbit(np - 1, no).prototype[i]);

        for(i = 0; i < gridstruc.size(); i++) {

          //if(orbit(np-1,no).prototype.contains(gridstruc[i])) continue;

          //tclust = orbit(np - 1, no).prototype;
          tclust.push_back(gridstruc[i]);

#ifdef DEBUG
          std::cout << "tclust is \n"
                    << tclust << "\n";
#endif //DEBUG

          tclust.within();
          tclust.calc_properties();

#ifdef DEBUG
          std::cout << "tclust is \n"
                    << tclust << "\n";
#endif //DEBUG

          if(np == 1 && !contains(tclust)) {
            at(np).push_back(GenericOrbit<ClustType>(tclust));
            at(np).back().get_equivalent(prim.factor_group());
            at(np).back().get_cluster_symmetry();

          }
          else if(tclust.max_length() < max_length[np] && tclust.min_length() > min_length && !contains(tclust)) {
            std::cout << "Found a new cluster.... adding to Orbitree!\n";
            std::cout << "The minimum length is " << min_length << "\n";
            at(np).push_back(GenericOrbit<ClustType>(tclust));

#ifdef DEBUG
            std::cout << "The tclust we pushed back is \n"
                      << tclust << "\n";
#endif //DEBUG
            at(np).back().get_equivalent(prim.factor_group());
            at(np).back().get_cluster_symmetry();
          }
          tclust.pop_back();
        }
      }
    }
    sort();
    get_index();
    return;
  }

  //****************************************************************************************************************
  // Generates all orbitrees upto the nth nearest neighbour as specified in the input array maxNeighbour.
  //*****************************************************************************************************************
  template<typename ClustType>
  void GenericOrbitree<ClustType>::generate_orbitree_neighbour(const Structure &prim, const Array<int> maxNeighbour) {
    Index i, j, np, no;
    int numClust, ctr;
    Eigen::Vector3i dim; //size of gridstruc
    double maxClustLength;
    Array<typename ClustType::WhichCoordType> basis;
    Array<typename ClustType::WhichCoordType> gridstruc;
    Array<double> neighbour_lengths;
    lattice = prim.lattice();
    Coordinate lat_point(lattice);
    double min_lat_length = min(min(prim.lattice().length(0), prim.lattice().length(1)), prim.lattice().length(2));

    //first get the basis sites
    std::cout << "*** Finding Basis:\n";
    // make the basis from which the sites for the local clusters are to be picked

    for(i = 0; i < prim.basis.size(); i++) {
      if(prim.basis[i].site_occupant().size() >= min_num_components) {
        basis.push_back(prim.basis[i]);
        basis.back().set_lattice(lattice, CART);
      }
    }
    //Get a ballpark estimate of the number of cells required
    int cellSize = 1;

    //Build initial grid
    double max_radius = (cellSize) * min_lat_length;
    ctr = 0;
    dim = lattice.enclose_sphere(max_radius);
    gridstruc = lattice.gridstruc_build(max_radius, double(0), basis, lat_point);
    double min_radius = max_radius;
    std::cout << dim << " " << cellSize << "\n";

    // Get orbitree ready to hold clusters.

    if(size())
      std::cerr << "WARNING:  Orbitree is about to be overwritten! Execution will continue normally, but side effects may occur.\n";

    //Size outer arry to have sufficient space to create orbitree
    resize(max_num_sites + 1);

    // Add orbit corresponding to empty cluster
    at(0).push_back(GenericOrbit<ClustType>(ClustType(lattice)));
    at(0).back().get_equivalent(prim.factor_group());
    at(0).back().get_cluster_symmetry();

    //for each cluster of the previous size, add points from gridstruc
    //   - see if the new cluster satisfies the size requirements
    //   - see if it is new
    //   - generate all its equivalents

    std::cout << "About to begin construction of non-empty clusters\n";

    for(np = 1; np <= max_num_sites; np++) {
      std::cout << "Doing np = " << np << '\n';

      if(size(np - 1) == 0) {
        std::cerr << "CRITICAL ERROR: Orbitree::generate_orbitree is unable to enumerate clusters of size " << np << '\n';
        get_index();
        print(std::cout);
        exit(1);
      }
      // If the pair clusters are being built, we need to keep track of the number of clusters that have been found so far
      if(np == 2) {
        maxClustLength = 0;
        i = 0;
        numClust = 0;
        do {
          for(no = 0; no < size(np - 1); no++) {
            std::cout << "Adding sites to orbit " << no << " of " << size(np - 1) << "\n";

            ClustType tclust(lattice);
            for(j = 0; j < orbit(np - 1, no).prototype.size(); j++)
              tclust.push_back(orbit(np - 1, no).prototype[j]);


            for(; i < gridstruc.size(); i++) {

              //tclust = orbit(np - 1, no).prototype;
              tclust.push_back(gridstruc[i]);

              tclust.within();
              tclust.calc_properties();

              if(tclust.min_length() > min_length && !contains(tclust)) {
                at(np).push_back(GenericOrbit<ClustType>(tclust));
                at(np).back().get_equivalent(prim.factor_group());
                at(np).back().get_cluster_symmetry();
                if(maxClustLength < tclust.max_length()) {
                  maxClustLength = tclust.max_length();
                }
              }

              tclust.pop_back();
            }
          }

          sort(np);
          numClust = 1;
          for(Index j = 1; j < size(np); j++) {
            if(orbit(np, j).max_length() == orbit(np, (j - 1)).max_length()) {
              continue;
            }
            else {
              numClust = numClust + 1;
            }
          }

          if(numClust < maxNeighbour[0]) {
            //Building a bigger grid!
            dim += Eigen::Vector3i::Ones();
            ctr = ctr + 1;
            max_radius = (cellSize + ctr) * min_lat_length;
            gridstruc.append(lattice.gridstruc_build(max_radius, min_radius, basis, lat_point));
            min_radius = max_radius;
            //End of building a bigger grid
          }
        }
        while(numClust < maxNeighbour[0]);
        sort(np);
        //Once more clusters than required are found, only the first 'maxNeighbour' number of clusters are kept, which one to keep and which one to remove is decided based on the length of the cluster
        int cutOff = 1;
        neighbour_lengths.push_back(orbit(np, 0).max_length());
        for(i = 1; i < size(np); i++) {
          if(orbit(np, i).max_length() == orbit(np, (i - 1)).max_length()) {
            continue;
          }
          else {
            neighbour_lengths.push_back(orbit(np, i).max_length());
            cutOff = cutOff + 1;
            if(cutOff <= maxNeighbour[0]) {
              continue;
            }
            else {
              at(np).remove(i);
              i = i - 1;
            }
          }
        }
        continue;
      }

      std::cout << neighbour_lengths.size() << "\n";
      if(np != 1) {
        max_length[np] = neighbour_lengths[(maxNeighbour[np - 2] - 1)];
        std::cout << "Looking at np=" << np << "\n";
      }
      for(no = 0; no < size(np - 1); no++) {
        if(np != 1 && (orbit(np - 1, no).max_length() > max_length[np] && !almost_zero((orbit(np - 1, no).max_length() - max_length[np])))) {
          continue;
        }
        std::cout << "Adding sites to orbit " << no << " of " << size(np - 1) << "\n";

        ClustType tclust(lattice);
        for(i = 0; i < orbit(np - 1, no).prototype.size(); i++)
          tclust.push_back(orbit(np - 1, no).prototype[i]);


        for(i = 0; i < gridstruc.size(); i++) {

          //if(orbit(np-1,no).prototype.contains(gridstruc[i])) continue;

          //tclust = orbit(np - 1, no).prototype;
          tclust.push_back(gridstruc[i]);

          tclust.within();
          tclust.calc_properties();

          if(np == 1 && !contains(tclust)) {
            at(np).push_back(GenericOrbit<ClustType>(tclust));
            at(np).back().get_equivalent(prim.factor_group());
            at(np).back().get_cluster_symmetry();

          }
          else if((tclust.max_length() < max_length[np] || almost_zero(tclust.max_length() - max_length[np]))  && tclust.min_length() > min_length && !contains(tclust)) {
            at(np).push_back(GenericOrbit<ClustType>(tclust));
            at(np).back().get_equivalent(prim.factor_group());
            at(np).back().get_cluster_symmetry();
          }
          tclust.pop_back();
        }
      }
    }
    sort();
    get_index();
    return;
  }

  //****************************************************************************************************************
  //
  // Constructs an orbitree of decorated clusters, using the prototypes of an already constructed undecorated Orbitree
  //     Uses the 'symgroup' and periodicity type 'ptype' to generate equivalent decorated clusters
  //
  //     Generates decorations with at least one site in cluster different from the background of the prim
  //
  //*****************************************************************************************************************

  template<typename ClustType>
  void GenericOrbitree<ClustType>::generate_decorated_orbitree(const GenericOrbitree<ClustType> &in_tree, const SymGroup &symgroup, PERIODICITY_TYPE ptype, bool full_decor) {
    //std::cout << "begin generate_decorated_orbitree" << std::endl;

    PERIODICITY_MODE P(ptype);

    // copy in_tree to *this
    *this = in_tree;

    resize(max_num_sites + 1);

    // add empty cluster
    at(0).push_back(GenericOrbit<ClustType>(ClustType(lattice)));
    at(0).back().get_equivalent(symgroup);
    at(0).back().get_cluster_symmetry();

    Index np, no, i;
    //Array<Array<int> > full_decor_map;
    Array<Array<int> > decor_map;

    // loop over OrbitBranches
    for(np = 1; np < in_tree.size(); np++) {

      // loop over Orbits in Orbitbranch
      for(no = 0; no < in_tree.size(np); no++) {

        //full_decor_map = in_tree.prototype(np, no).get_full_decor_map();
        if(full_decor)
          decor_map = in_tree.prototype(np, no).get_full_decor_map();
        else
          decor_map = in_tree.prototype(np, no).get_decor_map();

        // add a new Orbit for each unique decoration
        // // exclude full_decor_map[0], since this is all background
        // for(i = 1; i < full_decor_map.size(); i++)
        for(i = 0; i < decor_map.size(); i++) {

          // decorate prototype
          ClustType tclust(in_tree.prototype(np, no));
          //tclust.decorate(full_decor_map[i]);
          tclust.decorate(decor_map[i]);

          // add orbit
          at(np).push_back(GenericOrbit<ClustType>(tclust));
          at(np).back().get_equivalent(symgroup);
          at(np).back().get_cluster_symmetry();

        } // unique decorations

      } // orbits

    } // orbitbranches

    sort();
    get_index();
    set_lattice(lattice, COORD_MODE::CHECK());
    //std::cout << "finish generate_decorated_orbitree" << std::endl;

  };

  //****************************************************************************************************************
  //
  // Constructs an orbitree of HopClusters, using the prototypes of an already constructed undecorated Orbitree
  //
  //		ClustType must be HopCluster :: Make a derived HopOrbitree???
  //
  //	Formula:
  //		Find unique decorations of each cluster in in_tree.
  //			Check all permutations of the decorations, find prototype HopClusters
  //			Generate HopCluster.clust_group (HopGroup), necessary for the HopCluster local orbitree
  //		For each prototype HopCluster,
  //			use the prim.factor_group() to generate equivalents on translated clusters
  //
  //
  //*****************************************************************************************************************

  template<typename ClustType>
  void GenericOrbitree<ClustType>::generate_hop_orbitree(const GenericOrbitree<SiteCluster> &in_tree, const Structure &prim) {
    //std::cout << "begin generate_hop_orbitree" << std::endl;
    PERIODICITY_MODE P(PERIODIC);

    /*
        {
            std::ofstream outfile;
            std::stringstream ss;
            ss << "FACTORGROUP";
            outfile.open(ss.str().c_str());

            outfile << "FACTORGROUP:" << std::endl;
            prim.factor_group().print(outfile, COORD_DEFAULT);


            outfile.close();
        }
    */


    // copy in_tree to *this
    this->clear();
    this->max_num_sites = in_tree.max_num_sites;

    resize(max_num_sites + 1);

    Index np, no, nd, ii;
    Array<Array<int> > full_decor_map;
    std::string clean(80, ' ');

    // loop over OrbitBranches
    //   for now, assume no single site hops
    //   (examples of single site hop would be orientation flip, charge state change)
    for(np = 2; np < in_tree.size(); np++) {

      //std::cout << "OrbitBranch " << np << std::endl;
      // loop over Orbits in Orbitbranch
      for(no = 0; no < in_tree.size(np); no++) {
        std::cout << clean << '\r' << "Generate HopOrbitree branch: " << np << " orbit: " << no << "\r" << std::flush;
        full_decor_map = in_tree.prototype(np, no).get_full_decor_map();

        // consider each unique decoration
        // include full_decor_map[0], since all background might be an allowed hop
        for(nd = 0; nd < full_decor_map.size(); nd++) {
          //std::cout << "    Decor " << nd << ": " <<  full_decor_map[nd] << std::endl;

          // create decorated SiteCluster (start point)
          SiteCluster sclust(in_tree.prototype(np, no));
          sclust.decorate(full_decor_map[nd]);

          // might filter decorations here.
          //   Right now, filter to check that there is only 1 Va
          int Va_count = 0;
          for(ii = 0; ii < sclust.size(); ii++) {
            if(sclust[ii].is_vacant())
              Va_count++;
          }

          if(Va_count != 1)
            continue;

          // write undecorated site clust_group
          /*
                    for(ne = 0; ne < in_tree.orbit(np, no).size(); ne++)
                    {
                        std::ofstream outfile;
                        std::stringstream ss;
                        ss << "SITECLUST." << np << "." << no << "." << ne;
                        outfile.open(ss.str().c_str());

                        outfile << "SITECLUSTER Branch:" << np << "  Orbit: " << no << "  Equiv: " << ne << std::endl;
                        in_tree.orbit(np, no).at(ne).print_sites(outfile, 2, '\n');
                        outfile << '\n';
                        outfile << "CLUSTGROUP:" << std::endl;
                        in_tree.orbit(np, no).at(ne).clust_group.print(outfile, COORD_DEFAULT);


                        outfile.close();
                    }
          */

          // initialize forward_permuation
          Array<Index> perm;
          for(ii = 0; ii < np; ii++) {
            perm.push_back(ii);
          }

          // loop over all forward_permutations
          do {
            //std::cout << "      perm: " << perm << std::endl;

            // check that all atoms move (avoid subcluster hops)
            bool perm_ok = true;
            for(ii = 0; ii < np; ii++)
              if(perm[ii] == ii) {
                perm_ok = false;
                break;
              }

            if(!perm_ok)
              continue;

            // check that the permutation is allowed based on the site domains
            if(!ClustType::allowed(sclust, perm))
              continue;


            // if all atoms move, create a test HopCluster
            ClustType tclust(sclust, perm);
            //tclust.print_decorated_sites(std::cout, 2, '\n');

            // check if 'tclust' is symmetrically equivalent to an existing prototype HopCluster
            if(!contains(tclust)) {
              //std::cout << "        Add orbit!" << std::endl;
              // if 'tclust' has not already been found
              at(np).push_back(GenericOrbit<ClustType>(tclust));
              //std::cout << "        get_equivalent()" << std::endl;
              at(np).back().get_equivalent(prim.factor_group());
              //std::cout << "        get_cluster_symmetry()" << std::endl;
              at(np).back().get_cluster_symmetry();

              // // write HopClusters & HopGroup to file
              // for(ne = 0; ne < at(np).back().size(); ne++)
              // {
              //    std::ofstream outfile;
              //    std::stringstream ss;
              //    ss << "HOP." << np << "." << at(np).size() - 1 << "." << ne;
              //    outfile.open(ss.str().c_str());
              //
              //    outfile << "HOP Branch:" << np << "  Orbit: " << at(np).size() - 1 << "  Equiv: " << ne << std::endl;
              //    at(np).back().at(ne).print_decorated_sites(outfile, 2, '\n');
              //    outfile << '\n';
              //    outfile << "HOPGROUP:" << std::endl;
              //    at(np).back().at(ne).clust_group.print(outfile, COORD_DEFAULT);
              //
              //    outfile.close();
              // }

              //std::cout << "        get_tensor_basis()" << std::endl;
              //at(np).back().get_tensor_basis(np); //temporarily works as rank = np
              //std::cout << "        Finish adding orbit" << std::endl;

            }

          }
          while(perm.next_permute());

        } // unique decorations

      } // orbits

    } // orbitbranches

    std::cout << clean << '\r' << std::flush;

    sort();
    get_index();
    set_lattice(lattice, COORD_MODE::CHECK());
    return;
  };


  //****************************************************************************************************************
  //
  // Constructs an orbitree of HopClusters, using the prototypes read from a file
  //
  //		ClustType must be HopCluster
  //
  //	Formula:
  //		Read a prototype HopCluster from 'filename'
  //		For each prototype HopCluster,
  //			use the prim.factor_group() to generate equivalents on translated clusters
  //			(need to use the SiteCluster.clust_group to generate equivalents on that cluster first?)
  //
  //
  //*****************************************************************************************************************

  template<typename ClustType>
  void GenericOrbitree<ClustType>::generate_orbitree_from_proto_file(std::string filename, const SymGroup &sym_group, PERIODICITY_TYPE ptype) {
    //std::cout << "begin generate_orbitree_from_proto_file" << std::endl;
    PERIODICITY_MODE P(ptype);
    this->clear();

    BP::BP_Vec<Index> n_equiv;
    BP::BP_Vec<std::string> s_list;
    Array<ClustType> prototype_list;
    ClustType tclust(lattice);
    Index i, j;

    /// Not sure how to treat this
    bool SD_is_on = false;


    // Read the prototype file
    //   - as going check for max number of sites in a cluster:
    BP::BP_Parse file(filename);
    //std::cout << "begin reading file: " << filename << std::endl;

    COORD_MODE C(CART);

    this->max_num_sites = 0;
    //BP_Vec needs unsigned long int
    ulint index;
    while(!file.eof()) {
      s_list = file.getline_string();
      if(s_list.size() == 0)
        continue;

      if(s_list[0] == "COORD_MODE") {

        // look for line "COORD_MODE = Direct"
        if(s_list[2][0] == 'D' || s_list[2][0] == 'd') {
          //std::cout << "  set COORD_MODE = Direct" << std::endl;
          C.set(FRAC);
        }
        // look for line "COORD_MODE = Cartesian"
        else if(s_list[2][0] == 'C' || s_list[2][0] == 'c') {
          //std::cout << "  set COORD_MODE = Cartesian" << std::endl;
          C.set(CART);
        }
        else {
          std::cerr << "Error in GenericOrbitree<ClustType>::generate_orbitree_from_proto_file()." << std::endl
                    << "  COORD_MODE not understood: " << s_list << std::endl;
          exit(1);
        }
      }
      else if(s_list.find_first("Points:", index)) {
        //std::cout << "  read Points" << std::endl;
        Index pts = BP::stoi(s_list[index + 1]);
        if(pts > this->max_num_sites)
          this->max_num_sites = pts;

        //std::cout << "  pts: " << pts << std::endl;
        //std::cout << "  read line" << std::endl;

        // Read line "Prototype of X Equivalent Clusters in Orbit Y"
        s_list = file.getline_string();

        // Store the number of equivalent clusters expected
        //std::cout << "  add n_equiv: " << BP::stoi(s_list[2]) << std::endl;
        n_equiv.add(BP::stoi(s_list[2]));

        // Read the cluster
        //std::cout << "  read cluster" << std::endl;
        tclust.read(file.get_istream(), pts, C.check(), SD_is_on);

        // Add to the list of prototypes
        tclust.calc_properties();
        prototype_list.push_back(tclust);
      }
    }

    //std::cout << " max_num_sites = " << this->max_num_sites << std::endl;
    resize(max_num_sites + 1);


    for(i = 0; i < prototype_list.size(); i++) {
      //std::cout << "        Add orbit!" << std::endl;
      at(prototype_list[i].size()).push_back(GenericOrbit<ClustType>(prototype_list[i]));
      //std::cout << "        get_equivalent()" << std::endl;
      at(prototype_list[i].size()).back().get_equivalent(sym_group);
      //std::cout << "        get_cluster_symmetry()" << std::endl;
      at(prototype_list[i].size()).back().get_cluster_symmetry();

      if(n_equiv[i] != at(prototype_list[i].size()).back().size()) {
        std::cerr << "Error in Orbitree::generate_orbitree_from_proto_file()." << std::endl
                  << "  Expected " << n_equiv[i] << " equivalents, but only generated " << at(prototype_list[i].size()).back().size() << " equivalents." << std::endl
                  << "  Prototype: " << std::endl;
        prototype_list[i].print_sites(std::cerr, 6, '\n');
        std::cerr << "\n" << std::endl;

        for(j = 0; j < at(prototype_list[i].size()).back().size(); j++) {
          std::cerr << "  Equivalent " << j << std::endl;
          at(prototype_list[i].size()).back().at(j).print_sites(std::cerr, 6, '\n');
        }
        exit(1);
      }
    }

    set_lattice(lattice, COORD_MODE::CHECK());
    sort();
    get_index();
    return;
  };


  //********************************************************************
  //
  // Generates orbitree of all unique clusters within a supercell
  // If two clusters of the same point-size overlap, it keeps the one with shorter length
  //
  //********************************************************************

  template<typename ClustType>
  void GenericOrbitree<ClustType>::generate_in_cell(const Structure &prim, const Lattice &cell, int num_images) {
    Index i, j, np, no;

    Array<typename ClustType::WhichCoordType> gridstruc;
    Lattice reduced_cell(cell.get_reduced_cell());

    lattice = prim.lattice();

    PrimGrid prim_grid(lattice, reduced_cell);

    // make the grid from which the sites for the clusters are to be picked
    EigenCounter<Eigen::Vector3i > shift_count(Eigen::Vector3i::Zero(), Eigen::Vector3i::Ones(), Eigen::Vector3i::Ones());
    Coordinate shift(reduced_cell);

    do {
      for(i = 0; i < 3; i++)
        shift.frac(i) = shift_count[i];

      for(i = 0; i < prim.basis.size(); i++) {
        if(prim.basis[i].site_occupant().size() < min_num_components) continue;

        for(j = 0; j < prim_grid.size(); j++) {
          gridstruc.push_back(prim.basis[i] + prim_grid.coord(j, PRIM));
          //          gridstruc.back().set_lattice(cell);
          gridstruc.back().set_lattice(reduced_cell, CART);
          gridstruc.back().within();
          gridstruc.back() -= shift;
          gridstruc.back().set_lattice(lattice, CART);
        }
      }

    }
    while(++shift_count);


    // Get orbitree ready to hold clusters.
    if(size())
      std::cerr << "WARNING:  Orbitree is about to be overwritten! Execution will continue normally, but side effects may occur.\n";

    //Size outer array to have sufficient space to create orbitree
    resize(max_num_sites + 1);

    // Add orbit corresponding to empty cluster
    at(0).push_back(GenericOrbit<ClustType>(ClustType(lattice)));
    at(0).back().get_equivalent(prim.factor_group());
    at(0).back().get_cluster_symmetry();


    //for each cluster of the previous size, add points from gridstruc
    //   - see if the new cluster satisfies the size requirements
    //   - see if it is new
    //   - generate all its equivalents


    std::cout << "About to begin construction of non-empty clusters\n";
    for(np = 1; np <= max_num_sites; np++) {
      std::cout << "Doing np = " << np << '\n';

      if(size(np - 1) == 0) {
        std::cerr << "WARNING: Orbitree::generate_orbitree is unable to enumerate clusters of size " << np - 1 << " or larger.\n" ;
        get_index();
        sort();
        return;
      }

      for(no = 0; no < size(np - 1); no++) {
        std::cout << "Adding sites to orbit " << no << " of " << size(np - 1) << "\n";

        ClustType tclust(lattice);
        for(i = 0; i < orbit(np - 1, no).prototype.size(); i++)
          tclust.push_back(orbit(np - 1, no).prototype[i]);


        for(i = 0; i < gridstruc.size(); i++) {

          //if(orbit(np - 1, no).prototype.contains(gridstruc[i])) continue;

          //tclust = orbit(np - 1, no).prototype;
          tclust.push_back(gridstruc[i]);

          if(tclust.image_check(reduced_cell, num_images)) continue;
          tclust.within();
          tclust.calc_properties();
          if(!contains(tclust) && tclust.min_length() > min_length) {
            at(np).push_back(GenericOrbit<ClustType>(tclust));
            at(np).back().get_equivalent(prim.factor_group());
            at(np).back().get_cluster_symmetry();
            //at(np).back().get_tensor_basis(np); //temporarily works as rank = np
          }

          tclust.pop_back();
        }
      }
    }
    sort();
    get_index();
    return;

  }

  //********************************************************************
  //
  // Gets the hierarchy of the clusters.
  //
  //
  //********************************************************************

  template<typename ClustType>
  void GenericOrbitree<ClustType>::get_hierarchy() const {
    subcluster.clear();

    get_index();

    Array<int> tsubcluster;

    //make subcluster table for the empty cluster
    subcluster.push_back(tsubcluster);

    //take Cluster of size n
    //for each cluster of size < n in Cluster
    //look through Multiplet and see if there is an orbit that matches
    for(Index np = 1; np < size(); np++) {
      for(Index no = 0; no < size(np); no++) {

        ClustType tclust(lattice);

        Array<int> min(orbit(np, no).prototype.size(), 0), //All zeros
              max(orbit(np, no).prototype.size(), 1),        //All ones
              inc(orbit(np, no).prototype.size(), 1);        //All ones

        //enumerate all subclusters of cluster of orbit(np,no), represented in the Counter as 1's and 0's
        Counter<Array<int> > site_counter(min, max, inc);
        subcluster.push_back(tsubcluster);
        do {
          if(site_counter() == min || site_counter() == max) continue;   //make sure you don't add the empty or full subcluster

          for(Index i = 0; i < site_counter().size(); i++) {
            if(site_counter()[i]) {
              tclust.push_back(orbit(np, no).prototype[i]);
            }
          }

          //check if tclust is in list of clusters of size tclust.size()
          subcluster.back().push_back(find(tclust));

        }
        while(++site_counter);

      }
    }
    return;
  }


  //***********************************************************
  //
  //
  //
  //
  //***********************************************************
  template<typename ClustType>
  void GenericOrbitree<ClustType>::read_prototype_tensor_basis(std::istream &stream, COORD_TYPE mode, const SymGroup &sym_group) {

    int num_orbit = 0, num_branches = 0;
    char ch;
    if(size())
      std::cerr << "WARNING:  Orbitree is about to be overwritten! Execution will continue normally, but side effects may occur.\n";

    ch = stream.peek();
    while((ch != 'B') && (ch != 'b') && !stream.eof()) {
      stream.ignore(256, '\n');
      ch = stream.peek();
      if(stream.eof()) {
        std::cerr << "Did not specify total number of Branches! \n";
        exit(1);
      }
    }

    stream.ignore(256, ' ');
    stream >> num_branches;
#ifdef DEBUG
    std::cout << "Read in number of branches is " << num_branches << "\n";
#endif //DEBUG

    //Size outer arry to have sufficient space to create orbitree
    //resize(max_num_sites+1, GenericOrbitBranch<CoordType>(lattice));
    resize(num_branches);

    for(int b = 0; b < num_branches; b++) {
#ifdef DEBUG
      std::cout << "Branch b = " << b << "\n";
#endif //DEBUG

      stream.ignore(256, '\n');
      stream.ignore(256, '\n');

      ClustType tclust(lattice);
      GenericOrbit<ClustType> torbit(tclust);

      // Reading in total number of orbits
      ch = stream.peek();
# ifdef DEBUG
      std::cout << "ch1 is " << ch << "\n";
# endif //DEBUG

      while((ch != 'O') && (ch != 'o') && !stream.eof()) {
        stream.ignore(1000, '\n');
        ch = stream.peek();

# ifdef DEBUG
        std::cout << "ch2 is " << ch << "\n";
# endif //DEBUG

        if(stream.eof()) {
          std::cerr << "Did not specify total number of Orbits!\n";
          exit(1);
        }
      }

      stream.ignore(256, ' ');
      stream >> num_orbit;
      stream.ignore(1000, '\n');

# ifdef DEBUG
      std::cout << "Number of orbits is " << num_orbit << "\n";
# endif //DEBUG

      if(num_orbit == 0) {
        std::cerr << "ERROR: Did not specify total number of orbits! \n";
        exit(1);
      }

      for(int i = 0; i < num_orbit; i++) {
# ifdef DEBUG
        std::cout << "Orbit " << i << "\n";
# endif //DEBUG

        torbit.clear();
        torbit.read(stream, mode, sym_group, true);
        at(b).push_back(torbit);
      }
    }
    sort();
    get_index();
    return;

  };


  //***********************************************************
  //
  // Reads in CSPECS
  //
  // The format of CSPECS is as follows:
  // Description of structure/system (ignored by code)
  // Radius or Number
  // cluster size         within radius size or number of clusters
  // 2                    6.3
  //
  //
  //***********************************************************
  template<typename ClustType>
  void GenericOrbitree<ClustType>::read_CSPECS(std::istream &stream) {

    int cluster_size;
    int curr_cluster_size = 0;
    double specs;
    char ch, abc[256];

    min_num_components = 0; //added 03/23/13

    stream.ignore(1000, '\n');
    ch = stream.peek();

    if(ch == 'R' || ch == 'r') {
      max_length.clear();
      // For empty and point clusters;


      stream.ignore(1000, '\n');
      stream.getline(abc, 200);

      while(stream >> cluster_size) {
        if(curr_cluster_size == 0) {
          max_length.push_back(0.0);
          if(cluster_size == 1) {
            // LCSPECS file
            // do nothing
            max_num_sites = 0;

          }
          else if(cluster_size == 2) {
            // CSPECS file
            // push_back a max_length of
            max_length.push_back(0.0);
            max_num_sites = 1;

          }
          else {
            std::cerr << "error in GenericOrbitree<ClustType>::read_CSPECS()" << std::endl
                      << "  Your CSPECS file is wrong.  The first cluster size is: " << cluster_size << std::endl
                      << "  It should be 1 (for local) or 2 (for global)" << std::endl;
            std::exit(1);
          }
        }
        curr_cluster_size = cluster_size;

        stream >> specs;
        max_length.push_back(specs);
        max_num_sites++; //added 10/25/12
        stream.getline(abc, 200);

      }
    }
    else if(ch == 'N' || ch == 'n') {
      num_clusts.clear();

      //TODO: necessary to push back for empty and point clusters?

      stream.ignore(1000, '\n');

      while(stream >> cluster_size) {
        stream >> specs;
        num_clusts.push_back(specs);
        stream.ignore(1000, '\n');
      }
    }
    else {
      std::cerr << "ERROR in 2nd line of CSPECS.  2nd line should indicate either Radius or Number.\n";
      exit(1);
    }

  };

  //*********************************

  template<typename ClustType>
  void GenericOrbitree<ClustType>::print(std::ostream &stream) const {

    print_proto_clust(stream);

    /*
      for(Index i = 0; i < size(); i++) { //Loops over outer array (point/pair/triplet arrays)

        for(Index j = 0; j < size(i); j++) { //Loops over each Orbit, j, with Clusters of size i
          stream.width(5);
          stream << index[i][j];
          stream.width(5);

          stream << orbit(i, j).prototype.size();
          stream.width(5); //Size of Cluster

          stream <<  orbit(i, j).size() << std::endl; //Multiplicity

          orbit(i, j).prototype.print(stream); //Prints coordinates from Cluster::print() for the prototype cluster (which prints from Site::print() )
          stream << std::endl;
        };
      };
    */
  };

  //John G 011013
  //***********************************************
  //
  // Assignment operator
  //
  //***********************************************
  template<typename ClustType>
  GenericOrbitree<ClustType> &GenericOrbitree<ClustType>::operator=(const GenericOrbitree<ClustType> &RHS) {
    //clear();
    //set_lattice(RHS.lattice, FRAC);

    //copy members
    lattice = RHS.lattice;
    max_num_sites = RHS.max_num_sites;
    min_num_components = RHS.min_num_components;
    max_length = RHS.max_length;
    min_length = RHS.min_length;
    num_clusts = RHS.num_clusts;
    index_to_row = RHS.index_to_row;
    index_to_column = RHS.index_to_column;
    index = RHS.index;
    Norbits = RHS.Norbits;
    subcluster = RHS.subcluster;
    m_bspecs = RHS.bspecs();
    m_b2asym = RHS.m_b2asym;

    //copy all orbitbranches over
    m_asym_unit = RHS._asym_unit();
    m_asym_unit.set_lattice(lattice, CART);
    for(Index b = 0; b < RHS.size(); b++) {
      push_back(RHS[b]);
    }

    return *this;
  }



  //***********************************************
  /**
   * Allows for printing using the << operator.
   */
  //***********************************************
  template<typename ClustType>
  std::ostream &operator<< (std::ostream &stream, const GenericOrbitree<ClustType> &orbitree) {
    orbitree.print(stream);
    return stream;
  };


  //***********************************************

  template<typename ClustType>
  void GenericOrbitree<ClustType>::write_full_clust(std::string file) const {
    //Prints out all equivalent clusters including the prototype cluster (FPCLUST file)
    // Calls ClustType.print_sites() to print each cluster

    std::ofstream out;
    out.open(file.c_str());
    if(!out) {
      std::cerr << "Can't open" << file << ".\n";
      return;
    }

    print_full_clust(out);
  };

  //***********************************************

  template<typename ClustType>
  void GenericOrbitree<ClustType>::write_proto_clust(std::string file) const {
    //Prints out all prototype clusters (CLUST file)
    // Calls ClustType.print_sites() to print each prototype cluster

    std::ofstream out;
    out.open(file.c_str());
    if(!out) {
      std::cerr << "Can't open" << file << ".\n";
      return;
    }

    print_proto_clust(out);
  };

  //***********************************************

  template<typename ClustType>
  void GenericOrbitree<ClustType>::write_full_decorated_clust(std::string file) const {
    //Prints out all equivalent clusters including the prototype cluster (FPCLUST file)
    // Calls ClustType.print_sites() to print each cluster


    std::ofstream out;
    out.open(file.c_str());
    if(!out) {
      std::cerr << "Can't open" << file << ".\n";
      return;
    }

    print_full_decorated_clust(out);
  };

  //***********************************************

  template<typename ClustType>
  void GenericOrbitree<ClustType>::write_proto_decorated_clust(std::string file) const {
    //Prints out all prototype clusters (CLUST file)

    std::ofstream out;
    out.open(file.c_str());
    if(!out) {
      std::cerr << "Can't open" << file << ".\n";
      return;
    }

    print_proto_decorated_clust(out);
  };

  //***********************************************

  template<typename ClustType>
  void GenericOrbitree<ClustType>::print_full_clust(std::ostream &out) const {
    //Prints out all equivalent clusters including the prototype cluster (FPCLUST file)
    // Calls ClustType.print_sites() to print each cluster

    if(index.size() != size()) get_index();

    out << "COORD_MODE = " << COORD_MODE::NAME() << std::endl << std::endl;

    out.flags(std::ios::showpoint | std::ios::fixed | std::ios::left);
    out.precision(5);

    for(Index i = 0; i < size(); i++) {
      if(size(i) != 0) out << "** Branch " << i << " ** \n" << std::flush;
      for(Index j = 0; j < size(i); j++) { //Loops over all i sized Orbits
        out << "      ** " << index[i][j] << " of " << Norbits << " Orbits **"
            << "  Orbit: " << i << " " << j
            << "  Points: " << orbit(i, j).prototype.size()
            << "  Mult: " << orbit(i, j).size()
            << "  MinLength: " << orbit(i, j).prototype.min_length()
            << "  MaxLength: " << orbit(i, j).prototype.max_length()
            << '\n' << std::flush;

        for(Index k = 0; k < orbit(i, j).size(); k++) { // Loops over each equivalent cluster in j
          out << "            " << k << " of " << orbit(i, j).size() << " Equivalent Clusters in Orbit " << index[i][j] << '\n' << std::flush;
          orbit(i, j).at(k).print_sites(out, 18, '\n');
        }
        out << '\n' << std::flush;
      }
      if(size(i) != 0) out << '\n' << std::flush;
    }
  };

  //***********************************************


  template<typename ClustType>
  void GenericOrbitree<ClustType>::print_full_basis_info(std::ostream &out) const {
    //Prints out all equivalent clusters including the prototype cluster (FPCLUST file)
    // Calls ClustType.print_sites() to print each cluster

    if(index.size() != size()) get_index();

    out << "COORD_MODE = " << COORD_MODE::NAME() << std::endl << std::endl;

    out.flags(std::ios::showpoint | std::ios::fixed | std::ios::left);
    out.precision(5);

    for(Index i = 0; i < size(); i++) {
      if(size(i) != 0) out << "** Branch " << i << " ** \n" << std::flush;
      for(Index j = 0; j < size(i); j++) { //Loops over all i sized Orbits
        out << "      ** " << index[i][j] << " of " << Norbits << " Orbits **"
            << "  Orbit: " << i << " " << j
            << "  Points: " << orbit(i, j).prototype.size()
            << "  Mult: " << orbit(i, j).size()
            << "  MinLength: " << orbit(i, j).prototype.min_length()
            << "  MaxLength: " << orbit(i, j).prototype.max_length()
            << '\n' << std::flush;

        for(Index k = 0; k < orbit(i, j).size(); k++) { // Loops over each equivalent cluster in j
          out << "            " << k << " of " << orbit(i, j).size() << " Equivalent Clusters in Orbit " << index[i][j] << '\n' << std::flush;
          orbit(i, j).at(k).print_basis_info(out, 18, '\n');
        }
        out << '\n' << std::flush;
      }
      if(size(i) != 0) out << '\n' << std::flush;
    }
  };

  //***********************************************

  template<typename ClustType>
  void GenericOrbitree<ClustType>::print_proto_clust(std::ostream &out) const {
    //Prints out all prototype clusters (CLUST file)
    // Calls ClustType.print_sites() to print each prototype cluster

    if(index.size() != size()) get_index();

    out << "COORD_MODE = " << COORD_MODE::NAME() << std::endl << std::endl;

    out.flags(std::ios::showpoint | std::ios::fixed | std::ios::left);
    out.precision(5);

    for(Index i = 0; i < size(); i++) {
      if(size(i) != 0) out << "** Branch " << i << " ** \n" << std::flush;
      for(Index j = 0; j < size(i); j++) { //Loops over all i sized Orbits
        out << "      ** " << index[i][j] << " of " << Norbits << " Orbits **"
            << "  Orbit: " << i << " " << j
            << "  Points: " << orbit(i, j).prototype.size()
            << "  Mult: " << orbit(i, j).size()
            << "  MinLength: " << orbit(i, j).prototype.min_length()
            << "  MaxLength: " << orbit(i, j).prototype.max_length()
            << '\n' << std::flush;

        if(orbit(i, j).size() > 0) {
          for(int k = 0; k < 1; k++) { // Loops over each equivalent cluster in j
            out << "            " << "Prototype" << " of " << orbit(i, j).size() << " Equivalent Clusters in Orbit " << index[i][j] << '\n' << std::flush;
            orbit(i, j).at(k).print_sites(out, 18, '\n');

          }
        }
        out << '\n' << std::flush;
      }
      if(size(i) != 0) out << '\n' << std::flush;
    }
  };
  //***********************************************

  template<typename ClustType>
  void GenericOrbitree<ClustType>::print_proto_clust_funcs(std::ostream &out) const {
    //Prints out all prototype clusters (CLUST file)
    // Calls ClustType.print_clust_basis() to print each prototype cluster

    if(index.size() != size()) get_index();

    out << "COORD_MODE = " << COORD_MODE::NAME() << std::endl << std::endl;

    out.flags(std::ios::showpoint | std::ios::fixed | std::ios::left);
    out.precision(5);

    for(Index no = 0; no < asym_unit().size(); no++) {
      out << "Asymmetric unit " << no + 1 << ":\n";
      for(Index ne = 0; ne < asym_unit()[no].size(); ne++) {
        Index b = asym_unit()[no][ne][0].basis_ind();
        out << "  Basis site " << b << ":\n"
            << "  ";
        asym_unit()[no][ne][0].print(out);
        out << "\n";
        if(asym_unit()[no][ne].clust_basis.size() == 0)
          out << "        [No site basis functions]\n\n";
        for(Index f = 0; f < asym_unit()[no][ne].clust_basis.size(); f++) {
          for(Index s = 0; s < asym_unit()[no][ne][0].site_occupant().size(); s++) {
            if(s == 0)
              out << "    ";
            out << "    \\phi_" << b << '_' << f << '[' << asym_unit()[no][ne][0].site_occupant()[s].name << "] = "
                << asym_unit()[no][ne].clust_basis[f]->eval(Array<Index>(1, asym_unit()[no][ne][0].site_occupant().ID()), Array<Index>(1, s));
            if(s + 1 == asym_unit()[no][ne][0].site_occupant().size())
              out << "\n";
            else
              out << ",   ";
          }
        }
      }
    }
    out << "\n\n";
    for(Index i = 0; i < size(); i++) {
      if(size(i) != 0) out << "** Branch " << i << " ** \n" << std::flush;
      for(Index j = 0; j < size(i); j++) { //Loops over all i sized Orbits
        out << "      ** " << index[i][j] << " of " << Norbits << " Orbits **"
            << "  Orbit: " << i << " " << j
            << "  Points: " << orbit(i, j).prototype.size()
            << "  Mult: " << orbit(i, j).size()
            << "  MinLength: " << orbit(i, j).prototype.min_length()
            << "  MaxLength: " << orbit(i, j).prototype.max_length()
            << '\n' << std::flush;

        if(orbit(i, j).size() > 0) {
          for(int k = 0; k < 1; k++) { // Loops over each equivalent cluster in j
            out << "            " << "Prototype" << " of " << orbit(i, j).size() << " Equivalent Clusters in Orbit " << index[i][j] << '\n' << std::flush;
            orbit(i, j).at(k).print_clust_basis(out, 18, '\n');

          }
        }
        out << "\n\n" << std::flush;
      }
      if(size(i) != 0) out << '\n' << std::flush;
    }
  };

  //***********************************************

  template<typename ClustType>
  void GenericOrbitree<ClustType>::print_full_decorated_clust(std::ostream &out) const {
    //Prints out all equivalent clusters including the prototype cluster (FPCLUST file)
    // Calls ClustType.print_sites() to print each cluster

    if(index.size() != size()) get_index();

    out << "COORD_MODE = " << COORD_MODE::NAME() << std::endl << std::endl;

    out.flags(std::ios::showpoint | std::ios::fixed | std::ios::left);
    out.precision(5);

    for(Index i = 0; i < size(); i++) {
      if(size(i) != 0) out << "** Branch " << i << " ** \n" << std::flush;
      for(Index j = 0; j < size(i); j++) { //Loops over all i sized Orbits
        out << "      ** " << index[i][j] << " of " << Norbits << " Orbits **"
            << "  Orbit: " << i << " " << j
            << "  Points: " << orbit(i, j).prototype.size()
            << "  Mult: " << orbit(i, j).size()
            << "  MinLength: " << orbit(i, j).prototype.min_length()
            << "  MaxLength: " << orbit(i, j).prototype.max_length()
            << '\n' << std::flush;
        for(Index k = 0; k < orbit(i, j).size(); k++) { // Loops over each equivalent cluster in j
          out << "            " << k << " of " << orbit(i, j).size() << " Equivalent Clusters in Orbit " << index[i][j] << '\n' << std::flush;
          orbit(i, j).at(k).print_decorated_sites(out, 18, '\n');
        }
        out << '\n' << std::flush;
      }
      if(size(i) != 0) out << '\n' << std::flush;
    }
  };

  //***********************************************

  template<typename ClustType>
  void GenericOrbitree<ClustType>::print_proto_decorated_clust(std::ostream &out) const {
    //Prints out all decorated prototype clusters (like BCLUST file)

    if(index.size() != size()) get_index();

    out << "COORD_MODE = " << COORD_MODE::NAME() << std::endl << std::endl;

    out.flags(std::ios::showpoint | std::ios::fixed | std::ios::left);
    out.precision(5);

    for(Index i = 0; i < size(); i++) {
      if(size(i) != 0) out << "** Branch " << i << " ** \n" << std::flush;
      for(Index j = 0; j < size(i); j++) { //Loops over all i sized Orbits
        out << "      ** " << index[i][j] << " of " << Norbits << " Orbits **"
            << "  Orbit: " << i << " " << j
            << "  Points: " << orbit(i, j).prototype.size()
            << "  Mult: " << orbit(i, j).size()
            << "  MinLength: " << orbit(i, j).prototype.min_length()
            << "  MaxLength: " << orbit(i, j).prototype.max_length()
            << '\n' << std::flush;

        if(orbit(i, j).size() > 0) {
          for(int k = 0; k < 1; k++) { // Loops over each equivalent cluster in j
            out << "            " << "Prototype" << " of " << orbit(i, j).size() << " Equivalent Clusters in Orbit " << index[i][j] << '\n' << std::flush;
            orbit(i, j).at(k).print_decorated_sites(out, 18, '\n');

          }
        }

        out << '\n' << std::flush;
      }
      if(size(i) != 0) out << '\n' << std::flush;
    }
  };


  //*********************************************************
  /**
   *
   *
   */
  //*********************************************************
  template<typename ClustType>
  void GenericOrbitree<ClustType>::write_full_tensor_basis(std::string file, Index np) const {

    bool read_eci;

    std::ofstream out;
    out.open(file.c_str());
    if(index.size() != size()) {
      get_index();
    }

    if(!out) {
      std::cerr << "Can't open " << file << ".\n";
      return;
    }

    out.flags(std::ios::showpoint | std::ios::fixed | std::ios::left);
    out.precision(5);

    int no = 0, io = 0;
    for(Index i = 0; i < size(); i++) {
      for(Index j = 0; j < at(i).size(); j++) { //Loops over all i sized Orbits
        if(prototype(i, j).size() >= np)
          no++;
      }
    }

    out << "Branches " << size() << "\n";
    //out << "Orbits " << no << "\n";

    // std::cout << "INSIDE ORBITREE::WRITE_TENSOR_BASIS.  NUMBER OF BRANCHES IS "
    // 	      << size() << "\n";


    //Loop over branches
    for(Index i = 0; i < size(); i++) {
      out << "Branch " << (i + 1) << " of " << size() << "\n";
      out << "Orbits " << at(i).size() << "\n";
      //Loop over orbits
      for(Index j = 0; j < at(i).size(); j++) { //Loops over all i sized Orbits

        if(prototype(i, j).size() >= np) {
          io++;
          //out << "Orbit " << io << " of " << no << "\n";
          out << "Orbit " << (j + 1) << " of " << at(i).size() << "\n";
          out << "Clusters in Orbit: "
              << orbit(i, j).size() << "\n";

          for(Index k = 0; k < orbit(i, j).size(); k++) {
            equiv(i, j, k).print(out, '\n');
            out << "\n";
            out << "Tensor Basis \n";

            if(equiv(i, j, k).tensor_basis.size()) {

              out << equiv(i, j, k).tensor_basis.size() << "  "
                  << equiv(i, j, k).tensor_basis[0].rank() << "  "
                  << equiv(i, j, k).tensor_basis[0].dim() << "\n";

              for(Index t = 0; t < equiv(i, j, k).tensor_basis.size(); t++) {

                if(std::isnan(equiv(i, j, k).tensor_basis.eci(t))) {
                  out << "<ECI> * \n";
                  out << equiv(i, j, k).tensor_basis[t] << "\n\n";
                  read_eci = false;
                }
                else {
                  out << equiv(i, j, k).tensor_basis.eci(t) << " * \n";
                  out << equiv(i, j, k).tensor_basis[t] << "\n\n";
                  read_eci = true;
                }
              }
              if(read_eci == false) {
                out << "Force Constant Tensor of this Cluster is \n"
                    << "N/A\n\n";
              }
              else {
                out << "Force Constant Tensor of this Cluster is \n"
                    << equiv(i, j, k).eci << "\n\n";
              }

            }
            out << "************************************************ \n";
          } //End loop over clusters
        }
      }
    }


  };

  //*********************************************************
  /**
   *
   * @param file Name of the file being written to
   * @param np Number of points in the prototype cluster
   */
  //*********************************************************
  template<typename ClustType>
  void GenericOrbitree<ClustType>::write_prototype_tensor_basis(std::string file, Index np, std::string path) const {

    path.append(file);
    std::ofstream out;
    bool read_eci;
    //out.open(file.c_str());
    out.open(path.c_str());
    if(index.size() != size()) {
      get_index();
    }

    if(!out) {
      std::cerr << "Can't open " << file << ".\n";
      return;
    }

    out.flags(std::ios::showpoint | std::ios::fixed | std::ios::left);
    out.precision(5);

    int no = 0, io = 0;
    for(Index i = 0; i < size(); i++) {
      for(Index j = 0; j < at(i).size(); j++) { //Loops over all i sized Orbits

        if(prototype(i, j).size() >= np)
          no++;
      }
    }

    out << "Branches " << size() << "\n";
    //out << "Orbits " << no << "\n";

    for(Index i = 0; i < size(); i++) {
      out << "Branch " << (i + 1) << " of " << size() << "\n";
      out << "Orbits " << at(i).size() << "\n";

      for(Index j = 0; j < at(i).size(); j++) { //Loops over all i sized Orbits

        if(prototype(i, j).size() >= np) {
          io++;
          //out << "Orbit " << io << " of " << no << "\n";
          out << "Orbit " << (j + 1) << " of " << at(i).size() << "\n";
          out << "Clusters in Orbit: 1 \n";
          orbit(i, j).prototype.print(out, '\n'); //Changed 04/04/13 to accomodate new cluster print
          out << "\n"; //Added 04/04/13 to accomodate new cluster print
          out << "Tensor Basis \n";

          if(orbit(i, j).prototype.tensor_basis.size()) {

            out << orbit(i, j).prototype.tensor_basis.size() << "  "
                << orbit(i, j).prototype.tensor_basis[0].rank() << "  "
                << orbit(i, j).prototype.tensor_basis[0].dim() << "\n";

            for(Index t = 0; t < orbit(i, j).prototype.tensor_basis.size(); t++) {

              if(std::isnan(orbit(i, j).prototype.tensor_basis.eci(t))) {
                out << "<ECI> * \n";
                out << orbit(i, j).prototype.tensor_basis[t] << "\n\n";
                read_eci = false;
              }
              else {
                out << orbit(i, j).prototype.tensor_basis.eci(t) << " * \n";
                out << orbit(i, j).prototype.tensor_basis[t] << "\n\n";
                read_eci = true;
              }
            }
            if(read_eci == false) {
              out << "Force Constant Tensor of this Cluster is \n"
                  << "N/A\n\n";
            }
            else {
              out << "Force Constant Tensor of this Cluster is \n"
                  << orbit(i, j).prototype.eci << "\n\n";
            }
          }
          else {
            out << 0 << " " << 0 << " " << 0 << "\n";
          }
          out << "************************************************ \n";
        }
      }

    } //End loop over Branches


  };

  //***********************************************

  template<typename ClustType>
  void GenericOrbitree<ClustType>::get_dynamical_matrix(MatrixXcd &dmat, const Coordinate &k, Index bands_per_site) {
    Index np, no, ne, i, j;
    std::complex<double> tphase;

    //loop over all the orbits of orbitree
    for(np = 0; np < size(); np++) {
      for(no = 0; no < size(np); no++) {

        //Loop over all equivalent clusters
        for(ne = 0; ne < size(np, no); ne++) {
          /*
          //check rank for extra safety, but seems like a waste to do it for every k-point
          if(equiv(np,no,ne).eci.rank()<2){
          std::cerr << "FATAL ERROR: Attempting to construct dynamical matrix, "
          << "but an eci has been initialized improperly! Exiting...\n";
          exit(0);
          }
          */
          tphase = equiv(np, no, ne).get_phase(k);

          //Loop over all elements of the eci tensor.  These correspond to the number of bands per site.
          for(i = 0; i < bands_per_site; i++) {
            for(j = 0; j < bands_per_site; j++) {
              // Multiply each element of the eci tensor by the phase factor and
              // add it to the block of the matrix corresponding to that equivalent cluster.

              dmat(equiv(np, no, ne)[0].basis_ind() * bands_per_site + i,
                   equiv(np, no, ne)[1].basis_ind() * bands_per_site + j)
              += tphase * equiv(np, no, ne).eci(i, j);
            }
          }
        }
      }
    }
    return;
  }

  //********************************************************************
  /**
   * It calculates the ECI tensors for the
   * clusters (petals).  The ECI tensors for the self-interaction pairs
   * (the pivot point with itself) is the negative of the sum of
   * the force constant tensors of the petals of its flower.
   */
  //********************************************************************
  template<typename CoordType>
  void GenericOrbitree<CoordType>::calc_tensors() {
    std::cout << "********* In Orbitree::calc_tensors! **********\n";
    // Calculate ECI's
    // Loop over branches of tree
    std::cout << "The size of the branch is " << size() << "\n";
    for(Index i = 0; i < size(); i++) {

      std::cout << "Number of orbits: " << at(i).size() << "\n";
      // Loop over orbits of orbitbranch
      for(Index j = 0; j < at(i).size(); j++) {
        orbit(i, j).calc_eci(2);
      }
    }

    std::cout << "Done with first two for loops \n";
    //Generate self-interaction pair(s') ECI tensors
    //Loop over branches
    //std::cout << "size of flower tree is " << size() << "\n";
    //std::cout << "size of orbit(0,0) is " << orbit(0,0).size() << "\n";
    for(Index b = 0; b < size(); b++) {

      std::cout << "b = " << b << "\n\n";
      // std::cout << "The self interaction term is "
      // 		<< equiv(b,0,0) << "\nand\n"
      // 		<< prototype(b,0) << "\n";
      equiv(b, 0, 0).eci.redefine(Array<Index>(2, 3));
      equiv(b, 0, 0).eci = 0.0;
      prototype(b, 0).eci.redefine(Array<Index>(2, 3));
      prototype(b, 0).eci = 0.0;

      //TODO: Change this so if it reads in a self-interaction,
      //won't overwrite?

      //loop over orbits (flower)
      for(Index d = 1; d < at(b).size(); d++) {
        //loop over clusters (petals)
        //summing over all the eci's in the flower (ECI of
        //self-interaction pair has to be invariant under symmetry)
        for(Index e = 0; e < orbit(b, d).size(); e++) {
          equiv(b, 0, 0).eci -= equiv(b, d, e).eci;
          prototype(b, 0).eci -= equiv(b, d, e).eci;
        }
      }
      std::cout << "Self-interaction force constant for cluster \n";
      prototype(b, 0).print(std::cout, '\n');
      std::cout << "\n is: \n" << prototype(b, 0).eci << "\n";
    } // End loop over branches to generate self-interaction pair
  };

  //John G 050513
  //************************************************************
  /**
   * \brief   Constructs a local orbitree about a Phenom Cluster, given a Structure.
   *
   *   - First finds the point clusters, then pair clusters, then triplets, etc.
   *   - If 'include_phenom_clust_sites' is true, then clusters include sites in the phenom_clust, else they are not.
   *   - Sets the Orbitrees 'phenom_clust' to 'tmp_phenom_clust'
   */
  //************************************************************

  template<typename ClustType> template<class PhenomType>
  void GenericOrbitree<ClustType>::generate_local_orbitree(const Structure &prim, const PhenomType &tmp_phenom_clust,
                                                           bool include_phenom_clust_sites) {
    //std::cout << "\n\nBegin generate_local_orbitree() --------------\n\n" << std::flush;

    /// make an orbitree of local clusters around the cluster 'clust' in the structure 'prim'
    ///		must set GenericOrbitree<ClustType>::max_num_sites and GenericOrbitree<ClustType>::max_length
    ///		prior to calling GenericOrbitree<ClustType>::generate_local_orbitree

    //std::cout << "phenom_clust: " << std::endl;
    //phenom_clust.print_v2(std::cout);

    PhenomType phenom_clust(tmp_phenom_clust);

    //std::cout << "phenom_clust: " << std::endl;
    //phenom_clust.print_v2(std::cout);


    Index i, j, np, no;
    Eigen::Vector3i dim;			//size of gridstruc
    double dist, max_dist;
    Array<typename ClustType::WhichCoordType> basis, gridstruc;

    lattice = prim.lattice();
    Coordinate lat_point(lattice);


    // Make 'basis', a list of the basis sites in prim that we want to make clusters from
    //std::cout << "Finding Basis:\n" << std::flush;
    for(i = 0; i < prim.basis.size(); i++) {
      if(prim.basis[i].site_occupant().size() >= min_num_components) {
        basis.push_back(prim.basis[i]);
        basis.back().set_lattice(lattice, CART);
      }
    }


    // Make 'gridstruc', a list of all the sites we might make clusters from

    // 'max_radius' is the maximum distance from any of the sites in 'phenom_clust' for sites in the local clusters
    double max_radius = max_length.max();

    // 'dim' is size of grid so that all sites within max_radius are included
    dim = lattice.enclose_sphere(max_radius);
    EigenCounter<Eigen::Vector3i > grid_count(-dim, dim, Eigen::Vector3i::Ones());
    //std::cout << "dim is " << dim << '\n' << std::flush;
    //std::cout << "\n Finding Grid_struc:\n" << std::flush;

    // check all sites to see if they are close enough to 'phenom_clust' that they might be included in the local clusters
    do {
      lat_point.frac() = grid_count().cast<double>();

      for(i = 0; i < basis.size(); i++) {
        // check site at basis[i] + lat_point
        typename ClustType::WhichCoordType tatom(basis[i] + lat_point);

        // don't add sites that are a part of the cluster
        // site occupant makes this comparison work incorrectly, so check with min_length instead
        //if(!include_phenom_clust_sites) if(phenom_clust.contains(tatom)) continue;
        if(!include_phenom_clust_sites) {
          bool point_is_in_phenom = false;

          for(Index j = 0; j < phenom_clust.size(); j++) {
            if(phenom_clust[j].Coordinate::operator==(tatom)) {
              point_is_in_phenom = true;
              break;
            }
          }

          if(point_is_in_phenom)
            continue;
        }


        // get distance to farthest site in the cluster
        max_dist = 0;
        for(j = 0; j < phenom_clust.size(); j++) {
          dist = tatom.dist(phenom_clust[j]);
          if(dist > max_dist)
            max_dist = dist;
        }

        // if that distance is less than max_radius, include it in the gridstruc
        if(max_dist < max_radius) {
          gridstruc.push_back(tatom);
          //std::cout << "i: " << gridstruc.size() << "  " << tatom; // << std::endl;
        }
      }

    }
    while(++grid_count);
    //std::cout << "Finished finding grid_struc\n" << std::flush;

    // Get orbitree ready to hold clusters.
    if(size())
      std::cerr << "WARNING:  Orbitree is about to be overwritten! Execution will continue normally, but side effects may occur.\n" << std::flush;

    //Size outer array (# of sites in cluster) to have sufficient space to create orbitree
    resize(max_num_sites + 1);


    //for each cluster of the previous size, add points from gridstruc
    //   - see if the new cluster satisfies the size requirements
    //   - see if it is new
    //   - generate all its equivalents

    //std::cout << "About to begin construction of non-empty clusters\n" << std::flush;


    // we want to find equivalent clusters by using the cluster group of the 'phenom_clust'
    //   maybe don't need this, phenom_clust likely already has cluster group calculated...

    {
      PERIODICITY_MODE periodicity_mode1(PERIODIC);
      phenom_clust.get_clust_group(prim.factor_group());
    }

    // write phenom_clust to check clust group
    //{
    //	std::ofstream outfile;
    //	std::stringstream ss;
    //	ss << "PHENOM";
    //	outfile.open(ss.str().c_str());
    //
    //	outfile << "PHENOM" << std::endl;
    //	phenom_clust.print_decorated_sites(outfile, 2, '\n');
    //	outfile << '\n';
    //	outfile << "CLUSTGROUP:" << std::endl;
    //	phenom_clust.clust_group.print(outfile, COORD_DEFAULT);
    //
    //
    //	outfile.close();
    //	int pause;
    //	std::cout << "Pause: " ;
    //	std::cin >> pause;
    //	std::cout << std::endl;
    //}


    // for local clusters, we want the PERIODICITY_MODE to be LOCAL
    PERIODICITY_MODE periodicity_mode2(LOCAL);
    //std::cout << "  PMODE: " << PERIODICITY_MODE::CHECK() << endl;

    // Add orbit corresponding to empty cluster
    at(0).push_back(GenericOrbit<ClustType>(ClustType(lattice)));
    at(0).back().get_equivalent(phenom_clust.clust_group);
    at(0).back().get_cluster_symmetry();


    // loop through OrbitBranches of Orbits of clusters of np sites
    for(np = 1; np <= max_num_sites; np++) {
      //std::cout << "OrbitBranch: " << np << "\n" << std::flush;

      if(size(np - 1) == 0) {
        std::cerr << "WARNING: Orbitree::generate_local_orbitree is unable to enumerate clusters of size " << np << ".\n";
        std::cerr << "                found no clusters of size " << np - 1 << ".\n" << std::flush;
        sort();
        get_index();
        //print(std::cout);
        return;
        //exit(1);
      }

      // loop through all orbits of the previous size
      for(no = 0; no < size(np - 1); no++) {
        //std::cout << "  Adding sites to orbit " << no << " of " << size(np - 1) << "\n" << std::flush;

        // base test clust on prototype cluster of smaller size
        ClustType tclust(lattice);
        for(i = 0; i < orbit(np - 1, no).prototype.size(); i++)
          tclust.push_back(orbit(np - 1, no).prototype[i]);

        // check all sites in gridstruc
        for(i = 0; i < gridstruc.size(); i++) {

          //tclust = orbit(np - 1, no).prototype;

          // add a site to the test clust
          tclust.push_back(gridstruc[i]);

#ifdef DEBUG
          std::cout << "tclust is \n" << tclust << "\n" << std::flush;
#endif //DEBUG

          //tclust.within(); // don't 'within' for local cluster

          // calculate lengths between sites in tclust and phenom_clust
          //   set max_length to maximum distance between cluster sites or phenom_clust sites
          //   set min_length to minimum distance between clusters sites (does not include phenom sites)
          tclust.calc_properties(phenom_clust);

          //std::cout << "tclust: " << std::endl;
          //tclust.print_v2(std::cout);
          //std::cout<< "  tclust.max_length(): " << tclust.max_length() << "  limit: " << max_length[np] << std::endl;
          //std::cout<< "  tclust.min_length(): " << tclust.min_length() << "  limit: " << min_length << std::endl;
          //std::cout<< "  !contains(tclust): " << !contains(tclust) << std::endl;


#ifdef DEBUG
          std::cout << "tclust is \n" << tclust << "\n" << std::flush;
#endif //DEBUG

          if(np == 1 && !contains(tclust)) {
            //std::cout << "-- add point cluster" << std::endl << std::endl;
            at(np).push_back(GenericOrbit<ClustType>(tclust));
            at(np).back().get_equivalent(phenom_clust.clust_group);
            at(np).back().get_cluster_symmetry();

          }
          else if(tclust.max_length() < max_length[np] && tclust.min_length() > min_length && !contains(tclust)) {
            //std::cout << "-- Found a new cluster.... adding to Orbitree!\n" << std::flush;
            //std::cout << "   The minimum length is " << min_length << "\n" << std::flush;
            at(np).push_back(GenericOrbit<ClustType>(tclust));

#ifdef DEBUG
            std::cout << "The tclust we pushed back is \n" << tclust << "\n" << std::flush;
#endif //DEBUG

            at(np).back().get_equivalent(phenom_clust.clust_group);
            at(np).back().get_cluster_symmetry();
          }

          tclust.pop_back();
        }
      }
    }
    sort();
    get_index();
    return;
  }


  //************************************************************
  //
  //		Apply symmetry to every orbit in orbitree
  //
  template<typename ClustType>
  void GenericOrbitree<ClustType>::apply_sym(const SymOp &op) {
    for(Index i = 0; i < size(); i++) {
      for(Index j = 0; j < size(i); j++) {
        orbit(i, j).apply_sym(op);
      }
    }
  }

  //************************************************************

  template<typename ClustType>
  void GenericOrbitree<ClustType>::write_eci_in(std::string filename) const {
    BP::BP_Write file(filename);
    file.newfile();

    print_eci_in(file.get_ostream());

  }

  //************************************************************

  template<typename ClustType>
  void GenericOrbitree<ClustType>::print_eci_in(std::ostream &out) const {
    if(index.size() != size()) get_index();
    if(subcluster.size() != size()) get_hierarchy();

    out << std::left
        << std::setw(8) << "label"
        << std::setw(8) << "weight"
        << std::setw(8) << "mult"
        << std::setw(8) << "size"
        << std::setw(12) << "length"
        << std::setw(8) << "hierarchy" << std::endl;


    int clustcount = 0;
    for(Index i = 0; i < size(); i++) {
      for(Index j = 0; j < size(i); j++) {

        for(Index k = 0; k < prototype(i, j).clust_basis.size(); k++, clustcount++) {

          out << std::left
              //<< std::setw(8) << index[i][j]
              << std::setw(8) << clustcount
              << std::setw(8) << 0
              << std::setw(8) << orbit(i, j).size()
              << std::setw(8) << orbit(i, j).prototype.size()
              << std::setw(12) << orbit(i, j).prototype.max_length();

          // print hierarchy
          out << std::left << std::setw(8) << 0;
          for(Index l = 0; l < subcluster[ index[i][j]].size(); l++) {
            out << std::left
                << std::setw(8) << subcluster[ index[i][j] ][l];
          }
          out << '\n' << std::flush;
        }

      }
    }

    //std::cout << "finish print_eci_in" << std::endl;

  }

  //********************************************************************
  /*
  template<typename ClustType>
  jsonParser &GenericOrbitree<ClustType>::to_json(jsonParser &json) const {
    json.put_obj();

    // template<typename ClustType>
    // class GenericOrbitree : public Array< GenericOrbitBranch<ClustType> >
    json["branches"].put_array(size());
    for(Index i = 0; i < size(); i++) {
      json["branches"][i] = at(i);
    }

    // Lattice lattice;
    json["lattice"] = lattice;

    // int max_num_sites, min_num_components;
    json["max_num_sites"] = max_num_sites;
    json["min_num_components"] = min_num_components;

    // Array<double> max_length;
    json["max_length"] = max_length;

    // double min_length;
    json["min_length"] = min_length;

    // Array<int> num_clusts;
    json["num_clusts"] = num_clusts;

    // mutable Array<int> index_to_row, index_to_column;
    json["index_to_row"] = index_to_row;
    json["index_to_column"] = index_to_column;

    // mutable Array< Array<int> > index;
    json["index"] = index;

    // mutable int Norbits;
    json["Norbits"] = Norbits;

    // mutable Array< Array<int> > subcluster;
    json["subcluster"] = subcluster;
    return json;

  }
  */
  //*********************************************************
  /*
    WARNING: Ensure that you have initialized the basis set
    in ref_struc.basis[i]
   */
  //*********************************************************
  template<typename ClustType>
  void GenericOrbitree<ClustType>::read_orbitree_from_json(const std::string &json_file_name, const SymGroup &sym_group, const Structure &ref_struc) {
    jsonParser json(json_file_name);
    (*this).from_json(json);
    //Check if the basis set has been initialized in ref_struc
    bool basis_set_init = true;
    int np, no;
    std::cout << "In read_orbitree_from_json. Initializing the occupant basis" << std::endl;
    if(basis_set_init) {
      //std::cout<<"basis_set_init is true"<<std::endl;
      //Set the basis sets for all the prototype clusters
      for(np = 0; np < (*this).size(); np++) {
        for(no = 0; no < at(np).size(); no++) {
          //std::cout<<"Working on np:"<<np<<"  no:"<<no<<std::endl;
          at(np).at(no).prototype.update_data_members(ref_struc);
        }
      }
    }
    //Gets the equivalent clusters and the cluster symmetry
    for(np = 0; np < (*this).size(); np++) {
      for(no = 0; no < at(np).size(); no++) {
        at(np).at(no).get_equivalent(sym_group);
        at(np).at(no).get_cluster_symmetry();
        // std::cout<<"Sym Group of np: "<<np<<"  no:"<<no<<std::endl;
        // at(np).at(no).prototype.clust_group.print(std::cout,FRAC);
        // std::cout<<"Permute group of the same"<<std::endl;
        // at(np).at(no).prototype.permute_group.print_permutation(std::cout);
      }
    }
  }


  /// \brief Add more orbits to Orbitree based on JSON input
  ///
  /// Expected JSON format:
  /// \code
  /// {
  ///   “orbits” : [
  ///    { "coordinate_mode" : “Direct”,   // could be “Fractional”, “Direct”, or “Cartesian”, future “UnitCellCoordinate”
  ///      "prototype" : [
  ///        [ 0.000000000000, 0.000000000000, 0.000000000000 ],
  ///        [ 1.000000000000, 0.000000000000, 0.000000000000 ],
  ///        [ 2.000000000000, 0.000000000000, 0.000000000000 ],
  ///        [ 3.000000000000, 0.000000000000, 0.000000000000 ]
  ///      ],
  ///      “include_subclusters” : true  (Default true if not specified)
  ///    },
  ///    ... more orbit specs ...
  /// }
  /// \endcode
  ///
  template<typename ClustType>
  bool GenericOrbitree<ClustType>::read_custom_clusters_from_json(const jsonParser &json, const Structure &struc, const SymGroup &sym_group, bool verbose) {

    // Initializing data
    Array<ClustType> proto_clust;

    const jsonParser &orbit_specs = json;

    //proto_clust.resize(json["clusters"].size(), temp_clust);
    for(int i = 0; i < orbit_specs.size(); i++) {

      std::string in_mode = orbit_specs[i]["coordinate_mode"].template get<std::string>();

      COORD_TYPE json_coord_mode;
      if(in_mode == "Cartesian") {
        json_coord_mode = CART;
      }
      else if(in_mode == "Direct" || in_mode == "Fractional") {
        json_coord_mode = FRAC;
      }
      else if(in_mode != "Integral") {
        std::cerr << "ERROR in GenericOrbitree<ClustType>::read_custom_clusters_from_json. "
                  << "The specified coord_mode for custom orbit " << i << " is invalid." << std::endl;
        std::cerr << "Prototype: \n" << orbit_specs[i] << std::endl;
        std::cerr << "coordinate_mode: " << in_mode << std::endl;
        std::cerr << "Valid options are: 'Cartesian', 'Direct', or 'Fractional'" << std::endl;
        throw std::runtime_error(
          "ERROR in GenericOrbitree<ClustType>::read_custom_clusters_from_json\n"
          "  Invalid: \"coordinate_mode\": Expected one of \"Fractional\", \"Direct\", or \"Cartesian\""
        );
      }

      const jsonParser &proto_json = orbit_specs[i]["prototype"];
      ClustType temp_clust(lattice);
      if(in_mode == "Integral") {
        for(int j = 0; j < proto_json.size(); j++) {
          temp_clust.push_back(struc.get_site(proto_json[j].get<UnitCellCoord>()));
        }
      }
      else {

<<<<<<< HEAD
        Eigen::MatrixXd coords_as_rows;
        CASM::from_json(coords_as_rows, proto_json);
        //std::cout << "coords_as_rows is:\n" << coords_as_rows << "\n";
=======
        Array< Vector3<double> > json_coord_list;
        json_coord_list.clear();
        for(int j = 0; j < proto_json.size(); j++) {
          json_coord_list.push_back(proto_json[j].get< Vector3<double> >());
        }
>>>>>>> 4e5b6720

        //Looking for the correct sites in the PRIM and loading in the correct information
        for(int j = 0; j < coords_as_rows.rows(); j++) {
          //Converting to a Coordinate
          Coordinate tcoord(coords_as_rows.row(j).transpose(), struc.lattice(), json_coord_mode);
          //std::cout << "tcoord FRAC is " << tcoord.const_frac().transpose() << "\n";
          //std::cout << "tcoord CART is " << tcoord.const_cart().transpose() << "\n";
          int site_loc = struc.find(tcoord);
          if(site_loc != struc.basis.size()) {
            temp_clust.push_back(struc.basis[site_loc]);
            //std::cout << "back before: " << temp_clust.back().const_cart() << "\n\n";
            Coordinate_impl::verbose::val = true;
            temp_clust.back().cart() = tcoord.cart();
            Coordinate_impl::verbose::val = false;
            //std::cout << "back after: " << temp_clust.back().const_cart() << "\n\n";
          }
          else {
            std::cerr << "ERROR in GenericOrbitree<ClustType>::read_custom_clusters_from_json. "
                      << "Coordinate in custom orbit " << i << " does not match any site in the prim." << std::endl;
            std::cerr << "Prototype: \n" << orbit_specs[i] << std::endl;
            std::cerr << "coordinate_mode: " << in_mode << std::endl;
            if(json_coord_mode == FRAC)
              std::cerr << "Could not find: " << tcoord.const_frac() << std::endl;
            else
              std::cerr << "Could not find: " << tcoord.const_cart() << std::endl;
            throw std::runtime_error(
              "ERROR in GenericOrbitree<ClustType>::read_custom_clusters_from_json\n"
              "  Coordinate does not match any site in the prim."
            );
          }
        }
        //std::cout << "Finished reading cluster \n";
        //temp_clust.print(std::cout);
        //std::cout << "\n";
      }
      temp_clust.calc_properties();
      proto_clust.push_back(temp_clust);
    }

    //Add the empty cluster if the Orbitree is empty
    if(this->size() == 0) {
      (*this).push_back(GenericOrbitBranch<ClustType>(lattice));
    }

    // update max_num_sites / min_num_components based on custom input
    for(int i = 0; i < proto_clust.size(); i++) {
      if(proto_clust[i].size() > max_num_sites)
        max_num_sites = proto_clust[i].size();
      for(int j = 0; j < proto_clust[i].size(); j++) {
        if(proto_clust[i][j].allowed_occupants().size() < min_num_components)
          min_num_components = proto_clust[i][j].allowed_occupants().size();
      }
    }

    while(size() <= max_num_sites) {
      push_back(GenericOrbitBranch<ClustType>(lattice));
    }

    for(int i = 0; i < proto_clust.size(); i++) {
      //std::cout << "Working on cluster: " << i << std::endl;
      if(contains(proto_clust[i])) {
        std::cerr << "Proto_clust: " << std::endl;
        proto_clust[i].print(std::cout);
        std::cerr << "This cluster is already in the Orbitree. Not adding it to the list" << std::endl;
        continue;
      }
      //std::cout << "        Add orbit!" << std::endl;
      at(proto_clust[i].size()).push_back(GenericOrbit<ClustType>(proto_clust[i]));
      //std::cout << "        get_equivalent()" << std::endl;
      at(proto_clust[i].size()).back().get_equivalent(sym_group);
      //std::cout << "        get_cluster_symmetry()" << std::endl;
      at(proto_clust[i].size()).back().get_cluster_symmetry();

      bool include_subclusters;
      // check if should include_subclusters.  default is true
      orbit_specs[i].get_else(include_subclusters, "include_subclusters", true);
      if(include_subclusters) {
        add_subclusters(at(proto_clust[i].size()).back().prototype, struc, verbose);
      }

    }
    sort();
    get_index();
    get_hierarchy();
    return true;
  }

  //********************************************************************
  /// Adding in subclusters of a specific cluster into *this Orbitree
  template<typename ClustType>
  void GenericOrbitree<ClustType>::add_subclusters(const ClustType &big_clust, const Structure &prim, bool verbose) {
    if(verbose) std::cout << "In Orbitree::add_subclusters. Working on cluster: " << big_clust << std::endl;
    if(prim.factor_group().size() == 0) {
      std::cerr << "WARNING: In Orbitree::add_subclusters, prim's factor_group is empty. It  must at least have one element (identity).\n";
      assert(0);
    }

    //Ensure that the lattices are the same:
    if(!(lattice == prim.lattice())) {
      std::cerr << "WARNING in Orbitree::add_subclusters, the lattice in prim and the lattice"
                << " that was used to construct this cluster are not the same" << std::endl;
      assert(0);
    }

    if(verbose) std::cout << "Size of this is : " << size() << std::endl;
    if(verbose) std::cout << "Size of cluster is : " << big_clust.size() << std::endl;
    if((size() - 1) < big_clust.size()) {
      std::cout << "Adding more Branches to this orbitree" << std::endl;
      for(Index temp = 0; temp <= (big_clust.size() - size()); temp++)
        (*this).push_back(GenericOrbitBranch<ClustType>(lattice));
      max_num_sites = big_clust.size();
    }

    Index i, j;
    std::string clean(80, ' ');
    Array<int> master_choose(big_clust.size(), 0);
    if(verbose) std::cout << "Master_Choose : " << master_choose << std::endl;

    for(i = 1; i <= big_clust.size(); i++) {
      if(verbose) std::cout << "Working on a subcluster of size: " << i << std::endl;
      Array<int> choose = master_choose;
      for(j = 0; j < i; j++)
        choose[choose.size() - j - 1] = 1;
      ClustType test_clust(prim.lattice());
      do {
        if(verbose) std::cout << "Choose is: " << choose << std::endl;
        test_clust.clear();
        for(j = 0; j < choose.size(); j++) {
          if(choose[j] == 1)
            test_clust.push_back(big_clust.at(j));
        }
        test_clust.within();
        test_clust.calc_properties();

        if(!contains(test_clust)) {
          if(verbose) std::cout << "Adding this cluster: " << test_clust << std::endl;
          at(i).push_back(GenericOrbit< ClustType >(test_clust));
          at(i).back().get_equivalent(prim.factor_group());
          at(i).back().get_cluster_symmetry();
        }
      }
      while(choose.next_permute());
    }
    sort();
    get_index();
    get_hierarchy();

  }

  //********************************************************************

  /// Assumes the pivot lattice is already set
  template<typename ClustType>
  void GenericOrbitree<ClustType>::from_json(const jsonParser &json) {
    try {

      // Read the lattice first

      // Lattice lattice;
      CASM::from_json(lattice, json["lattice"]);


      //std::cout<<"Set the lattice"<<std::endl;
      // template<typename ClustType>
      // class GenericOrbitree : public Array< GenericOrbitBranch<ClustType> >
      //std::cout<<"Number of branches:"<<json["branches"].size()<<std::endl;
      resize(json["branches"].size());
      for(int i = 0; i < json["branches"].size(); i++) {
        //std::cout<<"Working on branch:"<<i<<std::endl;
        CASM::from_json(at(i), json["branches"][i]);
      }

      // int max_num_sites, min_num_components;
      CASM::from_json(max_num_sites, json["max_num_sites"]);
      CASM::from_json(min_num_components, json["min_num_components"]);

      // Array<double> max_length;
      CASM::from_json(max_length, json["max_length"]);

      // double min_length;
      CASM::from_json(min_length, json["min_length"]);

      // Array<int> num_clusts;
      CASM::from_json(num_clusts, json["num_clusts"]);

      // mutable Array<int> index_to_row, index_to_column;
      CASM::from_json(index_to_row, json["index_to_row"]);
      CASM::from_json(index_to_column, json["index_to_column"]);

      // mutable Array< Array<int> > index;
      CASM::from_json(index, json["index"]);

      // mutable int Norbits;
      CASM::from_json(Norbits, json["Norbits"]);

      // mutable Array< Array<int> > subcluster;
      CASM::from_json(subcluster, json["subcluster"]);

      std::cerr << "WARNING in GenericOrbitree<ClustType>::from_json "
                << "I HOPE YOU ARE NOT USING THIS AS A STAND ALONE RO"
                << "UTINE. Use it only as part of "
                << "GenericOrbitree<ClustType>::read_orbitree_from_json";
    }
    catch(...) {
      /// re-throw exceptions
      throw;
    }
  }

  //********************************************************************

  template<typename ClustType>
  void GenericOrbitree<ClustType>::_generate_asym_unit(const Structure &struc) {
    m_b2asym.resize(struc.basis.size(), Array<Index>(2, -1));
    for(Index i = 0; i < struc.basis.size(); i++) {
      ClustType tclust(lattice);

      tclust.push_back(struc.basis[i]);

      tclust.within();
      tclust.calc_properties();

      if(!_asym_unit().contains(tclust)) {
        m_asym_unit.push_back(GenericOrbit<ClustType>(tclust));
        m_asym_unit.back().get_equivalent(struc.factor_group());
        m_asym_unit.back().get_cluster_symmetry();
        m_asym_unit.back().collect_basis_info(struc);
        for(Index ne = 0; ne < m_asym_unit.back().size(); ne++) {
          m_b2asym[_asym_unit().back()[ne][0].basis_ind()][0] = _asym_unit().size() - 1;
          m_b2asym[_asym_unit().back()[ne][0].basis_ind()][1] = ne;
          m_asym_unit.back()[ne].set_nlist_inds(Array<Index>(1, _asym_unit().back()[ne][0].basis_ind()));
        }
      }
    }
  }

  //********************************************************************

  template<typename ClustType>
  void GenericOrbitree<ClustType>::_populate_site_bases() {

    if(bspecs()["basis_functions"]["site_basis_functions"].is_string()) {
      std::string func_type = bspecs()["basis_functions"]["site_basis_functions"].template get<std::string>();

      //std::cout << "Using " << func_type << " site basis functions." << std::endl << std::endl;
      switch(std::tolower(func_type[0])) {
      case 'c': { //chebychev
        for(Index i = 0; i < _asym_unit().size(); i++) {
          Array<double> tprob(m_asym_unit.prototype(i)[0].site_occupant().size(), 1.0 / double(_asym_unit().prototype(i)[0].site_occupant().size()));
          m_asym_unit.prototype(i).clust_basis.construct_orthonormal_discrete_functions(_asym_unit().prototype(i)[0].site_occupant(), tprob, _asym_unit().prototype(i)[0].basis_ind());
          for(Index ne = 0; ne < _asym_unit()[i].size(); ne++)
            m_asym_unit[i][ne].clust_basis.construct_orthonormal_discrete_functions(_asym_unit()[i][ne][0].site_occupant(), tprob, _asym_unit()[i][ne][0].basis_ind());
        }
        break;
      }
      case 'o': { //occupation
        for(Index i = 0; i < _asym_unit().size(); i++) {
          Array<double> tprob(_asym_unit().prototype(i)[0].site_occupant().size(), 0.0);
          if(tprob.size()) {
            tprob[0] = 1.0;
            m_asym_unit.prototype(i).clust_basis.construct_orthonormal_discrete_functions(_asym_unit().prototype(i)[0].site_occupant(), tprob, _asym_unit().prototype(i)[0].basis_ind());
            for(Index ne = 0; ne < _asym_unit()[i].size(); ne++)
              m_asym_unit[i][ne].clust_basis.construct_orthonormal_discrete_functions(_asym_unit()[i][ne][0].site_occupant(), tprob, _asym_unit()[i][ne][0].basis_ind());
          }
        }
        break;
      }
      default: {
        throw std::runtime_error(std::string("Parsing BSPECS.json, the specified 'site_basis_function' option -- \"") + func_type + "\" -- does not exist.\n"
                                 + "valid options are 'chebychev' or 'occupation'.\n");
        break;
      }
      }
    }
    else { // composition-optimized functions
      typedef std::map<std::string, double> SiteProb;
      std::vector<SiteProb> prob_vec(m_b2asym.size());

      auto it = bspecs()["basis_functions"].find("site_basis_functions");
      auto end_it = it;
      ++end_it;

      if(it->is_array()) {
        end_it = it->cend();
        it = it->cbegin();
      }

      bool sublat_spec = true;
      Index num_spec = 0;
      for(; it != end_it; ++it, num_spec++) {
        SiteProb tprob;

        auto it2 = (*it)["composition"].cbegin(), end_it2 = (*it)["composition"].cend();
        for(; it2 != end_it2; ++it2) {
          tprob[it2.name()] = it2->template get<double>();
        }

        if(!(it->contains("sublat_indices")) || !sublat_spec) {
          //we're using this block to check for errors *and* set 'sublat_spec'
          if(num_spec > 0) {
            throw std::runtime_error(std::string("Parse error: If multiple 'site_basis_functions' specifications are provided, 'sublat_indices' must be specified for each.\n")
                                     + "   Example: \"site_basis_functions\" : [\n"
                                     + "                {\n"
                                     + "                    \"sublat_indices\" : [0],\n"
                                     + "                    \"composition\" : [ \"SpeciesA\" : 0.2, \"SpeciesB\" : 0.8]\n"
                                     + "                },\n"
                                     + "                {\n"
                                     + "                    \"sublat_indices\" : [1,2],\n"
                                     + "                    \"composition\" : [ \"SpeciesA\" : 0.7, \"SpeciesB\" : 0.3]\n"
                                     + "                }\n"
                                     + "              ]\n");
          }
          else if(num_spec == 0)
            sublat_spec = false;
        }

        if(!sublat_spec) {
          for(auto &_vec : prob_vec)
            _vec = tprob;
        }
        else {
          it2 = (*it)["sublat_indices"].cbegin();
          end_it2 = (*it)["sublat_indices"].cend();
          for(; it2 != end_it2; ++it2) {
            Index b_ind = it2->template get<long>();
            if(!prob_vec[b_ind].empty())
              throw std::runtime_error("Duplicate sublat_indices specified in BSPECS.JSON\n");

            prob_vec[b_ind] = tprob;
          }
        }
      }

      for(Index i = 0; i < _asym_unit().size(); i++) {
        if(_asym_unit().prototype(i)[0].site_occupant().size() < 2)
          continue;
        Array<double> tprob(_asym_unit().prototype(i)[0].site_occupant().size(), 0.0);
        if(tprob.size() == 0)
          continue;
        Index b_ind = _asym_unit().prototype(i)[0].basis_ind();
        double tsum(0);
        for(Index ns = 0; ns < _asym_unit().prototype(i)[0].site_occupant().size(); ns++) {
          if(prob_vec[b_ind].find(_asym_unit().prototype(i)[0].site_occupant()[ns].name) == prob_vec[b_ind].end())
            throw std::runtime_error("In BSPECS.JSON, basis site " + std::to_string(b_ind) + " must have a composition specified for species " + _asym_unit().prototype(i)[0].site_occupant()[ns].name + "\n");

          tprob[ns] = prob_vec[b_ind][_asym_unit().prototype(i)[0].site_occupant()[ns].name];
          tsum += tprob[ns];
        }
        for(Index j = 0; j < tprob.size(); j++)
          tprob[j] /= tsum;
        m_asym_unit.prototype(i).clust_basis.construct_orthonormal_discrete_functions(_asym_unit().prototype(i)[0].site_occupant(), tprob, _asym_unit().prototype(i)[0].basis_ind());
        for(Index ne = 0; ne < _asym_unit()[i].size(); ne++)
          m_asym_unit[i][ne].clust_basis.construct_orthonormal_discrete_functions(_asym_unit()[i][ne][0].site_occupant(), tprob, _asym_unit()[i][ne][0].basis_ind());
      }

      //std::cout << "Using concentration-optimized site basis functions." << std::endl << std::endl;
    }
  }

};<|MERGE_RESOLUTION|>--- conflicted
+++ resolved
@@ -2801,17 +2801,9 @@
       }
       else {
 
-<<<<<<< HEAD
         Eigen::MatrixXd coords_as_rows;
         CASM::from_json(coords_as_rows, proto_json);
         //std::cout << "coords_as_rows is:\n" << coords_as_rows << "\n";
-=======
-        Array< Vector3<double> > json_coord_list;
-        json_coord_list.clear();
-        for(int j = 0; j < proto_json.size(); j++) {
-          json_coord_list.push_back(proto_json[j].get< Vector3<double> >());
-        }
->>>>>>> 4e5b6720
 
         //Looking for the correct sites in the PRIM and loading in the correct information
         for(int j = 0; j < coords_as_rows.rows(); j++) {
