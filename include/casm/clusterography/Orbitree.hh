--- conflicted
+++ resolved
@@ -135,22 +135,10 @@
     /// Call get_s2s_vec on all clusters in orbitree
     void get_s2s_vec();
 
-<<<<<<< HEAD
-=======
-    /// get clust_basis for all equivalent clusters assuming configurational DoFs
-    // void generate_config_clust_bases();
-
->>>>>>> 16ee7161
     /// get clust_basis for all equivalent clusters
     void generate_clust_bases(std::vector<BasisSet const *> const &global_args, Index max_poly_order = -1);
     void generate_clust_bases(Index max_poly_order = -1);
 
-<<<<<<< HEAD
-=======
-    /// fill up cluster function evaluation tensors for every cluster
-    //void fill_discrete_bases_tensors();
-
->>>>>>> 16ee7161
     // Alex do these (there's already a placeholder for the first one):
     ///If cluster/orbit exists in current orbitree, return its linear index; else, return number of orbits in orbitree
     Index find(const ClustType &test_clust) const;
@@ -270,10 +258,7 @@
   void from_json(GenericOrbitree<ClustType> &tree, const jsonParser &json) {
     tree.from_json(json);
   }
-<<<<<<< HEAD
-
-=======
-  
+
   /// \brief Iterate over all sites in an orbit and insert a UnitCellCoord
   ///
   /// \param result an OutputIterator for UnitCellCoord
@@ -283,33 +268,32 @@
   ///
   /// \result the resulting OutputIterator
   ///
-  /// This simply outputs all UnitCellCoord for clusters that include the origin 
-  /// UnitCell, without any standard order. It can be used to create a set of 
+  /// This simply outputs all UnitCellCoord for clusters that include the origin
+  /// UnitCell, without any standard order. It can be used to create a set of
   /// UnitCellCoord for input to expand a PrimNeighborList.
   ///
   template<typename OutputIterator, typename TreeType, typename StrucType>
-  OutputIterator orbit_neighborhood(OutputIterator result, const TreeType& tree, const StrucType& struc, Index nb, Index no, double tol) {
+  OutputIterator orbit_neighborhood(OutputIterator result, const TreeType &tree, const StrucType &struc, Index nb, Index no, double tol) {
     // create a neighborhood of all UnitCellCoord that an Orbitree touches
-    for(int nc=0; nc<tree[nb][no].size(); ++nc) {
-      const auto& clust = tree[nb][no][nc];
-      
+    for(int nc = 0; nc < tree[nb][no].size(); ++nc) {
+      const auto &clust = tree[nb][no][nc];
+
       // UnitCellCoord for sites in cluster
       std::vector<UnitCellCoord> coord;
-      for(int ns_i=0; ns_i<clust.size(); ++ns_i) {
+      for(int ns_i = 0; ns_i < clust.size(); ++ns_i) {
         coord.emplace_back(clust[ns_i], struc, tol);
       }
       // UnitCellCoord for 'flowertree': all clusters that touch origin unitcell
       //  (includes translationally equivalent clusters)
-      for(int ns_i=0; ns_i<coord.size(); ++ns_i) {
-        for(int ns_j=0; ns_j<coord.size(); ++ns_j) {
-          *result++ = UnitCellCoord(coord[ns_j].sublat(), coord[ns_j].unitcell()-coord[ns_i].unitcell());
+      for(int ns_i = 0; ns_i < coord.size(); ++ns_i) {
+        for(int ns_j = 0; ns_j < coord.size(); ++ns_j) {
+          *result++ = UnitCellCoord(coord[ns_j].sublat(), coord[ns_j].unitcell() - coord[ns_i].unitcell());
         }
       }
     }
     return result;
   }
-  
->>>>>>> 16ee7161
+
   /// \brief Iterate over all sites in an orbitree and insert a UnitCellCoord
   ///
   /// \param result an OutputIterator for UnitCellCoord
@@ -326,30 +310,9 @@
   template<typename OutputIterator, typename TreeType, typename StrucType>
   OutputIterator neighborhood(OutputIterator result, const TreeType &tree, const StrucType &struc, double tol) {
     // create a neighborhood of all UnitCellCoord that an Orbitree touches
-<<<<<<< HEAD
     for(int nb = 0; nb < tree.size(); ++nb) {
       for(int no = 0; no < tree[nb].size(); ++no) {
-        for(int nc = 0; nc < tree[nb][no].size(); ++nc) {
-          const auto &clust = tree[nb][no][nc];
-
-          // UnitCellCoord for sites in cluster
-          std::vector<UnitCellCoord> coord;
-          for(int ns_i = 0; ns_i < clust.size(); ++ns_i) {
-            coord.emplace_back(clust[ns_i], struc, tol);
-          }
-          // UnitCellCoord for 'flowertree': all clusters that touch origin unitcell
-          //  (includes translationally equivalent clusters)
-          for(int ns_i = 0; ns_i < coord.size(); ++ns_i) {
-            for(int ns_j = 0; ns_j < coord.size(); ++ns_j) {
-              *result++ = UnitCellCoord(coord[ns_j].sublat(), coord[ns_j].unitcell() - coord[ns_i].unitcell());
-            }
-          }
-        }
-=======
-    for(int nb=0; nb<tree.size(); ++nb) {
-      for(int no=0; no<tree[nb].size(); ++no) {
         result = orbit_neighborhood(result, tree, struc, nb, no, tol);
->>>>>>> 16ee7161
       }
     }
     return result;
