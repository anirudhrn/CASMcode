#ifndef ORBITREE_HH
#define ORBITREE_HH

#include <iostream>
#include <fstream>
#include <complex>

#include "casm/clusterography/OrbitBranch.hh"
#include "casm/basis_set/BasisSet.hh"
#include "casm/crystallography/Lattice.hh"
#include "casm/crystallography/Structure.hh"

namespace CASM {

  using Eigen::MatrixXcd;


  //Orbitree is an (outer) array of N (inner) arrays of Orbit, where N-1 is the maximum number of sites of any cluster
  //The n^th (inner) Array of Orbitree has all clusters that contain 'n' sites

  class Configuration;

  class Supercell;

  template<typename ClustType>
  class GenericOrbitree;

  class SiteCluster;
  typedef GenericOrbitree<SiteCluster> SiteOrbitree;

  class HopCluster;
  typedef GenericOrbitree<HopCluster> HopOrbitree;

  template<typename ClustType>
  class GenericOrbitree : public Array< GenericOrbitBranch<ClustType> > {
  public:
    using Array< GenericOrbitBranch<ClustType> > :: size;
    using Array< GenericOrbitBranch<ClustType> > :: at;
    using Array< GenericOrbitBranch<ClustType> > :: back;
    using Array< GenericOrbitBranch<ClustType> > :: operator[];

    Lattice lattice;

    //generative properties of Orbitree

    Index max_num_sites, min_num_components;

    ///Maximum allowed between any two points in a cluster of Orbitree[i]
    ///(e.g., max_length[i] is the max length allowed for a cluster in the 'i' OrbitBranch)
    Array<double> max_length;
    /// minimum length allowed between any two points in a cluster
    /// if negative, N-clusters with repeated points are allowed
    double min_length;
    ///we don't use num_clusts yet.  It might be a better way to specify how many clusters to enumerate
    Array<int> num_clusts;

    /// Arrays to map 2-D orbit indices onto a single index
    /// for my_orbitree[i][j], there is a unique index k=index[i][j]
    /// 'i' can be found using index_to_row[k]
    /// 'j' can be found using index_to_column[k]
    mutable Array<int> index_to_row, index_to_column;
    mutable Array< Array<int> > index;
    mutable Index Norbits; // Brian: set this in get_index()

    /// For each orbit 'k', lists all orbits that contain subclusters of
    /// the clusters in orbit 'k' (given by their linear index)
    mutable Array< Array<int> > subcluster;

    /// phenom_clust is the 'phenomenal cluster' around which local clusters are obtained
    /// When generating a local orbitree, the symmetry properties of phenom_cluster are used
    /// BP- Now phenom_clust is only a temporary object in generate_local_orbitree()
    // ClustType phenom_clust;

    //BEGIN METHODS OF ORBITREE:

    GenericOrbitree<ClustType>(const Lattice &t_lat) : lattice(t_lat), min_length(TOL), m_asym_unit(lattice) { };
    //John G 011013 COPY CONSTRUCTOR
    GenericOrbitree<ClustType>(const GenericOrbitree<ClustType> &starttree);


    ///Access orbits using 2-D indexing
    GenericOrbit<ClustType> &orbit(Index np, Index no);
    const GenericOrbit<ClustType> &orbit(Index np, Index no) const;

    ///Access prototype of orbit (np, no)
    const ClustType &prototype(Index np, Index no) const;
    ClustType &prototype(Index np, Index no);

    ///Access equivalent cluster 'ne' of orbit (np, no)
    const ClustType &equiv(Index np, Index no, Index ne) const;
    ClustType &equiv(Index np, Index no, Index ne);

    /// Number of orbits in OrbitBranch 'np'
    Index size(Index np) const;
    /// Number of equivalent clusters in Orbit (np, no)
    Index size(Index np, Index no) const;

    /// Count number of basis functions at each orbit and sum result
    Index basis_set_size() const;

    const jsonParser &bspecs()const {
      return m_bspecs;
    }

    void set_bspecs(const jsonParser &_bspecs) {
      m_bspecs = _bspecs;
    }

    /// Initialize NP orbitbranches in the Orbitree.  Any existing orbits get deleted.
    void resize(Index NP);

    /// push_back a new orbit. If orbit has clusters of N sites, it will be placed in lowest-index
    /// OrbitBranch that contains N-clusters.  If none is found, a new OrbitBranch is added
    void push_back(const GenericOrbit<ClustType> &new_orbit);

    /// push_back new OrbitBranch.  Verifies that new branch uses this->lattice as home lattice
    void push_back(const GenericOrbitBranch<ClustType> &new_branch);

    /// sets lattice=new_lat and also updates all OrbitBranches, Orbits, and Clusters
    void set_lattice(const Lattice &new_lat, COORD_TYPE mode);

    ///Populates 'index', 'index_to_row' and 'index_to_column' Arrays
    void get_index() const;  //Done - Alex

    ///Calls 'sort()' on each OrbitBranch to sort Orbits by lengthscale
    void sort(); //Done - Alex
    ///Calls 'sort()' on the np OrbitBranch
    void sort(Index np); //Done - Alex

    /// Set basis_ind() of each site of each cluster in GenericOrbitree<ClustType>
    /// using the order of basis sites in 'struc'
    //void collect_basis_info(const Structure &struc, const Coordinate &shift);
    void collect_basis_info(const Structure &struc);

    /// Call get_s2s_vec on all clusters in orbitree
    void get_s2s_vec();

    /// get clust_basis for all equivalent clusters
    void generate_clust_bases(std::vector<BasisSet const *> const &global_args, Index max_poly_order = -1);
    void generate_clust_bases(Index max_poly_order = -1);

    // Alex do these (there's already a placeholder for the first one):
    ///If cluster/orbit exists in current orbitree, return its linear index; else, return number of orbits in orbitree
    Index find(const ClustType &test_clust) const;
    Index find(const GenericOrbit<ClustType> &test_orbit) const;
    Index find(const ClustType &test_clust, Index nb) const;

    ///If cluster exists in current orbitree, return true
    bool contains(const ClustType &test_clust);
    ///If orbit exists in current orbitree, return true
    bool contains(const GenericOrbit<ClustType> &test_orbit);
    //bool tmp_contains(const ClustType &test_clust);

    //Finds all the clusters of a structure, based on the generative properties
    void generate_orbitree(const Structure &prim, bool verbose = false); //John
    void generate_orbitree_TB(const Structure &prim); //AAB
    void generate_orbitree(const Structure &prim, const int maxClust); //Anirudh
    void generate_orbitree_neighbour(const Structure &prim, const Array<int> maxNeighbour); //Anirudh

    void generate_decorated_orbitree(const GenericOrbitree<ClustType> &in_tree, const SymGroup &symgroup, PERIODICITY_TYPE ptype, bool full_decor = false); //Brian
    void generate_hop_orbitree(const GenericOrbitree<SiteCluster> &in_tree, const Structure &prim); //Brian

    void generate_orbitree_from_proto_file(std::string filename, const SymGroup &sym_group, PERIODICITY_TYPE ptype);

    //Finds the shortest non-overlapping clusters within a supercell
    void generate_in_cell(const Structure &prim, const Lattice &cell, int num_images = 0); //John

    //Finds all the clusters around a phenomenal cluster
    //void generate_local_orbitree(const ClustType &phenomenal_clust, const Structure &prim); //John

    //Get clusters of size 'num_sites' radiating from each site in the basis
    void get_clusters_by_site(const GenericOrbitree<ClustType> &in_tree, GenericOrbitree<ClustType> &out_tree, int num_sites);


    //finds the subclusters of a given cluster
    void get_hierarchy() const; //Ivy

    void read(std::istream &stream, int num_sites, COORD_TYPE mode);
    void read(std::istream &stream, COORD_TYPE mode);

    void read_CSPECS(std::istream &stream); //Added by Ivy -- temporary?


    void print(std::ostream &stream) const;

    void write_full_clust(std::string file) const;
    void write_proto_clust(std::string file) const;
    void write_full_decorated_clust(std::string file) const;
    void write_proto_decorated_clust(std::string file) const;

    void print_full_clust(std::ostream &out) const;
    void print_full_basis_info(std::ostream &out) const;
    void print_proto_clust(std::ostream &out) const;
    void print_proto_clust_funcs(std::ostream &out) const;
    void print_full_decorated_clust(std::ostream &out) const;
    void print_proto_decorated_clust(std::ostream &out) const;

    void write_eci_in(std::string filename) const;
    void print_eci_in(std::ostream &out) const;

    //Array <double> calc_correlations(Supercell super_calc);

    void get_dynamical_matrix(MatrixXcd &dmat, const Coordinate &k, Index bands_per_site);

    void apply_sym(const SymOp &op);
    template<class PhenomType> void generate_local_orbitree(const Structure &prim, const PhenomType &tmp_phenom_clust, bool include_phenom_clust_sites);

    void trans_and_expand(const Array<Coordinate> &prim_grid, bool override = 0);

    GenericOrbitree<ClustType> &operator=(const GenericOrbitree<ClustType> &RHS);


    //jsonParser &to_json(jsonParser &json) const;

    void from_json(const jsonParser &json);
    void read_orbitree_from_json(const std::string &json_file_name, const SymGroup &sym_group, const Structure &ref_struc);
    bool read_custom_clusters_from_json(const jsonParser &json,
                                        const Structure &struc,
                                        const SymGroup &sym_group,
                                        bool verbose = false);

    void add_subclusters(const ClustType &big_clust, const Structure &prim, bool verbose = false);

    const GenericOrbitBranch<ClustType> &asym_unit() const {
      return m_asym_unit;
    }

  private:
    void _generate_asym_unit(const Structure &prim);
    void _populate_site_bases();
    const GenericOrbitBranch<ClustType> &_asym_unit() const {
      return m_asym_unit;
    }

    // Asymmetric unit
    GenericOrbitBranch<ClustType> m_asym_unit;

    // m_asym_unit[m_b2asym[b][0]]  gives the orbit that contains basis site 'b'
    // m_asym_unit[m_b2asym[b][0]][m_b2asym[b][1]]  gives the equivalent cluster that contains basis site 'b'
    Array<Array<Index> > m_b2asym;

    // BSPECS.JSON used to generate this orbitree
    jsonParser m_bspecs;
  };

  template<typename ClustType>
  std::ostream &operator<< (std::ostream &stream, const GenericOrbitree<ClustType> &orbitree);

  /*
  template<typename ClustType>
  jsonParser &to_json(const GenericOrbitree<ClustType> &tree, jsonParser &json) {
    return tree.to_json(json);
  }
  */

  /// Assumes the prototype lattice is already set
  template<typename ClustType>
  void from_json(GenericOrbitree<ClustType> &tree, const jsonParser &json) {
    tree.from_json(json);
  }
<<<<<<< HEAD
  
  /// \brief Iterate over all sites in an orbit and insert a UnitCellCoord
  ///
  /// \param result an OutputIterator for UnitCellCoord
  /// \param tree the Orbitree to iterate over
  /// \param struc the structure that UnitCellCoord are referenced to
  /// \param tol tolerance for mapping Coordinate to UnitCellCoord
  ///
  /// \result the resulting OutputIterator
  ///
  /// This simply outputs all UnitCellCoord for clusters that include the origin 
  /// UnitCell, without any standard order. It can be used to create a set of 
  /// UnitCellCoord for input to expand a PrimNeighborList.
  ///
  template<typename OutputIterator, typename TreeType, typename StrucType>
  OutputIterator orbit_neighborhood(OutputIterator result, const TreeType& tree, const StrucType& struc, Index nb, Index no, double tol) {
    // create a neighborhood of all UnitCellCoord that an Orbitree touches
    for(int nc=0; nc<tree[nb][no].size(); ++nc) {
      const auto& clust = tree[nb][no][nc];
      
      // UnitCellCoord for sites in cluster
      std::vector<UnitCellCoord> coord;
      for(int ns_i=0; ns_i<clust.size(); ++ns_i) {
        coord.emplace_back(clust[ns_i], struc, tol);
      }
      // UnitCellCoord for 'flowertree': all clusters that touch origin unitcell
      //  (includes translationally equivalent clusters)
      for(int ns_i=0; ns_i<coord.size(); ++ns_i) {
        for(int ns_j=0; ns_j<coord.size(); ++ns_j) {
          *result++ = UnitCellCoord(coord[ns_j].sublat(), coord[ns_j].unitcell()-coord[ns_i].unitcell());
        }
      }
    }
    return result;
  }
  
  /// \brief Iterate over all sites in an orbitree and insert a UnitCellCoord
=======

  /// \brief Iterate over all sites in an orbit and insert a UnitCellCoord
>>>>>>> 8ebb194b
  ///
  /// \param result an OutputIterator for UnitCellCoord
  /// \param tree the Orbitree to iterate over
  /// \param struc the structure that UnitCellCoord are referenced to
  /// \param tol tolerance for mapping Coordinate to UnitCellCoord
  ///
  /// \result the resulting OutputIterator
  ///
  /// This simply outputs all UnitCellCoord for clusters that include the origin
  /// UnitCell, without any standard order. It can be used to create a set of
  /// UnitCellCoord for input to expand a PrimNeighborList.
  ///
  template<typename OutputIterator, typename TreeType, typename StrucType>
  OutputIterator orbit_neighborhood(OutputIterator result, const TreeType &tree, const StrucType &struc, Index nb, Index no, double tol) {
    // create a neighborhood of all UnitCellCoord that an Orbitree touches
<<<<<<< HEAD
    for(int nb=0; nb<tree.size(); ++nb) {
      for(int no=0; no<tree[nb].size(); ++no) {
        result = orbit_neighborhood(result, tree, struc, nb, no, tol);
=======
    for(int nc = 0; nc < tree[nb][no].size(); ++nc) {
      const auto &clust = tree[nb][no][nc];

      // UnitCellCoord for sites in cluster
      std::vector<UnitCellCoord> coord;
      for(int ns_i = 0; ns_i < clust.size(); ++ns_i) {
        coord.emplace_back(clust[ns_i], struc, tol);
      }
      // UnitCellCoord for 'flowertree': all clusters that touch origin unitcell
      //  (includes translationally equivalent clusters)
      for(int ns_i = 0; ns_i < coord.size(); ++ns_i) {
        for(int ns_j = 0; ns_j < coord.size(); ++ns_j) {
          *result++ = UnitCellCoord(coord[ns_j].sublat(), coord[ns_j].unitcell() - coord[ns_i].unitcell());
        }
>>>>>>> 8ebb194b
      }
    }
    return result;
  }

  /// \brief Iterate over all sites in an orbitree and insert a UnitCellCoord
  ///
  /// \param result an OutputIterator for UnitCellCoord
  /// \param tree the Orbitree to iterate over
  /// \param struc the structure that UnitCellCoord are referenced to
  /// \param tol tolerance for mapping Coordinate to UnitCellCoord
  ///
  /// \result the resulting OutputIterator
  ///
  /// This simply outputs all UnitCellCoord for clusters that include the origin
  /// UnitCell, without any standard order. It can be used to create a set of
  /// UnitCellCoord for input to expand a PrimNeighborList.
  ///
  template<typename OutputIterator, typename TreeType, typename StrucType>
  OutputIterator neighborhood(OutputIterator result, const TreeType &tree, const StrucType &struc, double tol) {
    // create a neighborhood of all UnitCellCoord that an Orbitree touches
    for(int nb = 0; nb < tree.size(); ++nb) {
      for(int no = 0; no < tree[nb].size(); ++no) {
        result = orbit_neighborhood(result, tree, struc, nb, no, tol);
      }
    }
    return result;
  }

};
#include "casm/clusterography/Orbitree_impl.hh"
#endif<|MERGE_RESOLUTION|>--- conflicted
+++ resolved
@@ -258,8 +258,7 @@
   void from_json(GenericOrbitree<ClustType> &tree, const jsonParser &json) {
     tree.from_json(json);
   }
-<<<<<<< HEAD
-  
+
   /// \brief Iterate over all sites in an orbit and insert a UnitCellCoord
   ///
   /// \param result an OutputIterator for UnitCellCoord
@@ -269,45 +268,6 @@
   ///
   /// \result the resulting OutputIterator
   ///
-  /// This simply outputs all UnitCellCoord for clusters that include the origin 
-  /// UnitCell, without any standard order. It can be used to create a set of 
-  /// UnitCellCoord for input to expand a PrimNeighborList.
-  ///
-  template<typename OutputIterator, typename TreeType, typename StrucType>
-  OutputIterator orbit_neighborhood(OutputIterator result, const TreeType& tree, const StrucType& struc, Index nb, Index no, double tol) {
-    // create a neighborhood of all UnitCellCoord that an Orbitree touches
-    for(int nc=0; nc<tree[nb][no].size(); ++nc) {
-      const auto& clust = tree[nb][no][nc];
-      
-      // UnitCellCoord for sites in cluster
-      std::vector<UnitCellCoord> coord;
-      for(int ns_i=0; ns_i<clust.size(); ++ns_i) {
-        coord.emplace_back(clust[ns_i], struc, tol);
-      }
-      // UnitCellCoord for 'flowertree': all clusters that touch origin unitcell
-      //  (includes translationally equivalent clusters)
-      for(int ns_i=0; ns_i<coord.size(); ++ns_i) {
-        for(int ns_j=0; ns_j<coord.size(); ++ns_j) {
-          *result++ = UnitCellCoord(coord[ns_j].sublat(), coord[ns_j].unitcell()-coord[ns_i].unitcell());
-        }
-      }
-    }
-    return result;
-  }
-  
-  /// \brief Iterate over all sites in an orbitree and insert a UnitCellCoord
-=======
-
-  /// \brief Iterate over all sites in an orbit and insert a UnitCellCoord
->>>>>>> 8ebb194b
-  ///
-  /// \param result an OutputIterator for UnitCellCoord
-  /// \param tree the Orbitree to iterate over
-  /// \param struc the structure that UnitCellCoord are referenced to
-  /// \param tol tolerance for mapping Coordinate to UnitCellCoord
-  ///
-  /// \result the resulting OutputIterator
-  ///
   /// This simply outputs all UnitCellCoord for clusters that include the origin
   /// UnitCell, without any standard order. It can be used to create a set of
   /// UnitCellCoord for input to expand a PrimNeighborList.
@@ -315,11 +275,6 @@
   template<typename OutputIterator, typename TreeType, typename StrucType>
   OutputIterator orbit_neighborhood(OutputIterator result, const TreeType &tree, const StrucType &struc, Index nb, Index no, double tol) {
     // create a neighborhood of all UnitCellCoord that an Orbitree touches
-<<<<<<< HEAD
-    for(int nb=0; nb<tree.size(); ++nb) {
-      for(int no=0; no<tree[nb].size(); ++no) {
-        result = orbit_neighborhood(result, tree, struc, nb, no, tol);
-=======
     for(int nc = 0; nc < tree[nb][no].size(); ++nc) {
       const auto &clust = tree[nb][no][nc];
 
@@ -334,7 +289,6 @@
         for(int ns_j = 0; ns_j < coord.size(); ++ns_j) {
           *result++ = UnitCellCoord(coord[ns_j].sublat(), coord[ns_j].unitcell() - coord[ns_i].unitcell());
         }
->>>>>>> 8ebb194b
       }
     }
     return result;
