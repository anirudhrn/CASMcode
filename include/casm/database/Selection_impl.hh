--- conflicted
+++ resolved
@@ -72,9 +72,7 @@
           }
         }
       }
-      else if(selection_path == "NONE" ||
-              ((config_types().find(traits<ObjType>::name) == config_types().end())
-               && (selection_path == "CALCULATED"))) {
+      else if(selection_path == "NONE") {
         for(const auto &obj : db()) {
           m_data.insert(std::make_pair(obj.name(), false));
         }
@@ -87,15 +85,8 @@
           m_data.insert(std::make_pair(obj.name(), true));
         }
       }
-<<<<<<< HEAD
-      else if(selection_path == "CALCULATED" && (config_types().find(traits<ObjType>::name) != config_types().end())) {
-        for(const auto &obj : db()) {
-          m_data.insert(std::make_pair(obj.name(), is_calculated(obj)));
-        }
-=======
       else if(selection_path == "CALCULATED") {
         init_calculated(m_data, db());
->>>>>>> 759e16ab
       }
       else {
         if(!fs::exists(selection_path)) {
