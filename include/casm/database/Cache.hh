#ifndef CASM_Cache
#define CASM_Cache

#include <string>

#include "casm/casm_io/json/jsonParser.hh"

namespace CASM {

namespace DB {

/// \brief Store data in JSON
class Cache {
 public:
  Cache() : m_cache_updated(false) {}

  /// Insert data in the configuration cache, which will be saved in the
  /// database
  ///
  /// - For data that depends on DoF only, not calculated properties or
  ///   composition axes
  /// - Adding to cache is modeled as const, but a flag is set so the updated
  ///   data can be obtained
  /// - Data only written if 'name' does not already exist in cache
  /// - Sets 'cache_updated()' to true
  template <typename T>
  void cache_insert(std::string name, const T &data) const {
    if (!m_cache.contains(name)) {
      m_cache[name] = data;
      m_cache_updated = true;
    }
  }
<<<<<<< HEAD
=======

  /// Set the configuration cache as read from the database
  void set_initial_cache(jsonParser const &_cache) {
    m_cache = _cache;
    m_cache_updated = false;
  }

  /// Upate the configuration cache
  void update_cache(jsonParser const &_cache) {
    m_cache = _cache;
    m_cache_updated = true;
  }
>>>>>>> 6efcf4d5

  /// Access the configuration cache, which will be saved in the database
  const jsonParser &cache() const { return m_cache; }

  /// Check if cache updated
  bool cache_updated() const { return m_cache_updated; }

  /// Clear the cache
  /// - Clearing cache is modeled as const, but a flag is set so the updated
  ///   data can be obtained
  /// - Sets 'cache_updated()' to true
  void cache_clear() const {
    m_cache.put_obj();
    m_cache_updated = true;
  }

 protected:
  /// Access the configuration cache, which will be saved in the database
  ///
  /// - Does not change 'cache_updated()' value
  jsonParser &cache() { return m_cache; }

 private:
  mutable jsonParser m_cache;
  mutable bool m_cache_updated;
};
}  // namespace DB

}  // namespace CASM

#endif<|MERGE_RESOLUTION|>--- conflicted
+++ resolved
@@ -30,8 +30,6 @@
       m_cache_updated = true;
     }
   }
-<<<<<<< HEAD
-=======
 
   /// Set the configuration cache as read from the database
   void set_initial_cache(jsonParser const &_cache) {
@@ -44,7 +42,6 @@
     m_cache = _cache;
     m_cache_updated = true;
   }
->>>>>>> 6efcf4d5
 
   /// Access the configuration cache, which will be saved in the database
   const jsonParser &cache() const { return m_cache; }
