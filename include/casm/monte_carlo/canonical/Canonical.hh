#ifndef CASM_Canonical_HH
#define CASM_Canonical_HH

#include "casm/clex/Clex.hh"
#include "casm/monte_carlo/MonteDefinitions.hh"
#include "casm/monte_carlo/MonteCarlo.hh"
#include "casm/monte_carlo/Conversions.hh"
#include "casm/monte_carlo/OccCandidate.hh"
#include "casm/monte_carlo/OccLocation.hh"
#include "casm/monte_carlo/canonical/CanonicalEvent.hh"
#include "casm/monte_carlo/canonical/CanonicalConditions.hh"
#include "casm/monte_carlo/canonical/CanonicalSettings.hh"


namespace CASM {
  namespace Monte {

    ///
    /// Derives from base MonteCarlo class, to be used for simulations at constant
    /// temperature and chemical potential.
    ///
    /// As with all the other derived Monte Carlo classes, member functions must
    /// follow a specific naming convention to be used with templated routines currently
    /// defined in MonteDriver.hh:
    ///      -conditions
    ///      -set_conditions
    ///      -propose
    ///      -check
    ///      -accept
    ///      -reject
    ///      -write_results
    ///
    class Canonical : public MonteCarlo {

    public:

      static const ENSEMBLE ensemble;
      typedef CanonicalEvent EventType;
      typedef CanonicalConditions CondType;
      typedef CanonicalSettings SettingsType;


      /// \brief Constructs a Canonical object and prepares it for running based on Settings
      Canonical(const PrimClex &primclex, const SettingsType &settings, Log &_log);


      /// \brief Return number of steps per pass. Equals number of sites with variable occupation.
      size_type steps_per_pass() const;


      /// \brief Return current conditions
      const CondType &conditions() const;

      /// \brief Set conditions and clear previously collected data
      void set_conditions(const CondType &new_conditions);

      /// \brief Set configdof and clear previously collected data
      void set_configdof(const ConfigDoF &configdof, const std::string &msg = "");

      /// \brief Set configdof and conditions and clear previously collected data
      std::pair<ConfigDoF, std::string> set_state(
        const CanonicalConditions &new_conditions,
        const CanonicalSettings &settings);

      /// \brief Set configdof and conditions and clear previously collected data
      void set_state(const CondType &new_conditions,
                     const ConfigDoF &configdof,
                     const std::string &msg = "");

      /// \brief Propose a new event, calculate delta properties, and return reference to it
      const EventType &propose();

      /// \brief Based on a random number, decide if the change in energy from the proposed event is low enough to be accepted.
      bool check(const EventType &event);

      /// \brief Accept proposed event. Change configuration accordingly and update energies etc.
      void accept(const EventType &event);

      /// \brief Nothing needs to be done to reject a CanonicalEvent
      void reject(const EventType &event);

      /// \brief Write results to files
      void write_results(size_type cond_index) const;

      /// \brief Formation energy, normalized per primitive cell
      const double &formation_energy() const {
        return *m_formation_energy;
      }

      /// \brief Potential energy, normalized per primitive cell
      const double &potential_energy() const {
        return *m_potential_energy;
      }

      /// \brief Correlations, normalized per primitive cell
      const Eigen::VectorXd &corr() const {
        return *m_corr;
      }

      /// \brief Number of atoms of each type, normalized per primitive cell
      const Eigen::VectorXd &comp_n() const {
        return *m_comp_n;
      }

      /// \brief Get potential energy
      double potential_energy(const Configuration &config) const;


    private:

      /// \brief Formation energy, normalized per primitive cell
      double &_formation_energy() {
        return *m_formation_energy;
      }

      /// \brief Potential energy, normalized per primitive cell
      double &_potential_energy() {
        return *m_potential_energy;
      }

      /// \brief Correlations, normalized per primitive cell
      Eigen::VectorXd &_corr() {
        return *m_corr;
      }

      /// \brief Number of atoms of each type, normalized per primitive cell
      Eigen::VectorXd &_comp_n() {
        return *m_comp_n;
      }

<<<<<<< HEAD
      Clexulator &_clexulator() const {
=======
      Clexulator const &_clexulator() const {
>>>>>>> 3b2a2187
        return m_formation_energy_clex.clexulator;
      }

      const ECIContainer &_eci() const {
        return m_formation_energy_clex.eci;
      }

      void _set_nlist(size_type l) const;
      void _calc_delta_point_corr(size_type l, int new_occ, Eigen::VectorXd &dCorr_comp) const;

      /// \brief Calculate delta correlations for an event
      void _set_dCorr(CanonicalEvent &event) const;

      /// \brief Print correlations to _log()
      void _print_correlations(const Eigen::VectorXd &corr,
                               std::string title,
                               std::string colheader,
                               bool all_correlations) const;

      /// \brief Calculate delta properties for an event and update the event with those properties
      void _update_deltas(CanonicalEvent &event) const;

      /// \brief Calculate properties given current conditions
      void _update_properties();

      /// \brief Generate supercell filling ConfigDoF from default configuration
      ConfigDoF _default_motif() const;

      /// \brief Generate minimum potential energy ConfigDoF
      std::pair<ConfigDoF, std::string> _auto_motif(const CanonicalConditions &cond) const;

      /// \brief Generate minimum potential energy ConfigDoF for this supercell
      std::pair<ConfigDoF, std::string> _restricted_auto_motif(const CanonicalConditions &cond) const;

      /// \brief Generate supercell filling ConfigDoF from configuration
      ConfigDoF _configname_motif(const std::string &configname) const;

      /// \brief Construct m_candidate,  m_cand_to_index, m_occ_loc, m_canonical_swaps, m_grand_canonical_swaps
      void _make_possible_swaps(const CanonicalSettings &settings);

      /// \brief Find a OccSwap to help enforce composition
      std::vector<OccSwap>::const_iterator _find_grand_canonical_swap(
        const Configuration &config,
        std::vector<OccSwap>::const_iterator begin,
        std::vector<OccSwap>::const_iterator end);

      /// \brief Enforce composition by repeatedly applying grand canonical events
      ConfigDoF _enforce_conditions(const ConfigDoF &configdof);



      /// Holds Clexulator and ECI references
      mutable Clex m_formation_energy_clex;

      ///Convert sublat/asym_unit and species/occ index
      Conversions m_convert;

      ///Convert sublat/asym_unit and species/occ index
      OccCandidateList m_cand;

      /// If true, calculate all correlations; if false, calculate correlations with non-zero eci
      bool m_all_correlations;


      /// \brief If the supercell is large enough, calculate delta correlations directly
      bool m_use_deltas;

      ///Keeps track of what sites have which occupants
      OccLocation m_occ_loc;

      /// Conditions (T, mu). Initially determined by m_settings, but can be changed halfway through the run
      CanonicalConditions m_condition;

      /// Event to propose, check, accept/reject:
      CanonicalEvent m_event;


      // ---- Pointers to properties for faster access

      /// \brief Formation energy, normalized per primitive cell
      double *m_formation_energy;

      /// \brief Potential energy, normalized per primitive cell
      double *m_potential_energy;

      /// \brief Correlations, normalized per primitive cell
      Eigen::VectorXd *m_corr;

      /// \brief Number of atoms of each type, normalized per primitive cell
      Eigen::VectorXd *m_comp_n;

    };

  }
}

#endif<|MERGE_RESOLUTION|>--- conflicted
+++ resolved
@@ -128,11 +128,7 @@
         return *m_comp_n;
       }
 
-<<<<<<< HEAD
-      Clexulator &_clexulator() const {
-=======
       Clexulator const &_clexulator() const {
->>>>>>> 3b2a2187
         return m_formation_energy_clex.clexulator;
       }
 
@@ -185,7 +181,7 @@
 
 
       /// Holds Clexulator and ECI references
-      mutable Clex m_formation_energy_clex;
+      Clex m_formation_energy_clex;
 
       ///Convert sublat/asym_unit and species/occ index
       Conversions m_convert;
