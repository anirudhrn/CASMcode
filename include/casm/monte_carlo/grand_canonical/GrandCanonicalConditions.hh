#ifndef CASM_GrandCanonicalConditions_HH
#define CASM_GrandCanonicalConditions_HH

#include "casm/clex/PrimClex.hh"

namespace CASM {

  class MonteSettings;

  /// Conditions for a Grand Canonical run:
  /// Temperature
  /// Chemical potential
  /// Tolerance (for comparing conditions)
  ///
  class GrandCanonicalConditions {
  public:

    /// \brief Default constructor
    GrandCanonicalConditions() {}

    /// \brief Constructor
    ///
    /// \param _temperature in K
    /// \param _param_chem_pot Parametric composition chemical potential
    /// \param _comp_converter CompositionConverter for converting from parametric chem_pot to species chem_pot
    /// \param _tol tolerance for comparing conditions
    ///
    GrandCanonicalConditions(double _temperature,
                             const Eigen::VectorXd &_param_chem_pot,
                             const CompositionConverter &_comp_converter,
                             double _tol);

    // ***************************************ACCESSORS********************************************** //

    double temperature() const;

    double beta() const;

    /// \brief chemical potential: dg/dcomp_n
    const Eigen::VectorXd &chem_pot() const;

    /// \brief chemical potential: dg/dcomp_n(index)
    double chem_pot(Index index) const;
<<<<<<< HEAD
    
    /// \brief exchange chemical potential: chem_pot(new) - chem_pot(curr)
    double exchange_chem_pot(Index index_new, Index index_curr) const;
=======

    /// \brief parametric chemical potential: dg/dcomp
    Eigen::VectorXd param_chem_pot() const;
>>>>>>> fe139199

    /// \brief parametric chemical potential: dg/dcomp_x
    Eigen::VectorXd param_chem_pot() const;
    
    /// \brief parametric chemical potential: dg/dcomp_x(index)
    double param_chem_pot(Index index) const;
    

    double tolerance() const;

    // ***************************************MUTATORS*********************************************** //

    ///Set the temperature of the current grand canonical condition.
    void set_temperature(double in_temp);

    ///Set all the chemical potentials of the current grand canonical condition.
    void set_chem_pot(const Eigen::VectorXd &in_chem_pot);

    ///Set a single 'atomic' chemical potential by specifying an index and a value.
    void set_chem_pot(Index ind, double in_chem_pot);
    
    ///Set all the parametric chemical potentials of the current grand canonical condition.
    void set_param_chem_pot(const Eigen::VectorXd &in_chem_pot);

    ///Set a single parametric chemical potential by specifying an index and a value.
    void set_param_chem_pot(Index ind, double in_chem_pot);

    
    // ***************************************OPERATORS********************************************** //

    ///Add temperature and all chemical potentials to *this
    GrandCanonicalConditions &operator+=(const GrandCanonicalConditions &RHS);

    ///Add temperature and all chemical potentials together and return a new Condition
    GrandCanonicalConditions operator+(const GrandCanonicalConditions &RHS) const;

    ///Subtract temperature and all chemical potentials to *this
    GrandCanonicalConditions &operator-=(const GrandCanonicalConditions &RHS);

    ///Subtract temperature and all chemical potentials together and return a new Condition
    GrandCanonicalConditions operator-(const GrandCanonicalConditions &RHS) const;

    ///Compare temperature and all chemical potentials to *this
    bool operator==(const GrandCanonicalConditions &RHS) const;

    ///Compare temperature and all chemical potentials to *this
    bool operator!=(const GrandCanonicalConditions &RHS) const;

    ///Divide ALL parameters and return the greatest number in absolute value
    int operator/(const GrandCanonicalConditions &RHS_inc) const;


  protected:


    /// Convert between num atoms per prim cell and parametric composition
    CompositionConverter m_comp_converter;

    ///Temperature
    double m_temperature;

    ///Inverse temperature. Includes Boltzmann term
    double m_beta;

    ///Vector of the 'atomic' chemical potentials for each species. Ordered as primclex.get_param_comp().get_components()
    Eigen::VectorXd m_chem_pot;
    
    ///Vector of the parametric chemical potentials conjugate to the parametric compositions.
    Eigen::VectorXd m_param_chem_pot;

    ///Tolerance for comparison operators == and !=
    double m_tolerance;


  };

}

#endif
<|MERGE_RESOLUTION|>--- conflicted
+++ resolved
@@ -41,15 +41,9 @@
 
     /// \brief chemical potential: dg/dcomp_n(index)
     double chem_pot(Index index) const;
-<<<<<<< HEAD
     
     /// \brief exchange chemical potential: chem_pot(new) - chem_pot(curr)
     double exchange_chem_pot(Index index_new, Index index_curr) const;
-=======
-
-    /// \brief parametric chemical potential: dg/dcomp
-    Eigen::VectorXd param_chem_pot() const;
->>>>>>> fe139199
 
     /// \brief parametric chemical potential: dg/dcomp_x
     Eigen::VectorXd param_chem_pot() const;
