#ifndef CONFIGIOHULL_HH
#define CONFIGIOHULL_HH

#include "casm/casm_io/DataFormatter.hh"
#include "casm/hull/Hull.hh"
#include "casm/clex/ConfigIterator.hh"
#include "casm/clex/PrimClex.hh"

namespace CASM {

  class Configuration;

  namespace ConfigIO {

    /// Returns a map containing default hull calculators
    Hull::CalculatorOptions hull_calculator_options();

    /// Returns a map containing default clex hull calculators
    Hull::CalculatorOptions clex_hull_calculator_options();

    /// Returns "atom_frac"
    std::string default_hull_calculator();


    /// \brief Base class for hull info formatters
    ///
    /// \ingroup ConfigIO
    ///
    template<typename ValueType>
    class BaseHull: public BaseValueFormatter<ValueType, Configuration> {

    public:

      /// \brief Constructor
      BaseHull(const std::string &_name,
               const std::string &_desc,
               const std::string &_default_selection = "MASTER",
               const std::string &_default_composition_type = default_hull_calculator(),
<<<<<<< HEAD
               const Hull::CalculatorOptions& _calculator_map = hull_calculator_options(),
               double _singular_value_tol = 1e-8);
      
=======
               const Hull::CalculatorOptions &_calculator_map = hull_calculator_options(),
               double _singular_value_tol = 1e-8);

>>>>>>> 0ead71ae
      /// \brief Calculates the convex hull
      void init(const Configuration &_tmplt) const override;

      /// \brief column header to use
      std::string short_header(const Configuration &_config) const override;

      /// \brief Determine the selection to use to generate the hull
      bool parse_args(const std::string &args) override;


    protected:

      /// \brief const Access the Hull object
      const Hull &_hull() const;

      // for parse_args: determine energy type based on composition type
      Hull::CalculatorOptions m_calculator_map;

      // detect and avoid printing -0.0
      constexpr static double m_dist_to_hull_tol = 1e-14;

    private:

      // tol used to detect zero singular values during principal component analysis preprocessing before hull calculation
      double m_singular_value_tol;

      // the hull object
      mutable std::shared_ptr<Hull> m_hull;

      // Parsed arguments
      //  -- what selection to use for constructing the hull
      std::string m_selection;

      // Parsed arguments
      //  -- what composition to use for constructing the hull
      //  -- determines comp calculator and energy calculator, via m_calculator_map
      std::string m_composition_type;
<<<<<<< HEAD
      
      // Prevent re-parsing args
      bool m_initialized;
      
=======

>>>>>>> 0ead71ae
    };

    /// \brief Returns a boolean indicating if a Configuration is a convex hull vertex
    ///
    /// Whether configuration is a vertex on the formation_energy convex hull (i.e., is a groundstate).
    /// Only one Configuration out of a set that have identical or almost identical points in
    /// composition/energy space will return true.
    ///
    /// Accepts arguments ($selection, $composition):
    /// - $selection may be one of: <filename>, 'ALL', 'CALCULATED', 'MASTER' <--default
    /// - $composition may be one of: 'comp', 'atom_frac' <--default
    ///   - For 'comp', 'formation_energy' is used. For 'atom_frac', 'formation_energy_per_atom' is used.
    ///
    /// Ex: 'on_hull', 'on_hull(MASTER,comp)'
    ///
    /// \ingroup ConfigIO
    ///
    class OnHull: public BaseHull<bool> {

    public:

      static const std::string Name;
      static const std::string Desc;


      /// \brief Constructor
      OnHull();

      /// \brief Clone
      std::unique_ptr<OnHull> clone() const {
        return std::unique_ptr<OnHull>(this->_clone());
      }

      /// \brief Validate that the Configuration has a formation energy per species
      bool validate(const Configuration &_config) const override;

      /// \brief Check if the Configuration is a hull vertex
      bool evaluate(const Configuration &_config) const override;

    private:

      /// \brief Clone
      OnHull *_clone() const override {
        return new OnHull(*this);
      }
    };

    /// \brief Returns the distance, in eV, of a configuration's formation_energy_per_atom above the convex hull
    ///
    /// Accepts arguments ($selection,$composition):
    /// - $selection may be one of: <filename>, 'ALL', 'CALCULATED', 'MASTER' <--default
    /// - $composition may be one of: 'comp', 'atom_frac' <--default
    ///   - For 'comp', 'formation_energy' is used. For 'atom_frac', 'formation_energy_per_atom' is used.
    ///
    /// Ex: 'hull_dist', 'hull_dist(MASTER,comp)'
    ///
    /// \ingroup ConfigIO
    ///
    class HullDist: public BaseHull<double> {

    public:

      static const std::string Name;
      static const std::string Desc;


      /// \brief Constructor
      HullDist();

      /// \brief Clone
      std::unique_ptr<HullDist> clone() const {
        return std::unique_ptr<HullDist>(this->_clone());
      }

      /// \brief Validate that the Configuration has a formation energy per species
      bool validate(const Configuration &_config) const override;

      /// \brief Return the distance to the hull
      double evaluate(const Configuration &_config) const override;

    private:

      /// \brief Clone
      HullDist *_clone() const override {
        return new HullDist(*this);
      }
    };


    /// \brief Returns a boolean indicating if a Configuration is a predicted convex hull vertex
    ///
    /// Whether configuration is a vertex on the *cluster-expanded* formation_energy convex hull (i.e., is a *predicted* groundstate).
    /// Only one Configuration out of a set that have identical or almost identical points in
    /// composition/energy space will return true.
    ///
    /// Accepts arguments ($selection, $composition):
    /// - $selection may be one of: <filename>, 'ALL', 'CALCULATED', 'MASTER' <--default
    /// - $composition may be one of: 'comp', 'atom_frac' <--default
    ///   - For 'comp', 'clex(formation_energy)' is used. For 'atom_frac', 'clex(formation_energy_per_atom)' is used.
    ///
    /// Ex: 'on_clex_hull', 'on_clex_hull(MASTER,comp)'
    ///
    /// \ingroup ConfigIO
    ///
    class OnClexHull: public BaseHull<bool> {

    public:

      static const std::string Name;
      static const std::string Desc;


      /// \brief Constructor
      OnClexHull();

      /// \brief Clone
      std::unique_ptr<OnClexHull> clone() const {
        return std::unique_ptr<OnClexHull>(this->_clone());
      }

      /// \brief Validate that the Configuration has a cluster expanded formation energy per species
      virtual bool validate(const Configuration &_config) const override;

      /// \brief Check if the Configuration is a hull vertex
      virtual bool evaluate(const Configuration &_config) const override;

    private:

      /// \brief Clone
      OnClexHull *_clone() const override {
        return new OnClexHull(*this);
      }

    };

    /// \brief Returns the distance, in eV, of a configuration's clex(formation_energy_per_atom) above the predicted convex hull
    ///
    /// Accepts arguments ($selection,$composition):
    /// - $selection may be one of: <filename>, 'ALL', 'CALCULATED', 'MASTER' <--default
    /// - $composition may be one of: 'comp', 'atom_frac' <--default
    ///   - For 'comp', 'clex(formation_energy)' is used. For 'atom_frac', 'clex(formation_energy_per_atom)' is used.
    ///
    /// Ex: 'clex_hull_dist', 'clex_hull_dist(MASTER,comp)'
    ///
    /// \ingroup ConfigIO
    ///
    class ClexHullDist: public BaseHull<double> {

    public:

      static const std::string Name;
      static const std::string Desc;


      /// \brief Constructor
      ClexHullDist();

      /// \brief Clone
      std::unique_ptr<ClexHullDist> clone() const {
        return std::unique_ptr<ClexHullDist>(this->_clone());
      }

      /// \brief Validate that the Configuration has a cluster expanded formation energy per species
      virtual bool validate(const Configuration &_config) const override;

      /// \brief Return the distance to the hull
      virtual double evaluate(const Configuration &_config) const override;

    private:

      /// \brief Clone
      ClexHullDist *_clone() const override {
        return new ClexHullDist(*this);
      }

    };




    // --- BaseHull Definitions -------------------

    /// \brief Constructor
    ///
    /// \param _name Formatter name, e.g. "on_hull", "hull_dist", etc.
    /// \param _desc Formatter help description
    /// \param _comp_calculator Function or functor that return the composition of a Configuration as a Eigen::VectorXd
    /// \param _energy_calcuator Function or functor that return the energy of a Configuration as a double
    /// \param _singular_value_tol Used with CASM::almost_zero to detect zero-valued singular values
    ///
    /// - The selection of Configuration used to generate the hull is passed as an argument. See parse_args
    /// - The units of composition and energy are determined by the calculator parameters
    ///
    template<typename ValueType>
    BaseHull<ValueType>::BaseHull(const std::string &_name,
                                  const std::string &_desc,
                                  const std::string &_default_selection,
                                  const std::string &_default_composition_type,
                                  const Hull::CalculatorOptions &_calculator_map,
                                  double _singular_value_tol) :
      BaseValueFormatter<ValueType, Configuration>(_name, _desc),
      m_selection(_default_selection),
      m_composition_type(_default_composition_type),
      m_calculator_map(_calculator_map),
<<<<<<< HEAD
      m_singular_value_tol(_singular_value_tol),
      m_initialized(false) {
      
      
      
=======
      m_singular_value_tol(_singular_value_tol) {



>>>>>>> 0ead71ae
    }

    /// \brief Calculates the convex hull
    ///
    /// - Uses the parsed args to determine the selection to use to calculate the hull
    /// - Calls 'init' on the CompCalculator and EnergyCalculator
    /// - Constructs the hull
    ///
    template<typename ValueType>
    void BaseHull<ValueType>::init(const Configuration &_tmplt) const {

      ConstConfigSelection selection;
      const PrimClex &primclex = _tmplt.get_primclex();

      if(m_selection == "ALL") {
        selection = ConstConfigSelection(primclex);
        for(auto it = primclex.config_cbegin(); it != primclex.config_cend(); ++it) {
          selection.set_selected(it->name(), true);
        }
      }
      else if(m_selection == "MASTER") {
        selection = ConstConfigSelection(primclex);
      }
      else if(m_selection == "CALCULATED") {
        selection = ConstConfigSelection(primclex);
        for(auto it = primclex.config_cbegin(); it != primclex.config_cend(); ++it) {
          selection.set_selected(it->name(), is_calculated(*it));
        }

      }
      else {
        if(!fs::exists(m_selection)) {
          throw std::runtime_error(
            std::string("ERROR in $selection argument for '") + short_header(_tmplt) + "'." +
            " Expected <filename>, 'ALL', 'CALCULATED', or 'MASTER' <--default" +
            " No file named '" + m_selection + "'.");
        }
        selection = ConstConfigSelection(primclex, m_selection);
      }

      // Hull typedefs:
      //typedef std::pair<notstd::cloneable_ptr<CompCalculator>,
      //                  notstd::cloneable_ptr<EnergyCalculator> > CalculatorPair;
      //typedef std::map<std::string, CalculatorPair> CalculatorOptions;

      m_calculator_map.find(m_composition_type)->second.first->init(_tmplt);
      m_calculator_map.find(m_composition_type)->second.second->init(_tmplt);

      m_hull = std::make_shared<Hull>(selection,
                                      *m_calculator_map.find(m_composition_type)->second.first,
                                      *m_calculator_map.find(m_composition_type)->second.second,
                                      m_singular_value_tol);

    }

    /// \brief column header to use
    ///
    /// \returns 'name() + '(' + args + ')'
    /// - ex: 'on_hull(MASTER)' if name() is 'on_hull', and args is "MASTER"
    /// - ex: 'on_clex_hull(ALL,comp) if name() is 'on_clex_hull', and args is "ALL,comp"
    ///
    template<typename ValueType>
    std::string BaseHull<ValueType>::short_header(const Configuration &_config) const {
      std::stringstream t_ss;
      t_ss << this->name() << "(" << m_selection << "," << m_composition_type << ")";
      return t_ss.str();
    }

    /// \brief Determine the selection to use to generate the hull
    ///
    /// Args are: ($selection, $composition)
    ///
    /// Options for $selection are:
    /// - "ALL", use all configurations
    /// - "MASTER", use the current MASTER selection (default for no args)
    /// - "CALCULATED", use configurations for which is_calculated is true
    /// - other, assume the argument is the filename for a selection to use
    ///
    /// Options for $composition are:
    /// - "atom_frac", (default) use atom_frac for the composition and "formation_energy_per_species" for the energy
    /// - "comp", use parametric composition for the composition and "formation_energy" for the energy
    ///
    /// $tol, default=1e-8
    /// - singular value tolerance used for detecting composition dimensions
    ///
    template<typename ValueType>
    bool BaseHull<ValueType>::parse_args(const std::string &args) {
<<<<<<< HEAD
      
      if(m_initialized) {
        return false;
      }
      
      std::vector<std::string> splt_vec;
      boost::split(splt_vec, args, boost::is_any_of(","), boost::token_compress_on);
      
      if(splt_vec.size() > 3) {
=======

      std::vector<std::string> splt_vec;
      boost::split(splt_vec, args, boost::is_any_of(","), boost::token_compress_on);

      if(splt_vec.size() > 2) {
>>>>>>> 0ead71ae
        throw std::runtime_error("Attempted to initialize format tag " + this->name()
                                 + " with " + std::to_string(splt_vec.size()) + " arguments ("
                                 + args + "), but only up to 3 arguments allowed.\n");
        return false;
      }
<<<<<<< HEAD
      
      while(splt_vec.size() < 3) {
=======

      while(splt_vec.size() < 2) {
>>>>>>> 0ead71ae
        splt_vec.push_back("");
      }

      m_selection = splt_vec[0].empty() ? m_selection : splt_vec[0];
      m_composition_type = splt_vec[1].empty() ? m_composition_type : splt_vec[1];
<<<<<<< HEAD
      m_singular_value_tol = splt_vec[2].empty() ? m_singular_value_tol : std::stod(splt_vec[2]);
      m_initialized = true;
      
=======

>>>>>>> 0ead71ae
      auto it = m_calculator_map.find(m_composition_type);
      if(it == m_calculator_map.end()) {

        std::stringstream ss;
        ss << "Composition type '" << m_composition_type << "' is not recognized. Options are: ";
        for(auto it = m_calculator_map.begin(); it != m_calculator_map.end(); ++it) {
          std::cerr << it->first << " ";
          if(it != m_calculator_map.begin()) {
            ss << ", ";
          }
          ss << "'" << it->first << "'";
        }
        throw std::runtime_error(ss.str());

      }

      // prevent combining formatters
      return false;
    }

    /// \brief const Access the Hull object
    template<typename ValueType>
    const Hull &BaseHull<ValueType>::_hull() const {
      return *m_hull;
    }



  }
}

#endif
<|MERGE_RESOLUTION|>--- conflicted
+++ resolved
@@ -36,15 +36,9 @@
                const std::string &_desc,
                const std::string &_default_selection = "MASTER",
                const std::string &_default_composition_type = default_hull_calculator(),
-<<<<<<< HEAD
                const Hull::CalculatorOptions& _calculator_map = hull_calculator_options(),
                double _singular_value_tol = 1e-8);
       
-=======
-               const Hull::CalculatorOptions &_calculator_map = hull_calculator_options(),
-               double _singular_value_tol = 1e-8);
-
->>>>>>> 0ead71ae
       /// \brief Calculates the convex hull
       void init(const Configuration &_tmplt) const override;
 
@@ -82,14 +76,10 @@
       //  -- what composition to use for constructing the hull
       //  -- determines comp calculator and energy calculator, via m_calculator_map
       std::string m_composition_type;
-<<<<<<< HEAD
       
       // Prevent re-parsing args
       bool m_initialized;
       
-=======
-
->>>>>>> 0ead71ae
     };
 
     /// \brief Returns a boolean indicating if a Configuration is a convex hull vertex
@@ -294,19 +284,8 @@
       m_selection(_default_selection),
       m_composition_type(_default_composition_type),
       m_calculator_map(_calculator_map),
-<<<<<<< HEAD
       m_singular_value_tol(_singular_value_tol),
-      m_initialized(false) {
-      
-      
-      
-=======
-      m_singular_value_tol(_singular_value_tol) {
-
-
-
->>>>>>> 0ead71ae
-    }
+      m_initialized(false) {}
 
     /// \brief Calculates the convex hull
     ///
@@ -393,7 +372,6 @@
     ///
     template<typename ValueType>
     bool BaseHull<ValueType>::parse_args(const std::string &args) {
-<<<<<<< HEAD
       
       if(m_initialized) {
         return false;
@@ -403,37 +381,21 @@
       boost::split(splt_vec, args, boost::is_any_of(","), boost::token_compress_on);
       
       if(splt_vec.size() > 3) {
-=======
-
-      std::vector<std::string> splt_vec;
-      boost::split(splt_vec, args, boost::is_any_of(","), boost::token_compress_on);
-
-      if(splt_vec.size() > 2) {
->>>>>>> 0ead71ae
         throw std::runtime_error("Attempted to initialize format tag " + this->name()
                                  + " with " + std::to_string(splt_vec.size()) + " arguments ("
                                  + args + "), but only up to 3 arguments allowed.\n");
         return false;
       }
-<<<<<<< HEAD
       
       while(splt_vec.size() < 3) {
-=======
-
-      while(splt_vec.size() < 2) {
->>>>>>> 0ead71ae
         splt_vec.push_back("");
       }
 
       m_selection = splt_vec[0].empty() ? m_selection : splt_vec[0];
       m_composition_type = splt_vec[1].empty() ? m_composition_type : splt_vec[1];
-<<<<<<< HEAD
       m_singular_value_tol = splt_vec[2].empty() ? m_singular_value_tol : std::stod(splt_vec[2]);
       m_initialized = true;
       
-=======
-
->>>>>>> 0ead71ae
       auto it = m_calculator_map.find(m_composition_type);
       if(it == m_calculator_map.end()) {
 
