#ifndef CONFIGIOHULL_HH
#define CONFIGIOHULL_HH

#include "casm/casm_io/DataFormatter.hh"
#include "casm/hull/Hull.hh"
#include "casm/clex/ConfigIterator.hh"
#include "casm/clex/PrimClex.hh"

namespace CASM {

  class Configuration;

  namespace ConfigIO {

    /// Returns a map containing default hull calculators
    Hull::CalculatorOptions hull_calculator_options();

    /// Returns a map containing default clex hull calculators
    Hull::CalculatorOptions clex_hull_calculator_options();

    /// Returns "atom_frac"
    std::string default_hull_calculator();


    /// \brief Base class for hull info formatters
    ///
    /// \ingroup ConfigIO
    ///
    template<typename ValueType>
    class BaseHull: public BaseValueFormatter<ValueType, Configuration> {

    public:

      /// \brief Constructor
      BaseHull(const std::string &_name,
               const std::string &_desc,
               const std::string &_default_selection = "MASTER",
               const std::string &_default_composition_type = default_hull_calculator(),
<<<<<<< HEAD
               const Hull::CalculatorOptions &_calculator_map = hull_calculator_options(),
               double _singular_value_tol = 1e-8);

=======
               const Hull::CalculatorOptions& _calculator_map = hull_calculator_options(),
               double _singular_value_tol = 1e-8);
      
>>>>>>> 16ee7161
      /// \brief Calculates the convex hull
      void init(const Configuration &_tmplt) const override;

      /// \brief column header to use
      std::string short_header(const Configuration &_config) const override;

      /// \brief Determine the selection to use to generate the hull
      bool parse_args(const std::string &args) override;
<<<<<<< HEAD


=======


>>>>>>> 16ee7161
    protected:

      /// \brief const Access the Hull object
      const Hull &_hull() const;

      // for parse_args: determine energy type based on composition type
      Hull::CalculatorOptions m_calculator_map;

      // detect and avoid printing -0.0
      constexpr static double m_dist_to_hull_tol = 1e-14;

    private:

      // tol used to detect zero singular values during principal component analysis preprocessing before hull calculation
      double m_singular_value_tol;

      // the hull object
      mutable std::shared_ptr<Hull> m_hull;

      // Parsed arguments
      //  -- what selection to use for constructing the hull
      std::string m_selection;
<<<<<<< HEAD

      // Parsed arguments
      //  -- what composition to use for constructing the hull
      //  -- determines comp calculator and energy calculator, via m_calculator_map
      std::string m_composition_type;
=======
>>>>>>> 16ee7161

      // Parsed arguments
      //  -- what composition to use for constructing the hull
      //  -- determines comp calculator and energy calculator, via m_calculator_map
      std::string m_composition_type;
      
      // Prevent re-parsing args
      bool m_initialized;
      
    };

    /// \brief Returns a boolean indicating if a Configuration is a convex hull vertex
    ///
    /// Whether configuration is a vertex on the formation_energy convex hull (i.e., is a groundstate).
    /// Only one Configuration out of a set that have identical or almost identical points in
    /// composition/energy space will return true.
    ///
    /// Accepts arguments ($selection, $composition):
    /// - $selection may be one of: <filename>, 'ALL', 'CALCULATED', 'MASTER' <--default
    /// - $composition may be one of: 'comp', 'atom_frac' <--default
    ///   - For 'comp', 'formation_energy' is used. For 'atom_frac', 'formation_energy_per_atom' is used.
    ///
    /// Ex: 'on_hull', 'on_hull(MASTER,comp)'
    ///
    /// \ingroup ConfigIO
    ///
    class OnHull: public BaseHull<bool> {

    public:

      static const std::string Name;
      static const std::string Desc;


      /// \brief Constructor
      OnHull();

      /// \brief Clone
      std::unique_ptr<OnHull> clone() const {
        return std::unique_ptr<OnHull>(this->_clone());
      }

      /// \brief Validate that the Configuration has a formation energy per species
      bool validate(const Configuration &_config) const override;

      /// \brief Check if the Configuration is a hull vertex
      bool evaluate(const Configuration &_config) const override;

    private:

      /// \brief Clone
      OnHull *_clone() const override {
        return new OnHull(*this);
      }
    };

    /// \brief Returns the distance, in eV, of a configuration's formation_energy_per_atom above the convex hull
    ///
    /// Accepts arguments ($selection,$composition):
    /// - $selection may be one of: <filename>, 'ALL', 'CALCULATED', 'MASTER' <--default
    /// - $composition may be one of: 'comp', 'atom_frac' <--default
    ///   - For 'comp', 'formation_energy' is used. For 'atom_frac', 'formation_energy_per_atom' is used.
    ///
    /// Ex: 'hull_dist', 'hull_dist(MASTER,comp)'
    ///
    /// \ingroup ConfigIO
    ///
    class HullDist: public BaseHull<double> {

    public:

      static const std::string Name;
      static const std::string Desc;


      /// \brief Constructor
      HullDist();

      /// \brief Clone
      std::unique_ptr<HullDist> clone() const {
        return std::unique_ptr<HullDist>(this->_clone());
      }

      /// \brief Validate that the Configuration has a formation energy per species
      bool validate(const Configuration &_config) const override;

      /// \brief Return the distance to the hull
      double evaluate(const Configuration &_config) const override;
<<<<<<< HEAD

    private:

      /// \brief Clone
      HullDist *_clone() const override {
        return new HullDist(*this);
      }
    };


=======

    private:

      /// \brief Clone
      HullDist *_clone() const override {
        return new HullDist(*this);
      }
    };


>>>>>>> 16ee7161
    /// \brief Returns a boolean indicating if a Configuration is a predicted convex hull vertex
    ///
    /// Whether configuration is a vertex on the *cluster-expanded* formation_energy convex hull (i.e., is a *predicted* groundstate).
    /// Only one Configuration out of a set that have identical or almost identical points in
    /// composition/energy space will return true.
    ///
    /// Accepts arguments ($selection, $composition):
    /// - $selection may be one of: <filename>, 'ALL', 'CALCULATED', 'MASTER' <--default
    /// - $composition may be one of: 'comp', 'atom_frac' <--default
    ///   - For 'comp', 'clex(formation_energy)' is used. For 'atom_frac', 'clex(formation_energy_per_atom)' is used.
    ///
    /// Ex: 'on_clex_hull', 'on_clex_hull(MASTER,comp)'
    ///
    /// \ingroup ConfigIO
    ///
    class OnClexHull: public BaseHull<bool> {

    public:

      static const std::string Name;
      static const std::string Desc;


      /// \brief Constructor
      OnClexHull();

      /// \brief Clone
      std::unique_ptr<OnClexHull> clone() const {
        return std::unique_ptr<OnClexHull>(this->_clone());
      }

      /// \brief Validate that the Configuration has a cluster expanded formation energy per species
      virtual bool validate(const Configuration &_config) const override;

      /// \brief Check if the Configuration is a hull vertex
      virtual bool evaluate(const Configuration &_config) const override;

    private:

      /// \brief Clone
      OnClexHull *_clone() const override {
        return new OnClexHull(*this);
      }

    };

    /// \brief Returns the distance, in eV, of a configuration's clex(formation_energy_per_atom) above the predicted convex hull
    ///
    /// Accepts arguments ($selection,$composition):
    /// - $selection may be one of: <filename>, 'ALL', 'CALCULATED', 'MASTER' <--default
    /// - $composition may be one of: 'comp', 'atom_frac' <--default
    ///   - For 'comp', 'clex(formation_energy)' is used. For 'atom_frac', 'clex(formation_energy_per_atom)' is used.
    ///
    /// Ex: 'clex_hull_dist', 'clex_hull_dist(MASTER,comp)'
    ///
    /// \ingroup ConfigIO
    ///
    class ClexHullDist: public BaseHull<double> {

    public:

      static const std::string Name;
      static const std::string Desc;


      /// \brief Constructor
      ClexHullDist();

      /// \brief Clone
      std::unique_ptr<ClexHullDist> clone() const {
        return std::unique_ptr<ClexHullDist>(this->_clone());
      }

      /// \brief Validate that the Configuration has a cluster expanded formation energy per species
      virtual bool validate(const Configuration &_config) const override;

      /// \brief Return the distance to the hull
      virtual double evaluate(const Configuration &_config) const override;

    private:

      /// \brief Clone
      ClexHullDist *_clone() const override {
        return new ClexHullDist(*this);
      }

    };




    // --- BaseHull Definitions -------------------

    /// \brief Constructor
    ///
    /// \param _name Formatter name, e.g. "on_hull", "hull_dist", etc.
    /// \param _desc Formatter help description
    /// \param _comp_calculator Function or functor that return the composition of a Configuration as a Eigen::VectorXd
    /// \param _energy_calcuator Function or functor that return the energy of a Configuration as a double
    /// \param _singular_value_tol Used with CASM::almost_zero to detect zero-valued singular values
    ///
    /// - The selection of Configuration used to generate the hull is passed as an argument. See parse_args
    /// - The units of composition and energy are determined by the calculator parameters
    ///
    template<typename ValueType>
    BaseHull<ValueType>::BaseHull(const std::string &_name,
                                  const std::string &_desc,
                                  const std::string &_default_selection,
                                  const std::string &_default_composition_type,
                                  const Hull::CalculatorOptions &_calculator_map,
                                  double _singular_value_tol) :
      BaseValueFormatter<ValueType, Configuration>(_name, _desc),
      m_selection(_default_selection),
      m_composition_type(_default_composition_type),
      m_calculator_map(_calculator_map),
<<<<<<< HEAD
      m_singular_value_tol(_singular_value_tol) {



    }
=======
      m_singular_value_tol(_singular_value_tol),
      m_initialized(false) {}
>>>>>>> 16ee7161

    /// \brief Calculates the convex hull
    ///
    /// - Uses the parsed args to determine the selection to use to calculate the hull
    /// - Calls 'init' on the CompCalculator and EnergyCalculator
    /// - Constructs the hull
    ///
    template<typename ValueType>
    void BaseHull<ValueType>::init(const Configuration &_tmplt) const {

      ConstConfigSelection selection;
      const PrimClex &primclex = _tmplt.get_primclex();

      if(m_selection == "ALL") {
        selection = ConstConfigSelection(primclex);
        for(auto it = primclex.config_cbegin(); it != primclex.config_cend(); ++it) {
          selection.set_selected(it->name(), true);
        }
      }
      else if(m_selection == "MASTER") {
        selection = ConstConfigSelection(primclex);
      }
      else if(m_selection == "CALCULATED") {
        selection = ConstConfigSelection(primclex);
        for(auto it = primclex.config_cbegin(); it != primclex.config_cend(); ++it) {
          selection.set_selected(it->name(), is_calculated(*it));
        }

      }
      else {
        if(!fs::exists(m_selection)) {
          throw std::runtime_error(
            std::string("ERROR in $selection argument for '") + short_header(_tmplt) + "'." +
            " Expected <filename>, 'ALL', 'CALCULATED', or 'MASTER' <--default" +
            " No file named '" + m_selection + "'.");
        }
        selection = ConstConfigSelection(primclex, m_selection);
      }

      // Hull typedefs:
      //typedef std::pair<notstd::cloneable_ptr<CompCalculator>,
      //                  notstd::cloneable_ptr<EnergyCalculator> > CalculatorPair;
      //typedef std::map<std::string, CalculatorPair> CalculatorOptions;

      m_calculator_map.find(m_composition_type)->second.first->init(_tmplt);
      m_calculator_map.find(m_composition_type)->second.second->init(_tmplt);

      m_hull = std::make_shared<Hull>(selection,
                                      *m_calculator_map.find(m_composition_type)->second.first,
                                      *m_calculator_map.find(m_composition_type)->second.second,
                                      m_singular_value_tol);

    }

    /// \brief column header to use
    ///
    /// \returns 'name() + '(' + args + ')'
    /// - ex: 'on_hull(MASTER)' if name() is 'on_hull', and args is "MASTER"
    /// - ex: 'on_clex_hull(ALL,comp) if name() is 'on_clex_hull', and args is "ALL,comp"
    ///
    template<typename ValueType>
    std::string BaseHull<ValueType>::short_header(const Configuration &_config) const {
      std::stringstream t_ss;
      t_ss << this->name() << "(" << m_selection << "," << m_composition_type << ")";
      return t_ss.str();
    }

    /// \brief Determine the selection to use to generate the hull
    ///
    /// Args are: ($selection, $composition)
    ///
    /// Options for $selection are:
    /// - "ALL", use all configurations
    /// - "MASTER", use the current MASTER selection (default for no args)
    /// - "CALCULATED", use configurations for which is_calculated is true
    /// - other, assume the argument is the filename for a selection to use
    ///
    /// Options for $composition are:
    /// - "atom_frac", (default) use atom_frac for the composition and "formation_energy_per_species" for the energy
    /// - "comp", use parametric composition for the composition and "formation_energy" for the energy
    ///
<<<<<<< HEAD
    template<typename ValueType>
    bool BaseHull<ValueType>::parse_args(const std::string &args) {

      std::vector<std::string> splt_vec;
      boost::split(splt_vec, args, boost::is_any_of(","), boost::token_compress_on);

      if(splt_vec.size() > 2) {
        throw std::runtime_error("Attempted to initialize format tag " + this->name()
                                 + " with " + std::to_string(splt_vec.size()) + " arguments ("
                                 + args + "), but only up to 2 arguments allowed.\n");
        return false;
      }

      while(splt_vec.size() < 2) {
=======
    /// $tol, default=1e-8
    /// - singular value tolerance used for detecting composition dimensions
    ///
    template<typename ValueType>
    bool BaseHull<ValueType>::parse_args(const std::string &args) {
      
      if(m_initialized) {
        return false;
      }
      
      std::vector<std::string> splt_vec;
      boost::split(splt_vec, args, boost::is_any_of(","), boost::token_compress_on);
      
      if(splt_vec.size() > 3) {
        throw std::runtime_error("Attempted to initialize format tag " + this->name()
                                 + " with " + std::to_string(splt_vec.size()) + " arguments ("
                                 + args + "), but only up to 3 arguments allowed.\n");
        return false;
      }
      
      while(splt_vec.size() < 3) {
>>>>>>> 16ee7161
        splt_vec.push_back("");
      }

      m_selection = splt_vec[0].empty() ? m_selection : splt_vec[0];
      m_composition_type = splt_vec[1].empty() ? m_composition_type : splt_vec[1];
<<<<<<< HEAD

=======
      m_singular_value_tol = splt_vec[2].empty() ? m_singular_value_tol : std::stod(splt_vec[2]);
      m_initialized = true;
      
>>>>>>> 16ee7161
      auto it = m_calculator_map.find(m_composition_type);
      if(it == m_calculator_map.end()) {

        std::stringstream ss;
        ss << "Composition type '" << m_composition_type << "' is not recognized. Options are: ";
        for(auto it = m_calculator_map.begin(); it != m_calculator_map.end(); ++it) {
          std::cerr << it->first << " ";
          if(it != m_calculator_map.begin()) {
            ss << ", ";
          }
          ss << "'" << it->first << "'";
        }
        throw std::runtime_error(ss.str());

      }

      // prevent combining formatters
      return false;
    }

    /// \brief const Access the Hull object
    template<typename ValueType>
    const Hull &BaseHull<ValueType>::_hull() const {
      return *m_hull;
    }



  }
}

#endif
<|MERGE_RESOLUTION|>--- conflicted
+++ resolved
@@ -36,15 +36,9 @@
                const std::string &_desc,
                const std::string &_default_selection = "MASTER",
                const std::string &_default_composition_type = default_hull_calculator(),
-<<<<<<< HEAD
                const Hull::CalculatorOptions &_calculator_map = hull_calculator_options(),
                double _singular_value_tol = 1e-8);
 
-=======
-               const Hull::CalculatorOptions& _calculator_map = hull_calculator_options(),
-               double _singular_value_tol = 1e-8);
-      
->>>>>>> 16ee7161
       /// \brief Calculates the convex hull
       void init(const Configuration &_tmplt) const override;
 
@@ -53,13 +47,8 @@
 
       /// \brief Determine the selection to use to generate the hull
       bool parse_args(const std::string &args) override;
-<<<<<<< HEAD
-
-
-=======
-
-
->>>>>>> 16ee7161
+
+
     protected:
 
       /// \brief const Access the Hull object
@@ -82,23 +71,15 @@
       // Parsed arguments
       //  -- what selection to use for constructing the hull
       std::string m_selection;
-<<<<<<< HEAD
 
       // Parsed arguments
       //  -- what composition to use for constructing the hull
       //  -- determines comp calculator and energy calculator, via m_calculator_map
       std::string m_composition_type;
-=======
->>>>>>> 16ee7161
-
-      // Parsed arguments
-      //  -- what composition to use for constructing the hull
-      //  -- determines comp calculator and energy calculator, via m_calculator_map
-      std::string m_composition_type;
-      
+
       // Prevent re-parsing args
       bool m_initialized;
-      
+
     };
 
     /// \brief Returns a boolean indicating if a Configuration is a convex hull vertex
@@ -178,7 +159,6 @@
 
       /// \brief Return the distance to the hull
       double evaluate(const Configuration &_config) const override;
-<<<<<<< HEAD
 
     private:
 
@@ -189,18 +169,6 @@
     };
 
 
-=======
-
-    private:
-
-      /// \brief Clone
-      HullDist *_clone() const override {
-        return new HullDist(*this);
-      }
-    };
-
-
->>>>>>> 16ee7161
     /// \brief Returns a boolean indicating if a Configuration is a predicted convex hull vertex
     ///
     /// Whether configuration is a vertex on the *cluster-expanded* formation_energy convex hull (i.e., is a *predicted* groundstate).
@@ -316,16 +284,8 @@
       m_selection(_default_selection),
       m_composition_type(_default_composition_type),
       m_calculator_map(_calculator_map),
-<<<<<<< HEAD
-      m_singular_value_tol(_singular_value_tol) {
-
-
-
-    }
-=======
       m_singular_value_tol(_singular_value_tol),
       m_initialized(false) {}
->>>>>>> 16ee7161
 
     /// \brief Calculates the convex hull
     ///
@@ -407,56 +367,35 @@
     /// - "atom_frac", (default) use atom_frac for the composition and "formation_energy_per_species" for the energy
     /// - "comp", use parametric composition for the composition and "formation_energy" for the energy
     ///
-<<<<<<< HEAD
+    /// $tol, default=1e-8
+    /// - singular value tolerance used for detecting composition dimensions
+    ///
     template<typename ValueType>
     bool BaseHull<ValueType>::parse_args(const std::string &args) {
+
+      if(m_initialized) {
+        return false;
+      }
 
       std::vector<std::string> splt_vec;
       boost::split(splt_vec, args, boost::is_any_of(","), boost::token_compress_on);
 
-      if(splt_vec.size() > 2) {
-        throw std::runtime_error("Attempted to initialize format tag " + this->name()
-                                 + " with " + std::to_string(splt_vec.size()) + " arguments ("
-                                 + args + "), but only up to 2 arguments allowed.\n");
-        return false;
-      }
-
-      while(splt_vec.size() < 2) {
-=======
-    /// $tol, default=1e-8
-    /// - singular value tolerance used for detecting composition dimensions
-    ///
-    template<typename ValueType>
-    bool BaseHull<ValueType>::parse_args(const std::string &args) {
-      
-      if(m_initialized) {
-        return false;
-      }
-      
-      std::vector<std::string> splt_vec;
-      boost::split(splt_vec, args, boost::is_any_of(","), boost::token_compress_on);
-      
       if(splt_vec.size() > 3) {
         throw std::runtime_error("Attempted to initialize format tag " + this->name()
                                  + " with " + std::to_string(splt_vec.size()) + " arguments ("
                                  + args + "), but only up to 3 arguments allowed.\n");
         return false;
       }
-      
+
       while(splt_vec.size() < 3) {
->>>>>>> 16ee7161
         splt_vec.push_back("");
       }
 
       m_selection = splt_vec[0].empty() ? m_selection : splt_vec[0];
       m_composition_type = splt_vec[1].empty() ? m_composition_type : splt_vec[1];
-<<<<<<< HEAD
-
-=======
       m_singular_value_tol = splt_vec[2].empty() ? m_singular_value_tol : std::stod(splt_vec[2]);
       m_initialized = true;
-      
->>>>>>> 16ee7161
+
       auto it = m_calculator_map.find(m_composition_type);
       if(it == m_calculator_map.end()) {
 
