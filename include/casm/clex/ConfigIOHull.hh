--- conflicted
+++ resolved
@@ -11,16 +11,6 @@
   class Configuration;
 
   namespace ConfigIO_impl {
-<<<<<<< HEAD
-    /*
-     */
-    class BaseHullConfigFormatter: public BaseDatumFormatter<Configuration> {
-    public:
-      BaseHullConfigFormatter(const std::string &_name, const std::string &_desc, const std::string &_dependent_prop) :
-        BaseDatumFormatter<Configuration>(_name, _desc), m_dependent_prop(_dependent_prop) {}
-
-      /// Initialize the convex hull and determine on-hull configurations
-=======
     
     /// \brief Base class for hull info formatters
     template<typename ValueType>
@@ -36,7 +26,6 @@
                               double _singular_value_tol);
       
       /// \brief Calculates the convex hull
->>>>>>> 53cc08e8
       void init(const Configuration &_tmplt) const override;
 
       /// \brief column header to use
