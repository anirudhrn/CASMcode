--- conflicted
+++ resolved
@@ -147,11 +147,7 @@
   // -- Unique -------------------
   notstd::cloneable_ptr<Configuration> m_current;
 
-<<<<<<< HEAD
-  ConfigDoF::LocalDoFContainerType *m_dof_vals;
-=======
   LocalContinuousConfigDoFValues *m_dof_vals;
->>>>>>> 6efcf4d5
 
   DoFKey m_dof_key;
 
