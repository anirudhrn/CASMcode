#ifndef CONFIGIOSTRAIN_HH
#define CONFIGIOSTRAIN_HH

#include "casm/casm_io/DataFormatter.hh"
#include "casm/clex/PrimClex.hh"
#include "casm/strain/StrainConverter.hh"


namespace CASM {

  class Configuration;

<<<<<<< HEAD
  namespace ConfigIO_impl {
    /*
     */

    class DoFStrainConfigFormatter: public BaseDatumFormatter<Configuration> {
    public:
      DoFStrainConfigFormatter() :
        BaseDatumFormatter<Configuration>("dof_strain", "The imposed strain of the configuration, measured relative to ideal lattice vectors. Ordered as [E(0,0), E(1,1), E(2,2), E(1,2), E(0,2), E(0,1)]. Accepts strain convention as argument ('GL' [Green-Lagrange, Default], 'EA' [Euler-Almansi], 'B' [Biot], or 'H' [Hencky]). Accepts index as argument on interval [0,5]"),
        m_straincalc(true) {}

      BaseDatumFormatter<Configuration> *clone()const {
        return new DoFStrainConfigFormatter(*this);
      }

      void init(const Configuration &_tmplt) const override;

      bool validate(const Configuration &_config) const override;

      std::string short_header(const Configuration &_config) const override;

      std::string long_header(const Configuration &_config) const override;

      void inject(const Configuration &_config, DataStream &_stream, Index) const override;

      void print(const Configuration &_config, std::ostream &_stream, Index) const override;

      jsonParser &to_json(const Configuration &_config, jsonParser &json)const override;

      bool parse_args(const std::string &args);
    protected:
      mutable StrainConverter m_straincalc;
      mutable std::string m_metric_name;

      Eigen::VectorXd _evaluate(const Configuration &_config) const;
    };


    class RelaxationStrainConfigFormatter: public BaseDatumFormatter<Configuration> {
=======
  namespace ConfigIO {
    
    /// \brief The strain of the configuration due to relaxation, measured relative to ideal lattice vectors. 
    ///
    /// Ordered as [E(0,0), E(1,1), E(2,2), E(1,2), E(0,2), E(0,1)]. 
    ///
    /// Accepts strain convention as argument:
    /// - 'GL' [Green-Lagrange, Default]
    /// - 'EA' [Euler-Almansi]
    /// - 'B' [Biot]
    /// - 'H' [Hencky]). 
    ///
    /// Accepts index as argument on interval [0,5]
    ///
    /// Ex: 'relxation_strain', 'relaxation_strain(EA,2)'
    /// 
    /// \ingroup ConfigIO
    ///
    class RelaxationStrain: public VectorXdAttribute<Configuration> {
>>>>>>> 35eb37e6
    public:
      RelaxationStrain() :
        VectorXdAttribute<Configuration>("relaxation_strain", "The strain of the configuration due to relaxation, measured relative to ideal lattice vectors. Ordered as [E(0,0), E(1,1), E(2,2), E(1,2), E(0,2), E(0,1)]. Accepts strain convention as argument ('GL' [Green-Lagrange, Default], 'EA' [Euler-Almansi], 'B' [Biot], or 'H' [Hencky]). Accepts index as argument on interval [0,5]"),
        m_straincalc(true) {};

      
      // --- Required implementations -----------
      
      std::unique_ptr<RelaxationStrain> clone()const {
        return std::unique_ptr<RelaxationStrain>(this->_clone());
      }
      
      Eigen::VectorXd evaluate(const Configuration &_config) const override;

      
      // --- Specialized implementation -----------
      
      void init(const Configuration &_tmplt) const override;

      bool validate(const Configuration &_config) const override;

      std::string short_header(const Configuration &_config) const override;

      std::string long_header(const Configuration &_config) const override;
/*
      void inject(const Configuration &_config, DataStream &_stream, Index) const override;

      void print(const Configuration &_config, std::ostream &_stream, Index) const override;

      jsonParser &to_json(const Configuration &_config, jsonParser &json)const override;
*/
      bool parse_args(const std::string &args) override;
    
    protected:
      mutable StrainConverter m_straincalc;
      mutable std::string m_metric_name;
    
    private:
      /// \brief Clone
      RelaxationStrain* _clone() const override{
        return new RelaxationStrain(*this);
      }
    
    };

  }
}
#endif
<|MERGE_RESOLUTION|>--- conflicted
+++ resolved
@@ -10,20 +10,41 @@
 
   class Configuration;
 
-<<<<<<< HEAD
-  namespace ConfigIO_impl {
-    /*
-     */
+  namespace ConfigIO {
 
-    class DoFStrainConfigFormatter: public BaseDatumFormatter<Configuration> {
+    /// \brief The strain of the configuration due to relaxation, measured relative to ideal lattice vectors.
+    ///
+    /// Ordered as [E(0,0), E(1,1), E(2,2), E(1,2), E(0,2), E(0,1)].
+    ///
+    /// Accepts strain convention as argument:
+    /// - 'GL' [Green-Lagrange, Default]
+    /// - 'EA' [Euler-Almansi]
+    /// - 'B' [Biot]
+    /// - 'H' [Hencky]).
+    ///
+    /// Accepts index as argument on interval [0,5]
+    ///
+    /// Ex: 'relxation_strain', 'relaxation_strain(EA,2)'
+    ///
+    /// \ingroup ConfigIO
+    ///
+    class RelaxationStrain: public VectorXdAttribute<Configuration> {
     public:
-      DoFStrainConfigFormatter() :
-        BaseDatumFormatter<Configuration>("dof_strain", "The imposed strain of the configuration, measured relative to ideal lattice vectors. Ordered as [E(0,0), E(1,1), E(2,2), E(1,2), E(0,2), E(0,1)]. Accepts strain convention as argument ('GL' [Green-Lagrange, Default], 'EA' [Euler-Almansi], 'B' [Biot], or 'H' [Hencky]). Accepts index as argument on interval [0,5]"),
-        m_straincalc(true) {}
+      RelaxationStrain() :
+        VectorXdAttribute<Configuration>("relaxation_strain", "The strain of the configuration due to relaxation, measured relative to ideal lattice vectors. Ordered as [E(0,0), E(1,1), E(2,2), E(1,2), E(0,2), E(0,1)]. Accepts strain convention as argument ('GL' [Green-Lagrange, Default], 'EA' [Euler-Almansi], 'B' [Biot], or 'H' [Hencky]). Accepts index as argument on interval [0,5]"),
+        m_straincalc(true) {};
 
-      BaseDatumFormatter<Configuration> *clone()const {
-        return new DoFStrainConfigFormatter(*this);
+
+      // --- Required implementations -----------
+
+      std::unique_ptr<RelaxationStrain> clone()const {
+        return std::unique_ptr<RelaxationStrain>(this->_clone());
       }
+
+      Eigen::VectorXd evaluate(const Configuration &_config) const override;
+
+
+      // --- Specialized implementation -----------
 
       void init(const Configuration &_tmplt) const override;
 
@@ -32,87 +53,86 @@
       std::string short_header(const Configuration &_config) const override;
 
       std::string long_header(const Configuration &_config) const override;
+      /*
+            void inject(const Configuration &_config, DataStream &_stream, Index) const override;
 
-      void inject(const Configuration &_config, DataStream &_stream, Index) const override;
+            void print(const Configuration &_config, std::ostream &_stream, Index) const override;
 
-      void print(const Configuration &_config, std::ostream &_stream, Index) const override;
+            jsonParser &to_json(const Configuration &_config, jsonParser &json)const override;
+      */
+      bool parse_args(const std::string &args) override;
 
-      jsonParser &to_json(const Configuration &_config, jsonParser &json)const override;
-
-      bool parse_args(const std::string &args);
     protected:
       mutable StrainConverter m_straincalc;
       mutable std::string m_metric_name;
 
-      Eigen::VectorXd _evaluate(const Configuration &_config) const;
+    private:
+      /// \brief Clone
+      RelaxationStrain *_clone() const override {
+        return new RelaxationStrain(*this);
+      }
+
     };
 
 
-    class RelaxationStrainConfigFormatter: public BaseDatumFormatter<Configuration> {
-=======
-  namespace ConfigIO {
-    
-    /// \brief The strain of the configuration due to relaxation, measured relative to ideal lattice vectors. 
+    /// \brief The strain of the configuration due to relaxation, measured relative to ideal lattice vectors.
     ///
-    /// Ordered as [E(0,0), E(1,1), E(2,2), E(1,2), E(0,2), E(0,1)]. 
+    /// Ordered as [E(0,0), E(1,1), E(2,2), E(1,2), E(0,2), E(0,1)].
     ///
     /// Accepts strain convention as argument:
     /// - 'GL' [Green-Lagrange, Default]
     /// - 'EA' [Euler-Almansi]
     /// - 'B' [Biot]
-    /// - 'H' [Hencky]). 
+    /// - 'H' [Hencky]).
     ///
     /// Accepts index as argument on interval [0,5]
     ///
     /// Ex: 'relxation_strain', 'relaxation_strain(EA,2)'
-    /// 
+    ///
     /// \ingroup ConfigIO
     ///
-    class RelaxationStrain: public VectorXdAttribute<Configuration> {
->>>>>>> 35eb37e6
+    class DoFStrain: public VectorXdAttribute<Configuration> {
     public:
-      RelaxationStrain() :
-        VectorXdAttribute<Configuration>("relaxation_strain", "The strain of the configuration due to relaxation, measured relative to ideal lattice vectors. Ordered as [E(0,0), E(1,1), E(2,2), E(1,2), E(0,2), E(0,1)]. Accepts strain convention as argument ('GL' [Green-Lagrange, Default], 'EA' [Euler-Almansi], 'B' [Biot], or 'H' [Hencky]). Accepts index as argument on interval [0,5]"),
+      DoFStrain() :
+        VectorXdAttribute<Configuration>("dof_strain", "The imposed strain of the configuration due to relaxation, measured relative to ideal lattice vectors. Ordered as [E(0,0), E(1,1), E(2,2), E(1,2), E(0,2), E(0,1)]. Accepts strain convention as argument ('GL' [Green-Lagrange, Default], 'EA' [Euler-Almansi], 'B' [Biot], or 'H' [Hencky]). Accepts index as argument on interval [0,5]"),
         m_straincalc(true) {};
 
-      
+
       // --- Required implementations -----------
-      
-      std::unique_ptr<RelaxationStrain> clone()const {
-        return std::unique_ptr<RelaxationStrain>(this->_clone());
+
+      std::unique_ptr<DoFStrain> clone()const {
+        return std::unique_ptr<DoFStrain>(this->_clone());
       }
-      
+
       Eigen::VectorXd evaluate(const Configuration &_config) const override;
 
-      
+
       // --- Specialized implementation -----------
-      
+
       void init(const Configuration &_tmplt) const override;
-
-      bool validate(const Configuration &_config) const override;
 
       std::string short_header(const Configuration &_config) const override;
 
       std::string long_header(const Configuration &_config) const override;
-/*
-      void inject(const Configuration &_config, DataStream &_stream, Index) const override;
+      /*
+            void inject(const Configuration &_config, DataStream &_stream, Index) const override;
 
-      void print(const Configuration &_config, std::ostream &_stream, Index) const override;
+            void print(const Configuration &_config, std::ostream &_stream, Index) const override;
 
-      jsonParser &to_json(const Configuration &_config, jsonParser &json)const override;
-*/
+            jsonParser &to_json(const Configuration &_config, jsonParser &json)const override;
+      */
       bool parse_args(const std::string &args) override;
-    
+
     protected:
       mutable StrainConverter m_straincalc;
       mutable std::string m_metric_name;
-    
+
     private:
       /// \brief Clone
-      RelaxationStrain* _clone() const override{
-        return new RelaxationStrain(*this);
+      DoFStrain *_clone() const override {
+        return new DoFStrain(*this);
       }
-    
+
     };
 
   }
