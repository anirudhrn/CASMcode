--- conflicted
+++ resolved
@@ -6,14 +6,6 @@
 
 namespace CASM {
 
-<<<<<<< HEAD
-class PrimClex;
-class Supercell;
-class jsonParser;
-
-template <typename T>
-struct jsonConstructor;
-=======
 class Configuration;
 class PrimClex;
 class Structure;
@@ -23,7 +15,6 @@
 template <typename T>
 struct jsonMake;
 class jsonParser;
->>>>>>> 6efcf4d5
 
 template <>
 struct jsonConstructor<Configuration> {
