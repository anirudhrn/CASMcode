#ifndef CONFIGURATION_HH
#define CONFIGURATION_HH

#include <map>

#define BOOST_NO_SCOPED_ENUMS
#define BOOST_NO_CXX11_SCOPED_ENUMS
#include <boost/filesystem.hpp>

#include "casm/container/Array.hh"
#include "casm/container/LinearAlgebra.hh"
#include "casm/symmetry/PermuteIterator.hh"
#include "casm/clex/Properties.hh"
#include "casm/clex/Correlation.hh"
#include "casm/clusterography/Orbitree.hh"
#include "casm/clex/ConfigDoF.hh"

namespace CASM {

  class PrimClex;
  class Supercell;
  class UnitCellCoord;
  class Clexulator;


  /// \defgroup Configuration
  ///
  /// \brief A Configuration represents the values of all degrees of freedom in a Supercell
  ///
  /// \ingroup Clex


  /// \brief A Configuration represents the values of all degrees of freedom in a Supercell
  ///
  /// \ingroup Configuration
  /// \ingroup Clex
  class Configuration {
  private:

    /// Configuration DFT data is expected in:
    ///   casmroot/supercells/SCEL_NAME/CONFIG_ID/CURR_CALCTYPE/properties.calc.json

    /// POS files are written to:
    ///  casmroot/supercells/SCEL_NAME/CONFIG_ID/POS


    /// Identification

    // Configuration id is the index into Supercell::config_list
    std::string id;

    /// const pointer to the (non-const) Supercell for this Configuration
    Supercell *supercell;

    /// a jsonParser object indicating where this Configuration came from
    jsonParser m_source;
    bool source_updated;


    // symmetric multiplicity (i.e., size of configuration's factor_group)
    int multiplicity;


    /// Degrees of Freedom

    // 'occupation' is a list of the indices describing the occupants in each crystal site.
    //   get_prim().basis[ get_b(i) ].site_occupant[ occupation[i]] -> Molecule on site i
    //   This means that for the background structure, 'occupation' is all 0

    // Configuration sites are arranged by basis, and then prim:
    //   occupation: [basis0                |basis1               |basis2          |...] up to prim.basis.size()
    //       basis0: [prim0|prim1|prim2|...] up to supercell.volume()
    //
    bool dof_updated;
    ConfigDoF m_configdof;


    /// Properties
    ///Keeps track of whether the Configuration properties change since reading. Be sure to set to true in your routine if it did!
    /// PROPERTIES (AS OF 07/27/15)
    /*  calculated:
     *    calculated["energy"]
     *    calculated["relaxed_energy"]
     *
     *  generated:
     *    generated["is_groundstate"]
     *	  generated["dist_from_hull"]
     *    generated["sublat_struct_fact"]
     *    generated["struct_fact"]
     */
    bool prop_updated;
    Properties calculated;  //Stuff you got directly from your DFT calculations
    Properties generated;   //Everything else you came up with through casm


    bool m_selected;

  public:
    typedef ConfigDoF::displacement_matrix_t displacement_matrix_t;
    typedef ConfigDoF::displacement_t displacement_t;
    typedef ConfigDoF::const_displacement_t const_displacement_t;


    //********* CONSTRUCTORS *********

    /// Construct a default Configuration
    Configuration(Supercell &_supercell, const jsonParser &source = jsonParser(), const ConfigDoF &_dof = ConfigDoF());

    /// Construct by reading from main data file (json)
    Configuration(const jsonParser &json, Supercell &_supercell, Index _id);


    /// Construct a Configuration with occupation specified by string 'con_name'
    //Configuration(Supercell &_supercell, std::string con_name, bool select, const jsonParser &source = jsonParser());


    //********** DESTRUCTORS *********

    //********** MUTATORS  ***********

    void set_multiplicity(int m) {
      multiplicity = m;
    }

    void set_id(Index _id);

    void set_source(const jsonParser &source);

    void push_back_source(const jsonParser &source);

    // ** Degrees of Freedom **
    //
    // ** Note: Properties and correlations are not automatically updated when dof are changed, **
    // **       nor are the written records automatically updated                               **

    void set_occupation(const Array<int> &newoccupation);

    void set_occ(Index site_l, int val);

    void set_displacement(const displacement_matrix_t &_disp);

    void set_deformation(const Eigen::Matrix3d &_deformation);

    std::vector<PermuteIterator> factor_group(PermuteIterator it_begin, PermuteIterator it_end, double tol = TOL) const {
      return m_configdof.factor_group(it_begin, it_end, tol);
    }

    Configuration canonical_form(PermuteIterator it_begin, PermuteIterator it_end, PermuteIterator &it_canon, double tol = TOL) const;

    bool is_canonical(PermuteIterator it_begin, PermuteIterator it_end, double tol = TOL) const {
      return m_configdof.is_canonical(it_begin, it_end, tol);
    }

    bool is_primitive(PermuteIterator it_begin, double tol = TOL) const {
      return m_configdof.is_primitive(it_begin, tol);
    }

    // ** Properties **
    //
    // ** Note: DeltaProperties are automatically updated, but not written upon changes **

    /// Read calculation results into the configuration
    //void read_calculated();

    void set_calc_properties(const jsonParser &json);

    bool read_calc_properties(jsonParser &parsed_props) const;

    /// Generate reference Properties from param_composition and reference states
    ///   For now only linear interpolation
    void generate_reference();

    void set_selected(bool _selected) {
      m_selected = _selected;
    }

    void set_reference(const Properties &ref);


    //********** ACCESSORS ***********

    std::string get_id() const;


    int get_multiplicity()const {
      return multiplicity;
    }

    std::string name() const;

    std::string status() const;

    std::string failure_type() const;

    const jsonParser &source() const;

    fs::path get_path() const;

    ///Returns number of sites, NOT the number of primitives that fit in here
    Index size() const;

    const Structure &get_prim() const;

    bool selected() const {
      return m_selected;
    }

    //PrimClex &get_primclex();
    const PrimClex &get_primclex() const;

    Supercell &get_supercell();
    const Supercell &get_supercell() const;

    UnitCellCoord get_uccoord(Index site_l) const;

    int get_b(Index site_l) const;

    const ConfigDoF &configdof() const {
      return m_configdof;
    }

    bool has_occupation() const {
      return configdof().has_occupation();
    }

    const Array<int> &occupation() const {
      return configdof().occupation();
    }

    const int &occ(Index site_l) const {
      return configdof().occ(site_l);
    }

    const Molecule &get_mol(Index site_l) const;


    bool has_displacement() const {
      return configdof().has_displacement();
    }

    const displacement_matrix_t &displacement() const {
      return configdof().displacement();
    }

    const_displacement_t disp(Index site_l) const {
      return configdof().disp(site_l);
    }

    const Eigen::Matrix3d &deformation() const {
      return configdof().deformation();
    }

    bool is_strained() const {
      return configdof().is_strained();
    }

    //fs::path get_reference_state_dir() const;

    //const Properties &ref_properties() const;

    const Properties &calc_properties() const;

    //const DeltaProperties &delta_properties() const;

    const Properties &generated_properties() const;


    //const Correlation &get_correlations() const;


    // Returns composition on each sublattice: sublat_comp[ prim basis site / sublattice][ molecule_type]
    //   molucule_type is ordered as in the Prim structure's site_occupant list for that basis site (includes vacancies)
    ReturnArray< Array < double > > get_sublattice_composition() const;

    // Returns number of each molecule by sublattice:
    //   sublat_num_each_molecule[ prim basis site / sublattice ][ molecule_type]
    //   molucule_type is ordered as in the Prim structure's site_occupant list for that basis site
    ReturnArray< Array<int> > get_sublat_num_each_molecule() const;

    // Returns composition, not counting vacancies
    //    composition[ molecule_type ]: molecule_type ordered as prim structure's get_struc_molecule(), with [Va]=0.0
    ReturnArray<double> get_composition() const;

    // Returns composition, including vacancies
    //    composition[ molecule_type ]: molecule_type ordered as prim structure's get_struc_molecule()
    ReturnArray<double> get_true_composition() const;

    /// Returns num_each_molecule[ molecule_type], where 'molecule_type' is ordered as Structure::get_struc_molecule()
    ReturnArray<int> get_num_each_molecule() const;

    /// Returns parametric composition, as calculated using PrimClex::param_comp
    Eigen::VectorXd get_param_composition() const;

    /// Returns num_each_component[ component_type] per prim cell,
    ///   where 'component_type' is ordered as ParamComposition::get_components
    Eigen::VectorXd get_num_each_component() const;

    //-----------------------------------
    //Structure Factor
    Eigen::VectorXd get_struct_fact_intensities() const;
    Eigen::VectorXd get_struct_fact_intensities(const Eigen::VectorXd &component_intensities) const;

    void calc_sublat_struct_fact();
    void calc_struct_fact();
    void calc_sublat_struct_fact(const Eigen::VectorXd &intensities);
    void calc_struct_fact(const Eigen::VectorXd &intensities);

    Eigen::MatrixXcd sublat_struct_fact();
    Eigen::MatrixXd struct_fact();

    //********* IO ************

    /// Writes the Configuration to the correct casm directory
    ///   Uses PrimClex's current settings to write the appropriate
    ///   Properties, DeltaProperties and Correlations files
    jsonParser &write(jsonParser &json) const;

    /// Write the POS file to get_pos_path
    void write_pos() const;

    void print_occupation(std::ostream &stream) const;

    void print_config_list(std::ostream &stream, int composition_flag) const;

    void print_composition(std::ostream &stream) const;

    void print_true_composition(std::ostream &stream) const;

    void print_sublattice_composition(std::ostream &stream) const;

<<<<<<< HEAD

=======
    
>>>>>>> d0b5f43e
    fs::path calc_properties_path() const;
    fs::path calc_status_path() const;
    /// Path to various files
    fs::path get_pos_path() const;


  private:
    /// Convenience accessors:
    int &_occ(Index site_l) {
      return m_configdof.occ(site_l);
    }

    displacement_t _disp(Index site_l) {
      return m_configdof.disp(site_l);
    }



    /// Reads the Configuration from the expected casm directory
    ///   Uses PrimClex's current settings to read in the appropriate
    ///   Properties, DeltaProperties and Correlations files if they exist
    ///
    /// This is private, because it is only called from the constructor:
    ///   Configuration(const Supercell &_supercell, Index _id)
    ///   It's called from the constructor because of the Supercell pointer
    ///
    void read(const jsonParser &json);

    /// Functions used to perform read()
    void read_dof(const jsonParser &json);
    void read_properties(const jsonParser &json);

    /// Functions used to perform write to config_list.json:
    jsonParser &write_dof(jsonParser &json) const;
    jsonParser &write_source(jsonParser &json) const;
    jsonParser &write_pos(jsonParser &json) const;
    jsonParser &write_param_composition(jsonParser &json) const;
    jsonParser &write_properties(jsonParser &json) const;

    //bool reference_states_exist() const;
    //void read_reference_states(Array<Properties> &ref_state_prop, Array<Eigen::VectorXd> &ref_state_comp) const;
    //void generate_reference_scalar(std::string propname, const Array<Properties> &ref_state_prop, const Array<Eigen::VectorXd> &ref_state_comp);

  };

  /// \brief Returns correlations using 'clexulator'.
  Correlation correlations(const Configuration &config, Clexulator &clexulator);
<<<<<<< HEAD

  /// Returns parametric composition, as calculated using PrimClex::param_comp
  Eigen::VectorXd comp(const Configuration &config);

  /// \brief Returns the composition, as number of each species per unit cell
  Eigen::VectorXd comp_n(const Configuration &config);

  /// \brief Returns the vacancy composition, as number per unit cell
  double n_vacancy(const Configuration &config);

  /// \brief Returns the total number species per unit cell
  double n_species(const Configuration &config);

  /// \brief Returns the composition as species fraction, with [Va] = 0.0, in
  ///        the order of Structure::get_struc_molecule
  Eigen::VectorXd species_frac(const Configuration &config);

  /// \brief Returns the composition as site fraction, in the order of Structure::get_struc_molecule
  Eigen::VectorXd site_frac(const Configuration &config);

  /// \brief Returns the relaxed energy, normalized per unit cell
  double relaxed_energy(const Configuration &config);

  /// \brief Returns the relaxed energy, normalized per species
  double relaxed_energy_per_species(const Configuration &config);

  /// \brief Returns the reference energy, normalized per unit cell
  double reference_energy(const Configuration &config);

  /// \brief Returns the reference energy, normalized per species
  double reference_energy_per_species(const Configuration &config);

  /// \brief Returns the formation energy, normalized per unit cell
  double formation_energy(const Configuration &config);

  /// \brief Returns the formation energy, normalized per species
  double formation_energy_per_species(const Configuration &config);

  /// \brief Returns the formation energy, normalized per unit cell
  double clex_formation_energy(const Configuration &config);

  /// \brief Returns the formation energy, normalized per species
  double clex_formation_energy_per_species(const Configuration &config);

  /// \brief Return true if all current properties have been been calculated for the configuration
  bool is_calculated(const Configuration &config);

  /// \brief Root-mean-square forces of relaxed configurations, determined from DFT (eV/Angstr.)
  double rms_force(const Configuration &_config);

  /// \brief Cost function that describes the degree to which basis sites have relaxed
  double basis_deformation(const Configuration &_config);

  /// \brief Cost function that describes the degree to which lattice has relaxed
  double lattice_deformation(const Configuration &_config);

  /// \brief Change in volume due to relaxation, expressed as the ratio V/V_0
  double volume_relaxation(const Configuration &_config);

  bool has_relaxed_energy(const Configuration &_config);

  bool has_reference_energy(const Configuration &_config);

  bool has_formation_energy(const Configuration &_config);

  bool has_rms_force(const Configuration &_config);

  bool has_basis_deformation(const Configuration &_config);

  bool has_lattice_deformation(const Configuration &_config);

  bool has_volume_relaxation(const Configuration &_config);

  /// \brief Application results in filling supercell 'scel' with reoriented motif, op*config
  ///
  /// Currently only applies to occupation
  struct ConfigTransform {

    ConfigTransform(Supercell &_scel, const SymOp &_op) :
      scel(_scel), op(_op) {}

    Supercell &scel;
    const SymOp &op;
  };

  /// \brief Application results in filling supercell 'scel' with reoriented motif, op*config
  ///
  /// Currently only applies to occupation
  Configuration &apply(const ConfigTransform &f, Configuration &motif);

=======
  
  /// Returns parametric composition, as calculated using PrimClex::param_comp
  Eigen::VectorXd comp(const Configuration& config);
  
  /// \brief Returns the parametric composition
  Eigen::VectorXd comp_n(const Configuration& config);
  
  /// \brief Returns the composition as atom fraction, with [Va] = 0.0, in the order of Structure::get_struc_molecule
  Eigen::VectorXd species_frac(const Configuration& config);
  
  /// \brief Returns the composition as site fraction, in the order of Structure::get_struc_molecule
  Eigen::VectorXd site_frac(const Configuration& config);
  
  /// \brief Returns the formation energy, normalized per unit cell
  double formation_energy(const Configuration& config);
  
  /// \brief Returns the formation energy, normalized per species
  double formation_energy_per_species(const Configuration& config);
  
  /// \brief Returns the formation energy, normalized per unit cell
  double clex_formation_energy(const Configuration& config);
  
  /// \brief Returns the formation energy, normalized per species
  double clex_formation_energy_per_species(const Configuration& config);
  
  /// \brief Return true if all current properties have been been calculated for the configuration
  bool is_calculated(const Configuration& config);
  
>>>>>>> d0b5f43e
}

#endif<|MERGE_RESOLUTION|>--- conflicted
+++ resolved
@@ -188,7 +188,7 @@
 
     std::string name() const;
 
-    std::string status() const;
+    std::string calc_status() const;
 
     std::string failure_type() const;
 
@@ -328,11 +328,7 @@
 
     void print_sublattice_composition(std::ostream &stream) const;
 
-<<<<<<< HEAD
-
-=======
-    
->>>>>>> d0b5f43e
+
     fs::path calc_properties_path() const;
     fs::path calc_status_path() const;
     /// Path to various files
@@ -380,7 +376,6 @@
 
   /// \brief Returns correlations using 'clexulator'.
   Correlation correlations(const Configuration &config, Clexulator &clexulator);
-<<<<<<< HEAD
 
   /// Returns parametric composition, as calculated using PrimClex::param_comp
   Eigen::VectorXd comp(const Configuration &config);
@@ -440,6 +435,18 @@
   /// \brief Change in volume due to relaxation, expressed as the ratio V/V_0
   double volume_relaxation(const Configuration &_config);
 
+  /// \brief Status of calculation
+  inline
+  std::string calc_status(const Configuration &_config) {
+    return _config.calc_status();
+  }
+
+  // \brief Reason for calculation failure.
+  inline 
+  std::string failure_type(const Configuration &_config) {
+    return _config.failure_type();
+  }
+
   bool has_relaxed_energy(const Configuration &_config);
 
   bool has_reference_energy(const Configuration &_config);
@@ -454,6 +461,15 @@
 
   bool has_volume_relaxation(const Configuration &_config);
 
+  inline
+  bool has_calc_status(const Configuration &_config) {
+    return !_config.calc_status().empty();
+  }
+
+  inline
+  bool has_failure_type(const Configuration &_config) {
+    return !_config.failure_type().empty();
+  }
   /// \brief Application results in filling supercell 'scel' with reoriented motif, op*config
   ///
   /// Currently only applies to occupation
@@ -471,36 +487,6 @@
   /// Currently only applies to occupation
   Configuration &apply(const ConfigTransform &f, Configuration &motif);
 
-=======
-  
-  /// Returns parametric composition, as calculated using PrimClex::param_comp
-  Eigen::VectorXd comp(const Configuration& config);
-  
-  /// \brief Returns the parametric composition
-  Eigen::VectorXd comp_n(const Configuration& config);
-  
-  /// \brief Returns the composition as atom fraction, with [Va] = 0.0, in the order of Structure::get_struc_molecule
-  Eigen::VectorXd species_frac(const Configuration& config);
-  
-  /// \brief Returns the composition as site fraction, in the order of Structure::get_struc_molecule
-  Eigen::VectorXd site_frac(const Configuration& config);
-  
-  /// \brief Returns the formation energy, normalized per unit cell
-  double formation_energy(const Configuration& config);
-  
-  /// \brief Returns the formation energy, normalized per species
-  double formation_energy_per_species(const Configuration& config);
-  
-  /// \brief Returns the formation energy, normalized per unit cell
-  double clex_formation_energy(const Configuration& config);
-  
-  /// \brief Returns the formation energy, normalized per species
-  double clex_formation_energy_per_species(const Configuration& config);
-  
-  /// \brief Return true if all current properties have been been calculated for the configuration
-  bool is_calculated(const Configuration& config);
-  
->>>>>>> d0b5f43e
 }
 
 #endif