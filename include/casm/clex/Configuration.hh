#ifndef CASM_Configuration
#define CASM_Configuration

#include <map>

#include "casm/misc/Comparisons.hh"
#include "casm/misc/cloneable_ptr.hh"
#include "casm/container/LinearAlgebra.hh"
#include "casm/symmetry/PermuteIterator.hh"
#include "casm/crystallography/UnitCellCoord.hh"
#include "casm/clex/ConfigDoF.hh"
#include "casm/clex/ConfigurationTraits.hh"
#include "casm/database/Cache.hh"
#include "casm/database/Named.hh"
#include "casm/database/Database.hh"

namespace CASM {

  class Molecule;
  class Structure;
  class PrimClex;
  class Supercell;
  class UnitCellCoord;
  class Clexulator;
  class FillSupercell;

  struct ConfigInsertResult;

  /// \defgroup Configuration
  ///
  /// \brief A Configuration represents the values of all degrees of freedom in a Supercell
  ///
  /// \ingroup Clex
  ///
  /// @{

  /// \brief A Configuration represents the values of all degrees of freedom in a Supercell
  ///
  class Configuration :
    public Comparisons<Configuration>,
    public DB::Cache,
    public DB::Indexed<Configuration> {

  public:
    typedef ConfigDoF::displacement_matrix_t displacement_matrix_t;
    typedef ConfigDoF::displacement_t displacement_t;
    typedef ConfigDoF::const_displacement_t const_displacement_t;

    //********* CONSTRUCTORS *********

    /// Construct a default Configuration
    Configuration(const Supercell &_supercell,
                  const jsonParser &source = jsonParser(),
                  const ConfigDoF &_dof = ConfigDoF());

    /// Construct a default Configuration that owns its Supercell
    Configuration(const std::shared_ptr<Supercell> &_supercell,
                  const jsonParser &source = jsonParser(),
                  const ConfigDoF &_dof = ConfigDoF());


    /// Construct a Configuration from JSON data
    Configuration(const Supercell &_supercell,
                  const std::string &_id,
                  const jsonParser &_data);

    /// Construct a Configuration from JSON data
    Configuration(const PrimClex &_primclex,
                  const std::string &_configname,
                  const jsonParser &_data);

    //********** Source ***********

    void set_source(const jsonParser &source);

    void push_back_source(const jsonParser &source);

    const jsonParser &source() const;


    // ******** Supercell **********************

    /// \brief Get the primitive Structure for this Configuration
    const Structure &prim() const;

    /// \brief Get the PrimClex for this Configuration
    const PrimClex &primclex() const;

    /// \brief Get the Supercell for this Configuration
    const Supercell &supercell() const;

    const Lattice &ideal_lattice() const;

    ///Returns number of sites, NOT the number of primitives that fit in here
    Index size() const;

    /// \brief Get the UnitCellCoord for a given linear site index
    UnitCellCoord uccoord(Index site_l) const;

    /// \brief Return the linear index corresponding to integral coordinates
    Index linear_index(const UnitCellCoord &bijk) const;

<<<<<<< HEAD
    //********** DESTRUCTORS *********
=======
    /// \brief Get the basis site index for a given linear linear site index
    int sublat(Index site_l) const;

>>>>>>> 4e4102f4

    // ******** Degrees of Freedom **************
    //
    // ** Note: Calculated properties are not automatically updated when dof are changed, **
    // **       nor are the written records automatically updated                         **

    /// \brief const Access the DoF
    const ConfigDoF &configdof() const {
      return m_configdof;
    }

    /// \brief Access the DoF
    ///
    /// - This will invalidate the Configuration's id
    ConfigDoF &configdof() {
      _modify_dof();
      return m_configdof;
    }

    /// \brief Clear all DoF
    ///
    /// - This will invalidate the Configuration's id
    void clear();


    // ----- Occupation ------------

    /// \brief Set occupant variables to background structure
    ///
    /// - This will invalidate the Configuration's id
    void init_occupation();

    /// \brief Set occupant variables
    ///
    /// With one value for each site in the Configuration, this std::vector describes
    /// which occupant is at each of the 'N' sites of the configuration. The
    /// occupant on site l can be obtained from the occupation variable using:
    /// \code
    /// Molecule on_site_l = config.prim().basis[ config.sublat(l) ].site_occupant[ config.occupation()[l]];
    /// \endcode
    /// - For a CASM project, the occupation variables will be ordered according
    /// to the occupant DoF in a "prim.json" file. This means that for the
    /// background structure, 'occupation' is all 0
    /// - This will invalidate the Configuration's id
    ///
    /// \throws If \code newoccupation.size() != this->size() \endcode
    ///
    void set_occupation(const std::vector<int> &newoccupation);

    /// \brief Occupant variables
    ///
    /// With one value for each site in the Configuration, this std::vector describes
    /// which occupant is at each of the 'N' sites of the configuration. The
    /// occupant on site l can be obtained from the occupation variable using:
    /// \code
    /// Molecule on_site_l = config.prim().basis[ config.sublat(l) ].site_occupant[ config.occupation()[l]];
    /// \endcode
    /// - For a CASM project, the occupation variables will be ordered according
    /// to the occupant DoF in a "prim.json" file. This means that for the
    /// background structure, 'occupation' is all 0
    ///
    const std::vector<int> &occupation() const {
      return configdof().occupation();
    }

    /// \brief Set occupant variable on site l
    ///
    /// The occupant on site l can be obtained from the occupation variable using:
    /// \code
    /// Molecule on_site_l = config.prim().basis[ config.sublat(l) ].site_occupant[config.occ(l)];
    /// \endcode
    /// - For a CASM project, the occupation variables will be ordered according
    /// to the occupant DoF in a "prim.json" file. This means that for the
    /// background structure, 'occupation' is all 0
    /// - No check is performed as to whether val is in the correct range
    /// - This will invalidate the Configuration's id
    ///
    void set_occ(Index site_l, int val);

    /// \brief Occupant variable on site l
    ///
    /// The occupant on site l can be obtained from the occupation variable using:
    /// \code
    /// Molecule on_site_l = config.prim().basis[ config.sublat(l) ].site_occupant[config.occ(l)];
    /// \endcode
    /// - For a CASM project, the occupation variables will be ordered according
    /// to the occupant DoF in a "prim.json" file. This means that for the
    /// background structure, 'occupation' is all 0
    ///
    const int &occ(Index site_l) const {
      return configdof().occ(site_l);
    }

    /// \brief Molecule on site l
    ///
    /// Equivalent to:
    /// \code
    /// config.prim().basis[ config.sublat(l) ].site_occupant[ config.occupation()[l]];
    /// \endcode
    ///
    const Molecule &mol(Index site_l) const;

    /// \brief True if Configuration has occupation DoF
    bool has_occupation() const {
      return configdof().has_occupation();
    }

    /// \brief Clear occupation
    ///
    /// - This will invalidate the Configuration's id
    void clear_occupation();


    // ----- Specie ID ------------

    /// \brief Hold vectors of specie ids, for each occupant molecule
    ///
    /// - This will invalidate the Configuration's id
    /// - specie id vectors for each site will be sized to match the current
    ///   occupant molecule and set with value 0
    void init_specie_id();

    /// \brief Access specie ids
    ///
    /// - No guarantee is made that these vectors are the correct size
    std::vector<std::vector<Index> > &specie_id();

    /// \brief const Access specie ids
    ///
    /// - No guarantee is made that these vectors are the correct size
    const std::vector<std::vector<Index> > &specie_id() const;

    /// \brief Access specie ids
    ///
    /// - No guarantee is made that these vectors are the correct size
    std::vector<Index> &specie_id(Index site_l);

    /// \brief const Access specie ids
    ///
    /// - No guarantee is made that these vectors are the correct size
    const std::vector<Index> &specie_id(Index site_l) const;

    /// \brief True if Configuration has occupation DoF
    bool has_specie_id() const {
      return configdof().has_specie_id();
    }

    /// \brief Clear specie ids
    ///
    /// - This will invalidate the Configuration's id
    void clear_specie_id();


    // ----- Displacement ------------

    /// \brief Set all occupant displacements to (0.,0.,0.)
    ///
    /// - This will invalidate the Configuration's id
    void init_displacement();

    /// \brief Set occupant displacements
    ///
    /// A displacement_t vector for each site in the Configuration to describe
    /// displacements condensed in matrix form. This a 3xN matrix whose columns
    /// are the displacement of each of the N sites of the configuration.
    /// - Displacements are applied before strain.
    /// - This will invalidate the Configuration's id
    ///
    /// \throws If \code _disp.cols() != this->size() \endcode
    ///
    void set_displacement(const displacement_matrix_t &_disp);

    /// \brief Occupant displacements
    ///
    /// A displacement_t vector for each site in the Configuration to describe
    /// displacements condensed in matrix form. This a 3xN matrix whose columns
    /// are the displacement of each of the N sites of the configuration.
    /// - Displacements are applied before strain.
    ///
    const displacement_matrix_t &displacement() const {
      return configdof().displacement();
    }

    /// \brief Set occupant displacements
    ///
    /// - A displacement_t vector to describe displacement of the occupant on site l.
    /// - Displacements are applied before strain.
    /// - This will invalidate the Configuration's id
    ///
    void set_disp(Index site_l, const Eigen::VectorXd &_disp);

    /// \brief Occupant displacement
    ///
    /// - A displacement_t vector describes displacement of the occupant on site l.
    /// - Displacements are applied before strain.
    ///
    const_displacement_t disp(Index site_l) const {
      return configdof().disp(site_l);
    }

    /// \brief True if Configuration has displacement DoF
    bool has_displacement() const {
      return configdof().has_displacement();
    }

    /// \brief Clear displacement
    ///
    /// - This will invalidate the Configuration's id
    void clear_displacement();


    // ----- Deformation ------------

    /// \brief Set applied strain to Eigen::Matrix3d::Zero()
    ///
    /// - This will invalidate the Configuration's id
    void init_deformation();

    /// \brief Set applied strain
    ///
    /// Set strain applied applied to the Configuration.
    /// This is the matrix that relates the reference lattice vectors to the
    /// deformed lattice vectors via
    /// \code
    /// L_deformed = m_deformation * L_reference
    /// \endcode
    /// where L is a 3x3 matrix whose columns are the lattice vectors.
    /// - Strain is applied after displacement.
    /// - This will invalidate the Configuration's id
    ///
    void set_deformation(const Eigen::Matrix3d &_deformation);

    /// \brief Applied strain
    ///
    /// Describes possible strains that may have been applied to the Configuration.
    /// This is the matrix that relates the reference lattice vectors to the
    /// deformed lattice vectors via
    /// \code
    /// L_deformed = m_deformation * L_reference
    /// \endcode
    /// where L is a 3x3 matrix whose columns are the lattice vectors.
    ///
    /// - Strain is applied after displacement.
    ///
    const Eigen::Matrix3d &deformation() const {
      return configdof().deformation();
    }

    /// \brief True if Configuration has strain DoF
    bool has_deformation() const {
      return configdof().has_deformation();
    }

    /// \brief Clear applied strain
    ///
    /// - This will invalidate the Configuration's id
    void clear_deformation();


    // ******** Comparisons, Symmetry, Crystallography  ******

    /// \brief Get the PrimClex crystallography_tol
    double crystallography_tol() const;

    /// \brief Check if Configuration are equivalent wrt the prim's factor group
    ///
    /// Equivalent to:
    /// \code
    /// this->primitive() == B.primitive()
    /// \endcode
    /// - Must have the same PrimClex
    ///
    bool is_equivalent(const Configuration &B) const;

    /// \brief Compare Configuration, via ConfigCompare
    ///
    /// - Must have the same Supercell
    bool operator<(const Configuration &B) const;

    /// \brief Check if this is a primitive Configuration
    bool is_primitive() const;

    /// \brief Returns a PermuteIterator corresponding to the first non-zero pure
    /// translation that maps the Configuration onto itself.
    PermuteIterator find_translation() const;

    /// \brief Return the primitive Configuration
    Configuration primitive() const;

    /// \brief Check if Configuration is in the canonical form
    bool is_canonical() const;

    /// \brief Returns the operation that applied to *this returns the canonical form
    PermuteIterator to_canonical() const;

    /// \brief Returns the operation that applied to the the canonical form returns *this
    PermuteIterator from_canonical() const;

    /// \brief Returns the canonical form Configuration in the same Supercell
    Configuration canonical_form() const;

    /// \brief Returns the canonical form Configuration in the canonical Supercell
    Configuration in_canonical_supercell() const;

    /// \brief Returns the subgroup of the Supercell factor group that leaves the
    ///        Configuration unchanged
    std::vector<PermuteIterator> factor_group() const;

    /// \brief Get symmetric multiplicity, excluding translations
    int multiplicity() const;

    /// \brief Returns the point group that leaves the Configuration unchanged
    SymGroup point_group() const;

    /// \brief Returns the point group that leaves the Configuration unchanged
    std::string point_group_name() const;

    /// \brief Fills supercell 'scel' with reoriented configuration, as if by apply(op,*this)
    Configuration fill_supercell(const Supercell &scel, const SymOp &op) const;

    /// \brief Fills supercell 'scel' with reoriented configuration, as if by apply(op,*this)
    Configuration fill_supercell(const Supercell &scel, const SymGroup &g) const;


    // ******** Calculated Properties ***********

    /// \brief Set calculated properties exactly
    void set_calc_properties(const jsonParser &json);

    const jsonParser &calc_properties() const;

    /// \brief Read properties.calc.json from training_data
    std::tuple<jsonParser, bool, bool> read_calc_properties() const;

    /// \brief Read properties.calc.json from file
    static std::tuple<jsonParser, bool, bool> read_calc_properties(const PrimClex &primclex, const fs::path &filepath);

    //********** Composition ***********

    // Returns composition on each sublattice: sublat_comp[ prim basis site / sublattice][ molecule_type]
    //   molucule_type is ordered as in the Prim structure's site_occupant list for that basis site (includes vacancies)
    std::vector<Eigen::VectorXd> sublattice_composition() const;

    // Returns number of each molecule by sublattice:
    //   sublat_num_each_molecule[ prim basis site / sublattice ][ molecule_type]
    //   molucule_type is ordered as in the Prim structure's site_occupant list for that basis site
    std::vector<Eigen::VectorXi> sublat_num_each_molecule() const;

    // Returns composition, not counting vacancies
    //    composition[ molecule_type ]: molecule_type ordered as prim structure's get_struc_molecule(), with [Va]=0.0
    Eigen::VectorXd composition() const;

    // Returns composition, including vacancies
    //    composition[ molecule_type ]: molecule_type ordered as prim structure's get_struc_molecule()
    Eigen::VectorXd true_composition() const;

    /// Returns num_each_molecule[ molecule_type], where 'molecule_type' is ordered as Structure::get_struc_molecule()
    Eigen::VectorXi num_each_molecule() const;

    /// Returns parametric composition, as calculated using PrimClex::param_comp
    Eigen::VectorXd param_composition() const;

    /// Returns num_each_component[ component_type] per prim cell,
    ///   where 'component_type' is ordered as ParamComposition::components
    Eigen::VectorXd num_each_component() const;


    //********* IO ************

    /// \brief Insert this configuration (in primitive & canonical form) in the database
    ConfigInsertResult insert(bool primitive_only = false) const;

    /// Writes the Configuration to JSON
    jsonParser &to_json(jsonParser &json) const;

    /// Reads the Configuration from JSON
    void from_json(const jsonParser &json, const Supercell &scel, std::string _id);

    /// Reads the Configuration from JSON
    void from_json(const jsonParser &json, const PrimClex &primclex, std::string _configname);

    /// Write the POS file to stream
    std::ostream &write_pos(std::ostream &sout) const;

    /// Write the POS file to pos_path
    void write_pos() const;

    /// \brief Split configuration name string into scelname and config id
    static std::pair<std::string, std::string> split_name(std::string configname);

  private:

    void _modify_dof() {
      if(m_dof_deps_updated) {
        this->clear_name();
        m_calculated.put_null();
        m_dof_deps_updated = false;
      }
      if(cache_updated()) {
        cache_clear();
      }
    }

    friend Named<Configuration>;
    std::string _generate_name() const;

    friend Comparisons<Configuration>;

    /// \brief Equality comparison of Configuration, via ConfigEqual
    ///
    /// - Must have the same Supercell
    /// - Checks that all DoF are the same, within tolerance
    bool _eq(const Configuration &B) const;

    /// Configuration DFT data is expected in:
    ///   primclex().dir().calculated_properties(configname, calctype)

    /// POS files are written to:
    ///  primclex().POS(configname)


    /// const pointer to the (non-const) Supercell for this Configuration
    const Supercell *m_supercell;

    /// Used when constructing temporary Configuration in non-canonical Supercell
    std::shared_ptr<Supercell> m_supercell_ptr;

    /// a jsonParser object indicating where this Configuration came from
    jsonParser m_source;
    bool m_source_updated;

    /// Degrees of Freedom
    ConfigDoF m_configdof;

    /// Set to true when modiyfing anything that depends on dof:
    /// - m_name, m_id, m_alias, m_cache, m_source, m_calculated
    mutable bool m_dof_deps_updated;

    /// DFT calculated properties:
    /// - "relaxed_energy" -> double
    /// - "relaxation_deformation" -> matrix double
    /// - "relaxation_displacement" -> matrix double
    /// - "rms_force" -> double
    /// - "volume_relaxation" -> double
    /// - "lattice_deformation" -> double
    jsonParser m_calculated;
    bool m_prop_updated;

  };

  template<>
  struct jsonConstructor<Configuration> {

    Configuration from_json(
      const jsonParser &json,
      const PrimClex &primclex,
      const std::string &configname);

    Configuration from_json(
      const jsonParser &json,
      const Supercell &scel,
      const std::string &id);
  };

  /// \brief Holds results of Configuration::insert
  ///
  /// - 'canonical' refers to the canonical form of the Configuration in it's
  ///   canonical equivalent Supercell.  The canonical form may be primitive or
  ///   non-primitive
  /// - 'primitive' refers to the primitive canonical Configuration.
  ///
  struct ConfigInsertResult {

    typedef DB::DatabaseIterator<Configuration> iterator;

    /// True if primitive did not exist before insertion
    bool insert_primitive;

    /// Iterator pointing at primitive
    iterator primitive_it;

    /// True if canonical configuration did not exist before insertion
    bool insert_canonical;

    /// Iterator pointing at canonical, if existing
    iterator canonical_it;

  };


  // Calculate transformed ConfigDoF from PermuteIterator via
  //   apply(permute_iterator, dof)
  Configuration &apply(const PermuteIterator &it, Configuration &config);

  Configuration sub_configuration(Supercell &sub_scel,
                                  const Configuration &super_config,
                                  const UnitCell &origin = UnitCell(0, 0, 0));

  /// \brief Make Configuration from name string
  Configuration make_configuration(PrimClex &primclex, std::string name);

  /// \brief Returns correlations using 'clexulator'.
  Eigen::VectorXd correlations(const Configuration &config, Clexulator &clexulator);

  /// Returns parametric composition, as calculated using PrimClex::param_comp
  Eigen::VectorXd comp(const Configuration &config);

  /// \brief Returns the composition, as number of each species per unit cell
  Eigen::VectorXd comp_n(const Configuration &config);

  /// \brief Returns the vacancy composition, as number per unit cell
  double n_vacancy(const Configuration &config);

  /// \brief Returns the total number species per unit cell
  double n_species(const Configuration &config);

  /// \brief Returns the composition as species fraction, with [Va] = 0.0, in
  ///        the order of Structure::get_struc_molecule
  Eigen::VectorXd species_frac(const Configuration &config);

  /// \brief Returns the composition as site fraction, in the order of Structure::get_struc_molecule
  Eigen::VectorXd site_frac(const Configuration &config);

  /// \brief Returns the relaxed energy, normalized per unit cell
  double relaxed_energy(const Configuration &config);

  /// \brief Returns the relaxed energy, normalized per species
  double relaxed_energy_per_species(const Configuration &config);

  /// \brief Returns the reference energy, normalized per unit cell
  double reference_energy(const Configuration &config);

  /// \brief Returns the reference energy, normalized per species
  double reference_energy_per_species(const Configuration &config);

  /// \brief Returns the formation energy, normalized per unit cell
  double formation_energy(const Configuration &config);

  /// \brief Returns the formation energy, normalized per species
  double formation_energy_per_species(const Configuration &config);

  /// \brief Returns the formation energy, normalized per unit cell
  double clex_formation_energy(const Configuration &config);

  /// \brief Returns the formation energy, normalized per species
  double clex_formation_energy_per_species(const Configuration &config);

  /// \brief Return true if all required properties have been been calculated for the configuration
  bool is_calculated(const Configuration &config);

  /// \brief Return true if all required properties are included in the JSON
  bool is_calculated(
    const jsonParser &calc_properties,
    const std::vector<std::string> &required_properties);

  /// \brief Root-mean-square forces of relaxed configurations, determined from DFT (eV/Angstr.)
  double rms_force(const Configuration &_config);

  /// \brief Cost function that describes the degree to which basis sites have relaxed
  double basis_deformation(const Configuration &_config);

  /// \brief Cost function that describes the degree to which lattice has relaxed
  double lattice_deformation(const Configuration &_config);

  /// \brief Change in volume due to relaxation, expressed as the ratio V/V_0
  double volume_relaxation(const Configuration &_config);

  /// \brief Returns the relaxed magnetic moment, normalized per unit cell
  double relaxed_magmom(const Configuration &_config);

  /// \brief Returns the relaxed magnetic moment, normalized per species
  double relaxed_magmom_per_species(const Configuration &_config);

  /// \brief Returns the relaxed magnetic moment of each basis site
  Eigen::VectorXd relaxed_mag_basis(const Configuration &_config);
  /* std::vector<double> relaxed_mag_basis(const Configuration &_config); */

  /// \brief Returns the relaxed magnetic moment for each molecule
  Eigen::VectorXd relaxed_mag(const Configuration &_config);



  /// \brief returns true if _config describes primitive cell of the configuration it describes
  bool is_primitive(const Configuration &_config);

  /// \brief returns true if _config no symmetry transformation applied to _config will increase its lexicographic order
  bool is_canonical(const Configuration &_config);

  /// \brief Status of calculation
  std::string calc_status(const Configuration &_config);

  // \brief Reason for calculation failure.
  std::string failure_type(const Configuration &_config);

  bool has_relaxed_energy(const Configuration &_config);

  bool has_reference_energy(const Configuration &_config);

  bool has_formation_energy(const Configuration &_config);

  bool has_rms_force(const Configuration &_config);

  bool has_basis_deformation(const Configuration &_config);

  bool has_lattice_deformation(const Configuration &_config);

  bool has_volume_relaxation(const Configuration &_config);

  bool has_relaxed_magmom(const Configuration &_config);

  bool has_relaxed_mag_basis(const Configuration &_config);

  inline
  bool has_calc_status(const Configuration &_config) {
    return !calc_status(_config).empty();
  }

  inline
  bool has_failure_type(const Configuration &_config) {
    return !failure_type(_config).empty();
  }

  // directory structure helpers

  fs::path calc_properties_path(const PrimClex &primclex, const std::string &configname);
  fs::path calc_properties_path(const Configuration &config);

  fs::path pos_path(const PrimClex &primclex, const std::string &configname);
  fs::path pos_path(const Configuration &config);

  fs::path calc_status_path(const PrimClex &primclex, const std::string &configname);
  fs::path calc_status_path(const Configuration &config);

  /// \brief Apply SymOp not in Supercell factor group, and make supercells
  ///
  class FillSupercell {

  public:

    /// \brief Constructor
    FillSupercell(const Supercell &_scel, const SymOp &_op);

    /// \brief Find first SymOp in the prim factor group such that apply(op, motif)
    ///        can be used to fill the Supercell
    FillSupercell(const Supercell &_scel, const Configuration &motif, double tol);

    Configuration operator()(const Configuration &motif) const;

    /// \brief Find first SymOp in the prim factor group such that apply(op, motif)
    ///        can be used to fill the Supercell
    const SymOp *find_symop(const Configuration &motif, double tol);

    const SymOp &symop() const {
      return *m_op;
    }


  private:

    void _init(const Supercell &_motif_scel) const;

    const Supercell *m_scel;
    const SymOp *m_op;

    mutable const Supercell *m_motif_scel;
    mutable std::vector<std::vector<Index> > m_index_table;

  };

  std::ostream &operator<<(std::ostream &sout, const Configuration &c);


  inline
  void reset_properties(Configuration &_config) {
    _config.set_calc_properties(jsonParser());
  }

  /** @} */

}

#endif<|MERGE_RESOLUTION|>--- conflicted
+++ resolved
@@ -100,13 +100,9 @@
     /// \brief Return the linear index corresponding to integral coordinates
     Index linear_index(const UnitCellCoord &bijk) const;
 
-<<<<<<< HEAD
-    //********** DESTRUCTORS *********
-=======
     /// \brief Get the basis site index for a given linear linear site index
     int sublat(Index site_l) const;
 
->>>>>>> 4e4102f4
 
     // ******** Degrees of Freedom **************
     //
