--- conflicted
+++ resolved
@@ -39,11 +39,8 @@
     /// - 'basis_deformation': atomic mapping score
     /// - 'volume_relaxation': V/V_ideal
     /// - 'relaxation_deformation': 3x3 tensor describing cell relaxation
-<<<<<<< HEAD
     /// - 'relaxation_displacement': Nx3 matrix describing basis displacements
-=======
-    /// - 'relaxed_energy': the relaxed energy of the configuration
->>>>>>> 994a31fd
+    /// - 'relaxed_energy': the energy of the relaxed configuration
     jsonParser relaxation_properties;
 
     /// best_assignment is populated by the permutation of sites in the imported
