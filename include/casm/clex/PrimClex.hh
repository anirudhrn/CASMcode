#ifndef PRIMCLEX_HH
#define PRIMCLEX_HH

#include "casm/external/boost.hh"

#include "casm/misc/cloneable_ptr.hh"
#include "casm/casm_io/Log.hh"

#include "casm/crystallography/Structure.hh"
#include "casm/clex/CompositionConverter.hh"
#include "casm/clex/Supercell.hh"
#include "casm/clex/Clexulator.hh"
#include "casm/clex/ChemicalReference.hh"
#include "casm/clex/NeighborList.hh"
#include "casm/clex/ClexBasis.hh"

#include "casm/app/DirectoryStructure.hh"
#include "casm/app/ProjectSettings.hh"
#include "casm/app/EnumeratorHandler.hh"
#include "casm/app/QueryHandler.hh"

/// Cluster expansion class
namespace CASM {

  class ECIContainer;

  template<typename T, typename U> class ConfigIterator;

  /** \defgroup Clex
   *
   * \brief The functions and classes related to evaluating cluster expansions
   */

  /** \defgroup PrimClex
   *  \ingroup Clex
   *  \ingroup Project
   *  \brief PrimClex is the top-level data structure for a CASM project
   *
   *  @{
   */

  /// \brief PrimClex is the top-level data structure for a CASM project
  ///
<<<<<<< HEAD
  /// \ingroup Clex
  ///
  class PrimClex {
=======
  /// The PrimClex provides access to:
  /// - the parent crystal structure, the `prim`
  /// - project files & settings
  /// - composition axes & references
  /// - supercells & configurations
  /// - clusters, basis sets, neighbor lists, & ECI
  /// -
  class PrimClex : public Logging {
>>>>>>> cc54ea64

    DirectoryStructure m_dir;
    ProjectSettings m_settings;

    Structure m_prim;
    bool m_vacancy_allowed;
    Index m_vacancy_index;

    /// Contains all the supercells that were involved in the enumeration.
    boost::container::stable_vector< Supercell > m_supercell_list;


    /// CompositionConverter specifies parameteric composition axes and converts between
    ///   parametric composition and mol composition
    bool m_has_composition_axes = false;
    CompositionConverter m_comp_converter;

    /// ChemicalReference specifies a reference for formation energies, chemical
    /// potentials, etc.
    notstd::cloneable_ptr<ChemicalReference> m_chem_ref;

    /// Stores the neighboring UnitCell and which sublattices to include in neighbor lists
    /// - mutable for lazy construction
    mutable notstd::cloneable_ptr<PrimNeighborList> m_nlist;


  public:

    typedef ConfigIterator<Configuration, PrimClex> config_iterator;
    typedef ConfigIterator<const Configuration, const PrimClex> config_const_iterator;

    // **** Constructors ****

    /// Initial construction of a PrimClex, from a primitive Structure
    PrimClex(const Structure &_prim, const Logging &logging = Logging());

    /// Construct PrimClex from existing CASM project directory
    ///  - read PrimClex and directory structure to generate all its Supercells and Configurations, etc.
    PrimClex(const fs::path &_root, const Logging &logging = Logging());

<<<<<<< HEAD
=======
    /// Reload PrimClex data from settings
    void refresh(bool read_settings = false,
                 bool read_composition = false,
                 bool read_chem_ref = false,
                 bool read_configs = false,
                 bool clear_clex = false);

>>>>>>> cc54ea64
    // ** Directory path and settings accessors **

    const DirectoryStructure &dir() const {
      return m_dir;
    }

    ProjectSettings &settings() {
      return m_settings;
    }

    const ProjectSettings &settings() const {
      return m_settings;
    }

<<<<<<< HEAD
=======
    /// \brief Get the crystallography_tol
    double crystallography_tol() const {
      return settings().crystallography_tol();
    }
>>>>>>> cc54ea64


    // ** Composition accessors **

    /// check if CompositionConverter object initialized
    bool has_composition_axes() const;

    /// const Access CompositionConverter object
    const CompositionConverter &composition_axes() const;


    // ** Chemical reference **

    /// check if ChemicalReference object initialized
    bool has_chemical_reference() const;

    /// const Access ChemicalReference object
    const ChemicalReference &chemical_reference() const;


    // ** Accessors **

    /// const Access to primitive Structure
    const Structure &prim() const;

    ///Access to the primitive neighbor list
    PrimNeighborList &nlist() const;

    /// returns true if vacancy are an allowed species
    bool vacancy_allowed() const;

    /// returns the index of vacancies in composition vectors
    Index vacancy_index() const;


    // ** Supercell and Configuration accessors **

    /// Access entire supercell_list
    boost::container::stable_vector<Supercell> &supercell_list();

    /// const Access entire supercell_list
    const boost::container::stable_vector<Supercell> &supercell_list() const;

    /// const Access supercell by index
    const Supercell &supercell(Index i) const;

    /// Access supercell by index
    Supercell &supercell(Index i);

    /// const Access supercell by name
    const Supercell &supercell(std::string scellname) const;

    /// Access supercell by name
    Supercell &supercell(std::string scellname);
<<<<<<< HEAD
=======

    /// Access supercell by Lattice, adding if necessary
    Supercell &supercell(const Lattice &lat);
>>>>>>> cc54ea64

    /// access configuration by name (of the form "scellname/[NUMBER]", e.g., ("SCEL1_1_1_1_0_0_0/0")
    const Configuration &configuration(const std::string &configname) const;
    Configuration &configuration(const std::string &configname);

    /// Configuration iterator: begin
    config_iterator config_begin();

    /// Configuration iterator: end
    config_iterator config_end();

    /// Configuration iterator: begin
    config_const_iterator config_begin() const;

    /// Configuration iterator: end
    config_const_iterator config_end() const;

    /// const Configuration iterator: begin
    config_const_iterator config_cbegin() const;

    /// const Configuration iterator: end
    config_const_iterator config_cend() const;

    /// Configuration iterator: begin
    config_iterator selected_config_begin();

    /// Configuration iterator: end
    config_iterator selected_config_end();

    /// const Configuration iterator: begin
    config_const_iterator selected_config_cbegin() const;

    /// const Configuration iterator: end
    config_const_iterator selected_config_cend() const;


    // **** IO ****

    ///Call Configuration::write on every configuration to update files
    ///  - call update to also read all files
    void write_config_list();


    // **** Operators ****

    // **** Functions for preparing CLEXulators ****

    /// \brief Generate supercells of a certain volume and shape and store them in the array of supercells
    void generate_supercells(const ScelEnumProps &enum_props);

    //Enumerate configurations for all the supercells that are stored in 'supercell_list'
    void print_enum_info(std::ostream &stream);
    void print_supercells() const;
    void print_supercells(std::ostream &stream) const;
    void read_supercells(std::istream &stream);
    void print_clex_configurations();


    //ParamComposition i/o and calculators in PrimClex

    void read_config_list();

    ///Fill up props of every configuration for a partucluar supercell. This will be deprecated when props disappears
    void read_scel_props(int scel_index, const std::string &JSON_output);
    ///Call read_config_props on every Supercell
    void read_all_scel_props(const std::string &JSON_output);

    ///Count over the number of configurations that are selected in all supercells
    int amount_selected() const;

    bool contains_supercell(std::string scellname, Index &index) const;

    bool contains_supercell(const Supercell &scel) const;
    bool contains_supercell(const Supercell &scel, Index &index) const;

    Index add_supercell(const Lattice &superlat);

    Index add_canonical_supercell(const Lattice &superlat);


<<<<<<< HEAD
    bool has_global_clexulator() const;
    Clexulator global_clexulator(Log &status_log = null_log()) const;

    bool has_global_eci(std::string clex_name) const;
    const ECIContainer &global_eci(std::string clex_name) const;
=======
    bool has_orbits(const ClexDescription &key) const;
    template<typename OrbitOutputIterator, typename SymCompareType>
    OrbitOutputIterator orbits(const ClexDescription &key,
                               OrbitOutputIterator result,
                               const SymCompareType &sym_compare) const;

    bool has_clex_basis(const ClexDescription &key) const;
    const ClexBasis &clex_basis(const ClexDescription &key) const;

    bool has_clexulator(const ClexDescription &key) const;
    Clexulator clexulator(const ClexDescription &key) const;

    bool has_eci(const ClexDescription &key) const;
    const ECIContainer &eci(const ClexDescription &key) const;
>>>>>>> cc54ea64

  private:

    /// Initialization routines
    void _init();

    mutable std::map<ClexDescription, ClexBasis> m_clex_basis;
    mutable std::map<ClexDescription, Clexulator> m_clexulator;
    mutable std::map<ClexDescription, ECIContainer> m_eci;

  };

<<<<<<< HEAD
=======
  //*******************************************************************************************
  template<typename OrbitOutputIterator, typename SymCompareType>
  OrbitOutputIterator PrimClex::orbits(
    const ClexDescription &key,
    OrbitOutputIterator result,
    const SymCompareType &sym_compare) const {

    return read_clust(
             result,
             jsonParser(dir().clust(key.bset)),
             prim(),
             prim().factor_group(),
             sym_compare,
             settings().crystallography_tol());
  }


>>>>>>> cc54ea64
}
#endif<|MERGE_RESOLUTION|>--- conflicted
+++ resolved
@@ -41,11 +41,6 @@
 
   /// \brief PrimClex is the top-level data structure for a CASM project
   ///
-<<<<<<< HEAD
-  /// \ingroup Clex
-  ///
-  class PrimClex {
-=======
   /// The PrimClex provides access to:
   /// - the parent crystal structure, the `prim`
   /// - project files & settings
@@ -54,7 +49,6 @@
   /// - clusters, basis sets, neighbor lists, & ECI
   /// -
   class PrimClex : public Logging {
->>>>>>> cc54ea64
 
     DirectoryStructure m_dir;
     ProjectSettings m_settings;
@@ -95,8 +89,6 @@
     ///  - read PrimClex and directory structure to generate all its Supercells and Configurations, etc.
     PrimClex(const fs::path &_root, const Logging &logging = Logging());
 
-<<<<<<< HEAD
-=======
     /// Reload PrimClex data from settings
     void refresh(bool read_settings = false,
                  bool read_composition = false,
@@ -104,7 +96,6 @@
                  bool read_configs = false,
                  bool clear_clex = false);
 
->>>>>>> cc54ea64
     // ** Directory path and settings accessors **
 
     const DirectoryStructure &dir() const {
@@ -119,13 +110,10 @@
       return m_settings;
     }
 
-<<<<<<< HEAD
-=======
     /// \brief Get the crystallography_tol
     double crystallography_tol() const {
       return settings().crystallography_tol();
     }
->>>>>>> cc54ea64
 
 
     // ** Composition accessors **
@@ -180,12 +168,9 @@
 
     /// Access supercell by name
     Supercell &supercell(std::string scellname);
-<<<<<<< HEAD
-=======
 
     /// Access supercell by Lattice, adding if necessary
     Supercell &supercell(const Lattice &lat);
->>>>>>> cc54ea64
 
     /// access configuration by name (of the form "scellname/[NUMBER]", e.g., ("SCEL1_1_1_1_0_0_0/0")
     const Configuration &configuration(const std::string &configname) const;
@@ -266,13 +251,6 @@
     Index add_canonical_supercell(const Lattice &superlat);
 
 
-<<<<<<< HEAD
-    bool has_global_clexulator() const;
-    Clexulator global_clexulator(Log &status_log = null_log()) const;
-
-    bool has_global_eci(std::string clex_name) const;
-    const ECIContainer &global_eci(std::string clex_name) const;
-=======
     bool has_orbits(const ClexDescription &key) const;
     template<typename OrbitOutputIterator, typename SymCompareType>
     OrbitOutputIterator orbits(const ClexDescription &key,
@@ -287,7 +265,6 @@
 
     bool has_eci(const ClexDescription &key) const;
     const ECIContainer &eci(const ClexDescription &key) const;
->>>>>>> cc54ea64
 
   private:
 
@@ -300,8 +277,6 @@
 
   };
 
-<<<<<<< HEAD
-=======
   //*******************************************************************************************
   template<typename OrbitOutputIterator, typename SymCompareType>
   OrbitOutputIterator PrimClex::orbits(
@@ -319,6 +294,5 @@
   }
 
 
->>>>>>> cc54ea64
 }
 #endif