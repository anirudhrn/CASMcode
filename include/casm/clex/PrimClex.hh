#ifndef PRIMCLEX_HH
#define PRIMCLEX_HH

#define BOOST_NO_SCOPED_ENUMS
#define BOOST_NO_CXX11_SCOPED_ENUMS
#include <boost/filesystem.hpp>

#include "casm/BP_C++/BP_Parse.hh"

#include "casm/misc/cloneable_ptr.hh"

#include "casm/crystallography/Structure.hh"
#include "casm/clex/DoFManager.hh"
#include "casm/clex/CompositionConverter.hh"
#include "casm/clex/Supercell.hh"
#include "casm/clex/Clexulator.hh"
<<<<<<< HEAD
#include "casm/clex/ChemicalReference.hh"
#include "casm/misc/cloneable_ptr.hh"
=======
#include "casm/clex/NeighborList.hh"
>>>>>>> b2f1c07d

#include "casm/app/DirectoryStructure.hh"
#include "casm/app/ProjectSettings.hh"

/// Cluster expansion class
namespace CASM {

  class ECIContainer;
  
  template<typename T, typename U> class ConfigIterator;
  
  /// \defgroup Clex
  ///    
  /// \brief A Configuration represents the values of all degrees of freedom in a Supercell
  ///    
  
  
  /// \brief PrimClex stores the primitive Structure and lots of related data
  ///
  /// \ingroup Clex
  ///
  class PrimClex {

    fs::path root;

    DirectoryStructure m_dir;
    ProjectSettings m_settings;

    std::string m_name;

    Structure prim;
    bool m_vacancy_allowed;
    Index m_vacancy_index;

    mutable DoFManager m_dof_manager;


    // CASM project current settings: used to determine where to write things
    std::vector<std::string> curr_property;
    std::string curr_clex;
    std::string curr_calctype;
    std::string curr_ref;
    std::string curr_bset;
    std::string curr_eci;

    // Runtime library compilation settings: compilation options
    std::string compile_options;
    std::string so_options;

    SiteOrbitree global_orbitree;

    /// Contains all the supercells that were involved in the enumeration.
    boost::container::stable_vector< Supercell > supercell_list;


    /// CompositionConverter specifies parameteric composition axes and converts between
    ///   parametric composition and mol composition
    bool m_has_composition_axes = false;
    CompositionConverter m_comp_converter;
    
    /// ChemicalReference specifies a reference for formation energies, chemical
    /// potentials, etc.
    notstd::cloneable_ptr<ChemicalReference> m_chem_ref;

    /// Stores the neighboring UnitCell and which sublattices to include in neighbor lists
    /// - mutable for lazy construction
    mutable notstd::cloneable_ptr<PrimNeighborList> m_nlist;

  
  public:

    typedef ConfigIterator<Configuration, PrimClex> config_iterator;
    typedef ConfigIterator<const Configuration, const PrimClex> config_const_iterator;
  
    // **** Constructors ****

    /// Initial construction of a PrimClex, from a primitive Structure
    PrimClex(const Structure &_prim);

    /// Construct PrimClex from existing CASM project directory
    ///  - read PrimClex and directory structure to generate all its Supercells and Configurations, etc.
    PrimClex(const fs::path &_root, std::ostream &sout);
    

    // **** Accessors ****

    /// Return project name
    std::string name() const;


    // ** Directory path accessors **

    const DirectoryStructure &dir() const {
      return m_dir;
    }

    ProjectSettings &settings() {
      return m_settings;
    }

    const ProjectSettings &settings() const {
      return m_settings;
    }

    double tol() const {
      return settings().tol();
    }

    /// Return casm project directory path
    fs::path get_path() const;

    /// Return supercell directory path
    fs::path get_path(const Index &scel_index) const;

    /// Return configuration directory path
    fs::path get_path(const Index &scel_index, const Index &config_index) const;

    /// Return config_list.json file path
    fs::path get_config_list_path() const;

    // ** Current settings accessors **

    /// Return current property settings
    const std::vector<std::string> &get_curr_property() const;

    /// Return current clex settings
    std::string get_curr_clex() const;

    /// Return current calctype setting
    std::string get_curr_calctype() const;

    /// Return current reference setting
    std::string get_curr_ref() const;

    /// Return basis set settings
    std::string get_curr_bset() const;

    /// Return current global clexulator name
    std::string get_curr_clexulator() const;

    /// Return current eci settings
    std::string get_curr_eci() const;

    /// Return compiler options
    std::string get_compile_options() const;

    /// Return shared library options
    std::string get_so_options() const;

    // ** Composition accessors **

    /// check if CompositionConverter object initialized
    bool has_composition_axes() const;

    /// const Access CompositionConverter object
    const CompositionConverter &composition_axes() const;
    
    // ** Chemical reference **

    /// check if ChemicalReference object initialized
    bool has_chemical_reference() const;

    /// const Access ChemicalReference object
    const ChemicalReference &chemical_reference() const;


    // ** Prim and Orbitree accessors **

    /// const Access to primitive Structure
    const Structure &get_prim() const;

    /// const Access to global orbitree
    const SiteOrbitree &get_global_orbitree() const;

    ///const access to the primitive neighbor list
<<<<<<< HEAD
    const Array<UnitCellCoord> &get_prim_nlist() const;
    
    /// returns true if vacancy are an allowed species
    bool vacancy_allowed() const;
    
    /// returns the index of vacancies in composition vectors
    Index vacancy_index() const;
=======
    const PrimNeighborList &nlist() const;

>>>>>>> b2f1c07d

    // ** Supercell and Configuration accessors **

    /// const Access entire supercell_list
    const boost::container::stable_vector<Supercell> &get_supercell_list() const;

    /// const Access supercell by index
    const Supercell &get_supercell(Index i) const;

    /// Access supercell by index
    Supercell &get_supercell(Index i);

    /// const Access supercell by name
    const Supercell &get_supercell(std::string scellname) const;

    /// Access supercell by name
    Supercell &get_supercell(std::string scellname);

    /// access configuration by name (of the form "scellname/[NUMBER]", e.g., ("SCEL1_1_1_1_0_0_0/0")
    const Configuration &configuration(const std::string &configname) const;
    Configuration &configuration(const std::string &configname);

    /// Configuration iterator: begin
    config_iterator config_begin();

    /// Configuration iterator: end
    config_iterator config_end();

    /// Configuration iterator: begin
    config_const_iterator config_begin() const;

    /// Configuration iterator: end
    config_const_iterator config_end() const;

    /// const Configuration iterator: begin
    config_const_iterator config_cbegin() const;

    /// const Configuration iterator: end
    config_const_iterator config_cend() const;

    /// Configuration iterator: begin
    config_iterator selected_config_begin();

    /// Configuration iterator: end
    config_iterator selected_config_end();

    /// const Configuration iterator: begin
    config_const_iterator selected_config_cbegin() const;

    /// const Configuration iterator: end
    config_const_iterator selected_config_cend() const;


    Eigen::MatrixXd shift_vectors() const;

    // **** Mutators ****
    
    /// Sets the composition axes, updates all configuration references,
    ///   and writes the updated configuration info
    void set_composition_axes(const CompositionConverter &_converter);

    // **** IO ****

    ///Call Configuration::write on every configuration to update files
    ///  - call update to also read all files
    void write_config_list();


    // **** Operators ****

    // **** Functions for preparing CLEXulators ****

    //Generate the global orbitree
    //John G 011013
    /// Use the given CSPECS

    //Read the global Orbitree from a clust.json file
    void read_global_orbitree(const fs::path &fclust);

    //Generate supercells of a certain volume and store them in the array of supercells
    void generate_supercells(int volStart, int volEnd, bool verbose);

    //Enumerate configurations for all the supercells that are stored in 'supercell_list'
    void print_enum_info(std::ostream &stream);
    void print_supercells() const;
    void print_supercells(std::ostream &stream) const;
    void read_supercells(std::istream &stream);
    void print_clex_configurations();


    //ParamComposition i/o and calculators in PrimClex

    void read_config_list();

    ///Fill up props of every configuration for a partucluar supercell. This will be deprecated when props disappears
    void read_scel_props(int scel_index, const std::string &JSON_output);
    ///Call read_config_props on every Supercell
    void read_all_scel_props(const std::string &JSON_output);

    ///Count over the number of configurations that are selected in all supercells
    int amount_selected() const;

    bool contains_supercell(std::string scellname, Index &index) const;

    Index add_supercell(const Lattice &superlat);

    Index add_canonical_supercell(const Lattice &superlat);

    Matrix3<int> calc_transf_mat(const Lattice &superlat) const;

    /// Set internal values of each DoFEnvironment
    void set_global_dof_state(const Configuration &curr_config)const {
      m_dof_manager.set_global_dof_state(curr_config);
    };

    void set_local_dof_state(const Configuration &curr_config, Index l)const {
      m_dof_manager.set_local_dof_state(curr_config, l);
    };

    /// Delete 'properties.ref_state.X.json' files,
    /// Then call 'clear_reference_properties'
    //void clear_reference_states();

    /// Sets the root reference state to be the calculated properties of the chosen config
    /// Calls 'clear_reference_properties'
    //void set_reference_state(int refid, const Configuration &config);

    /// Check that it is valid to use 'config' as reference state 'refid', returns bool and if false, sets 'reason_invalid'
    ///   Currently checks:
    ///     1) that the necessary properties have been calculated,
    ///     2) that the same Configuration is not being used twice
    ///   Needs to check that reference states span composition space
    //bool valid_reference_state(int refid, const Configuration &config, std::string &reason_invalid) const;

    /// find calculated configurations closest to
    /// [0, 0, 0, ...], [1, 0, 0, ...], [0, 1, 0, ...], [0, 0, 1, ...], ...
    /// and set them as the root reference states, also calls regenerate_references
    /// Clears reference states and properties whether or not it succeeds
    //void set_reference_state_auto();

    /// Clear 'reference' and 'delta' properties from all Configurations
    /// Re-write all Configurations, updating:
    ///   param_composition.json
    ///   properties.calc.json
    ///   properties.ref.json
    ///   properties.delta.json
    //void generate_references();

    Clexulator global_clexulator() const;
    ECIContainer global_eci(std::string clex_name) const;
  private:
    
    /// Initialization routines
    void _init(std::ostream& sout);

    /// Return the configuration closest in param_composition to the target_param_comp
    ///   Tie break returns configuration in smallest supercell (first found at that size)
//    const Configuration &closest_calculated_config(const Eigen::VectorXd &target_param_comp) const;


    mutable Clexulator m_global_clexulator;
  };


  /// \brief Make orbitree. For now specifically global.
  SiteOrbitree make_orbitree(Structure &prim, const jsonParser &json);

  /// \brief Print clexulator
  void print_clexulator(const Structure &prim,
                        SiteOrbitree &tree,
                        const PrimNeighborList &nlist,
                        std::string class_name,
                        std::ostream &stream);

}
#endif<|MERGE_RESOLUTION|>--- conflicted
+++ resolved
@@ -14,12 +14,9 @@
 #include "casm/clex/CompositionConverter.hh"
 #include "casm/clex/Supercell.hh"
 #include "casm/clex/Clexulator.hh"
-<<<<<<< HEAD
 #include "casm/clex/ChemicalReference.hh"
 #include "casm/misc/cloneable_ptr.hh"
-=======
 #include "casm/clex/NeighborList.hh"
->>>>>>> b2f1c07d
 
 #include "casm/app/DirectoryStructure.hh"
 #include "casm/app/ProjectSettings.hh"
@@ -195,18 +192,13 @@
     const SiteOrbitree &get_global_orbitree() const;
 
     ///const access to the primitive neighbor list
-<<<<<<< HEAD
-    const Array<UnitCellCoord> &get_prim_nlist() const;
+    const PrimNeighborList &nlist() const;
     
     /// returns true if vacancy are an allowed species
     bool vacancy_allowed() const;
     
     /// returns the index of vacancies in composition vectors
     Index vacancy_index() const;
-=======
-    const PrimNeighborList &nlist() const;
-
->>>>>>> b2f1c07d
 
     // ** Supercell and Configuration accessors **
 
