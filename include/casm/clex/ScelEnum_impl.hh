--- conflicted
+++ resolved
@@ -26,309 +26,6 @@
     _init();
   }
 
-<<<<<<< HEAD
-  /// \brief Construct with PrimClex and JSON array containing supercell names
-  ///
-  /// \param primclex A PrimClex for which to enumerate Supercells
-  /// \param input A JSON array of names of Supercells to enumerate
-  ///
-  template<bool IsConst>
-  ScelEnumByNameT<IsConst>::ScelEnumByNameT(
-    PrimClex &primclex,
-    const jsonParser &input) :
-    RandomAccessEnumeratorBase<Supercell, IsConst>(input.size()),
-    m_primclex(&primclex) {
-
-    m_scelptr.reserve(input.size());
-    for(auto it = input.begin(); it != input.end(); ++it) {
-      m_scelptr.push_back(&m_primclex->supercell(it->get<std::string>()));
-    }
-    _init();
-  }
-
-  /// Random access implementation
-  template<bool IsConst>
-  Supercell *ScelEnumByNameT<IsConst>::at_step(step_type n) {
-    return m_scelptr[n];
-  }
-
-  template<bool IsConst>
-  void ScelEnumByNameT<IsConst>::_init() {
-
-    this->_set_size(m_scelptr.size());
-    if(this->size() > 0) {
-      this->_initialize(m_scelptr[0]);
-    }
-    else {
-      this->_invalidate();
-    }
-  }
-
-
-  template<bool IsConst>
-  const std::string ScelEnumByPropsT<IsConst>::enumerator_name = "ScelEnumByProps";
-
-  /// \brief Construct with PrimClex and ScelEnumProps settings
-  ///
-  /// \param primclex A PrimClex for which to enumerate Supercells
-  /// \param enum_props Specifies which Supercells to enumerate
-  /// \param existing_only Skip Supercells specified by enum_props but not already
-  ///        existing in the Supercell list
-  ///
-  template<bool IsConst>
-  ScelEnumByPropsT<IsConst>::ScelEnumByPropsT(PrimClex &primclex, const ScelEnumProps &enum_props, bool existing_only) :
-    m_primclex(&primclex),
-    m_existing_only(existing_only) {
-
-    m_lattice_enum.reset(new SupercellEnumerator<Lattice>(
-                           m_primclex->prim().lattice(),
-                           m_primclex->prim().factor_group(),
-                           enum_props
-                         ));
-
-    m_lat_it = m_lattice_enum->begin();
-    m_lat_end = m_lattice_enum->end();
-
-    while(!_include(*m_lat_it) && m_lat_it != m_lat_end) {
-      ++m_lat_it;
-    }
-
-    if(m_lat_it != m_lat_end) {
-      this->_initialize(&m_primclex->supercell(m_primclex->add_supercell(*m_lat_it)));
-    }
-    else {
-      this->_invalidate();
-    }
-  }
-
-  namespace {
-
-    bool _get_else(const jsonParser &json, std::string key, bool default_value) {
-      bool tmp;
-      json.get_else<bool>(tmp, key, default_value);
-      return tmp;
-    }
-  }
-
-  /// \brief Construct with PrimClex and ScelEnumProps JSON settings
-  ///
-  /// \param primclex A PrimClex for which to enumerate Supercells
-  /// \param input JSON used to make an ScelEnumProps object specifying which
-  ///        Supercells to enumerate, via ::make_scel_enum_props
-  ///
-  /// - The JSON input is also checked for the boolean property "existing_only",
-  ///   which if true indicates that Supercell not already included in the
-  ///   supercell list should be skipped
-  ///
-  template<bool IsConst>
-  ScelEnumByPropsT<IsConst>::ScelEnumByPropsT(PrimClex &primclex, const jsonParser &input) :
-    ScelEnumByPropsT(primclex, make_scel_enum_props(primclex, input), _get_else(input, "existing_only", false)) {}
-
-  /// Implements increment over supercells
-  template<bool IsConst>
-  void ScelEnumByPropsT<IsConst>::increment() {
-    ++m_lat_it;
-
-    while(!_include(*m_lat_it) && m_lat_it != m_lat_end) {
-      ++m_lat_it;
-    }
-
-    if(m_lat_it != m_lat_end) {
-      this->_set_current_ptr(&m_primclex->supercell(m_primclex->add_supercell(*m_lat_it)));
-      this->_increment_step();
-    }
-    else {
-      this->_invalidate();
-    }
-  }
-
-  /// Check for existing supercells
-  template<bool IsConst>
-  bool ScelEnumByPropsT<IsConst>::_include(const Lattice &lat) const {
-    if(m_existing_only) {
-      Lattice canon_lat = m_lat_it->canonical_form(
-                            m_primclex->prim().point_group(),
-                            m_primclex->crystallography_tol());
-      Supercell tmp(m_primclex, canon_lat);
-      return m_primclex->contains_supercell(tmp);
-    }
-    return true;
-  }
-
-  /// \relates ::ScelEnumT
-  template<bool IsConst>
-  const std::string ScelEnumT<IsConst>::enumerator_name = "ScelEnum";
-
-  /// \relates ::ScelEnumT
-  template<bool IsConst>
-  const std::string ScelEnumT<IsConst>::interface_help =
-
-    "ScelEnum: \n\n"
-
-    "  min: int, >0 (default=1)\n"
-    "    The minimum volume supercell to enumerate. The volume is measured\n"
-    "    relative the unit cell being used to generate supercells.\n"
-    "\n"
-    "  max: int, >= min (default=max existing scel_size)\n"
-    "    The maximum volume supercell to enumerate. The volume is measured\n"
-    "    relative the unit cell being used to generate supercells.\n"
-    "\n"
-    "  existing_only: bool (default=true)\n"
-    "    If true, only existing supercells are used. This is useful when it\n"
-    "    is used as input to a Configuration enumeration method.\n"
-    "\n"
-    "  dirs: string (default=\"abc\")\n"
-    "    This option may be used to restrict the supercell enumeration to 1, \n"
-    "    2 or 3 of the lattice vectors, to get 1-, 2-, or 3-dimensional      \n"
-    "    supercells. By specifying combinations of 'a', 'b', and 'c', you    \n"
-    "    determine which of the unit cell lattice vectors you want to        \n"
-    "    enumerate over. For example, to enumerate 1-dimensional supercells  \n"
-    "    along the 'c' use \"dirs\":\"c\". If you want 2-dimensional        \n"
-    "    supercells along the 'a' and 'c' lattice vectors, specify           \n"
-    "    \"dirs\":\"ac\". \n"
-    "\n"
-    "  unit_cell: 3x3 matrix of int, or string (default=identity matrix)     \n"
-    "    This option may be used to specify the unit cell. It may be         \n"
-    "    specified using a 3x3 matrix of int, representing the transformation\n"
-    "    matrix, T, such that U = P*T, where P are the primitive lattice     \n"
-    "    and U are the unit cell lattice vectors. For example, a unit cell   \n"
-    "    that whose lattice vectors are (2*a+b, b, c) (with respect to the   \n"
-    "    the primitive cell vectors) could be specified using:\n"
-    "\n"
-    "      \"unit_cell\" : [\n"
-    "        [2, 0, 0],\n"
-    "        [1, 1, 0],\n"
-    "        [0, 0, 1]\n"
-    "       ]\n"
-    "\n"
-    "    Or it may be specified by  \n"
-    "    the name of the existing supercell to use as the unit cell, for     \n"
-    "    example: \n"
-    "\n"
-    "      \"unit_cell\" : \"SCEL2_1_1_2_0_0_0\"\n"
-    "\n"
-    "  name: JSON array of string (optional)\n"
-    "    As an alternative to the above options, an array of existing supercell\n"
-    "    names to explicitly indicate which supercells to act on. If this is \n"
-    "    included, other properties are ignored. This is useful as an input \n"
-    "    to other enumeration methods, such as ConfigEnumAllOccupations when \n"
-    "    supercells have already been enumerated. \n"
-    "\n"
-    "Examples:\n"
-    "\n"
-    "    To enumerate supercells up to and including size 4:\n"
-    "      casm enum --method ScelEnum -i '{\"max\": 4}' \n"
-    "\n"
-    "    To enumerate 2d supercells up to and including size 4:\n"
-    "      casm enum --method ScelEnum -i '{\"max\": 4, \"dirs\": \"ab\"}' \n"
-    "\n"
-    "    If the prim is primitive FCC, two dimensional supercells of the \n"
-    "    conventional FCC unit cell up to and including 4x the unit cell volume\n"
-    "    could be enumerated using:\n"
-    "\n"
-    "     casm enum --method ScelEnum -i \n"
-    "     '{\n"
-    "        \"min\": 1,\n"
-    "        \"max\": 4,\n"
-    "        \"dirs\": \"ab\",\n"
-    "        \"unit_cell\" : [\n"
-    "          [-1,  1,  1],\n"
-    "          [ 1, -1,  1],\n"
-    "          [ 1,  1, -1]\n"
-    "        ]\n"
-    "      }'\n"
-    "\n";
-
-  /// \relates ::ScelEnumT
-  template<bool IsConst>
-  int ScelEnumT<IsConst>::run(
-    PrimClex &primclex,
-    const jsonParser &kwargs,
-    const Completer::EnumOption &enum_opt) {
-
-    Log &log = primclex.log();
-    log.begin(enumerator_name);
-
-    auto &supercell_list = primclex.supercell_list();
-    Index list_size = supercell_list.size();
-
-    bool verbose = true;
-
-    jsonParser input {kwargs};
-    // check supercell shortcuts
-    if(enum_opt.vm().count("min")) {
-      input["min"] = enum_opt.min_volume();
-    }
-    if(enum_opt.vm().count("max")) {
-      input["max"] = enum_opt.max_volume();
-    }
-
-    ScelEnum scel_enum(primclex, input);
-    for(auto &scel : scel_enum) {
-      if(verbose) {
-        if(supercell_list.size() != list_size) {
-          log << "  Generated: " << scel.name() << "\n";
-        }
-        else {
-          log << "  Generated: " << scel.name() << " (already existed)\n";
-        }
-      }
-      list_size = supercell_list.size();
-    }
-    log << "  DONE." << std::endl << std::endl;
-
-    log << "Write SCEL..." << std::endl;
-    primclex.print_supercells();
-    log << "  DONE" << std::endl << std::endl;
-
-    log << "Writing config_list..." << std::endl;
-    primclex.write_config_list();
-    log << "  DONE" << std::endl;
-
-    return 0;
-  }
-
-  /// \brief Construct with PrimClex and JSON settings
-  ///
-  /// \see EnumInterface<ScelEnumT<IsConst> >::run
-  template<bool IsConst>
-  ScelEnumT<IsConst>::ScelEnumT(PrimClex &primclex, const jsonParser &input) {
-
-    if(input.contains("name")) {
-      m_enum.ptr.reset(new ScelEnumByName(primclex, input["name"]));
-    }
-    else {
-      m_enum.ptr.reset(new ScelEnumByProps(primclex, input));
-    }
-
-    m_it = m_enum.begin();
-    m_end = m_enum.end();
-
-    if(m_it != m_end) {
-      this->_initialize(&(*m_it));
-      this->_set_step(0);
-    }
-    else {
-      this->_invalidate();
-    }
-  }
-
-
-  /// Implements increment over all occupations
-  template<bool IsConst>
-  void ScelEnumT<IsConst>::increment() {
-    ++m_it;
-    if(m_it != m_end) {
-      this->_set_current_ptr(&(*m_it));
-      this->_increment_step();
-    }
-    else {
-      this->_invalidate();
-    }
-  }
-
-=======
->>>>>>> 4e4102f4
 }
 
 #endif