--- conflicted
+++ resolved
@@ -71,58 +71,8 @@
     //       (*this).superstruc().factor_group() is the group formed by the cosets of Tsuper in the supercell space group
     mutable SymGroup m_factor_group;
 
-<<<<<<< HEAD
-    /// unique name of the supercell based on hermite normal form (see generate_name() )
-    std::string m_name;
-=======
     /// unique name of the supercell based on hermite normal form (see _generate_name() )
     mutable std::string m_name;
-
-
-    ///************************************************************************************************
-    /// STRUCTURE FACTOR ROUTINES
-    /// Fourier matrix is arranged as :
-    ///           [exp(-i k1 r1)  exp(- k2 r1) ... exp(-i kn r1)]
-    ///           [exp(-i k1 r2)  exp(- k2 r2) ... exp(-i kn r2)]
-    ///           ...
-    ///           [exp(-i k1 rn)  exp(- k2 rn) ... exp(-i kn rn)]
-    /// r_{i} are the real space coordinates of the prim grid points
-    /// k_{i} are k-points commensurate with the supercell
-    Eigen::MatrixXcd m_fourier_matrix;
-
-    /// The phase factor matrix is arranged as:
-    ///           [exp(-i k1 tau1)  exp(-i k2 tau1) ... exp(-i kn tau1)]
-    ///           [exp(-i k1 tau2)  exp(-i k2 tau2) ... exp(-i kn tau2)]
-    ///           ...
-    ///           [exp(-i k1 taun)  exp(-i k2 taun) ... exp(-i kn taun)]
-    /// tau_{i} is the shift vector for the ith basis atom
-    Eigen::MatrixXcd m_phase_factor;
-
-    /// Calculating the structure factor:
-    ///    vectors you need : Eigen::VectorXd intensities //this needs to be as long
-    ///                                                   //as the number of sites in the supercell
-    ///    Calculations (these are done in Configuration):
-    ///       intensities.segment<volume()>(i*volume()) * fourier_matrix = Q.column(i)
-    ///       Q is arranged as: [Q1(k1) Q2(k1) ... Qn(k1)]
-    ///                         [Q1(k2) Q2(k2) ... Qn(k2)]
-    ///                         ...
-    ///                         [Q1(kn) Q2(kn) ... Qn(kn)]
-    ///       Structure factors are then calculated as S:
-    ///       S = Q * m_phase_factor
-    ///       S is arranged as: [S(k1) S(k2) ... S(kn)]
-    ///       In the code: Q is called sublat_sf
-
-    /// k-point mesh for the Fourier Transform
-    /// An Eigen::MatrixXd that should be nx3
-    /// each row is a coordinate in reciprocal space
-    Eigen::MatrixXd m_k_mesh;
-
-    /// Structure factor calculation routines -> Use only the public versions of these functions
-    /// The calculations, and math is explained as comments above m_fourier_matrix and m_phase_factor
-    void generate_fourier_matrix(const Eigen::MatrixXd &real_coordinates, const Eigen::MatrixXd &recip_coordinates, const bool &override);
-    void generate_phase_factor(const Eigen::MatrixXd &shift_vectors, const Array<bool> &is_commensurate, const bool &override);
-    ///************************************************************************************************
->>>>>>> 7b5589ba
 
     /// SuperNeighborList, mutable for lazy construction
     mutable notstd::cloneable_ptr<SuperNeighborList> m_nlist;
@@ -135,16 +85,10 @@
     mutable Supercell *m_canonical;
 
     // Could hold either enumerated configurations or any 'saved' configurations
-<<<<<<< HEAD
     ConfigList m_config_list;
-=======
-    ConfigList config_list;
 
     // Improve performance of 'contains_config' by sorting Configuration
     std::map<const Configuration *, Index, ConfigMapCompare> m_config_map;
-
-    Eigen::Matrix3i transf_mat;
->>>>>>> 7b5589ba
 
     Eigen::Matrix3i m_transf_mat;
 
@@ -241,13 +185,8 @@
 
     // **** Accessors ****
 
-<<<<<<< HEAD
-    const PrimClex &primclex() const {
+    PrimClex &get_primclex() const {
       return *m_primclex;
-=======
-    PrimClex &get_primclex() const {
-      return *primclex;
->>>>>>> 7b5589ba
     }
 
     const PrimGrid &prim_grid() const {
@@ -327,13 +266,6 @@
       return m_id;
     }
 
-<<<<<<< HEAD
-    void set_id(Index id) {
-      m_id = id;
-    }
-
-    std::string name() const {
-=======
     /// \brief Return supercell name
     ///
     /// - If lattice is the canonical equivalent, then return 'SCELV_A_B_C_D_E_F'
@@ -344,7 +276,6 @@
       if(m_name.empty()) {
         _generate_name();
       }
->>>>>>> 7b5589ba
       return m_name;
     };
 
@@ -379,8 +310,6 @@
     ///Count how many configs are selected in *this
     Index amount_selected() const;
 
-<<<<<<< HEAD
-=======
     bool is_canonical() const {
       return get_real_super_lattice().is_canonical();
     }
@@ -401,11 +330,6 @@
 
     // **** Mutators ****
 
-    void set_id(Index id) {
-      m_id = id;
-    }
->>>>>>> 7b5589ba
-
     // **** Generating functions ****
 
     // Populate m_factor_group -- probably should be private
@@ -414,28 +338,6 @@
     // Populate m_trans_permute -- probably should be private
     void generate_permutations() const;
 
-<<<<<<< HEAD
-    //\John G 070713
-    void generate_name();
-
-=======
-    /// Calculate reference properties for a configuration (must have reference states in appropriate directories)
-    void generate_reference_config_props(Index config_index);
-    /// Calculate reference properties for each configuration in *this (see above)
-    void generate_all_reference_config_props();
-
-    /// Calculate delta properties for a configuration (must have read in calculated and reference properties)
-    void generate_delta_config_props(Index config_index);
-    /// Calculate delta properties for each configuration in *this (see above)
-    void generate_all_delta_config_props();
-
-    /// Structure Factor
-    void generate_fourier_matrix();
-    void generate_fourier_matrix(const Eigen::MatrixXd &real_coordinates, const Eigen::MatrixXd &recip_coordinates);
-    Array< bool > is_commensurate_kpoint(const Eigen::MatrixXd &recip_coordinates, double tol = TOL);
-    void populate_structure_factor();
-    void populate_structure_factor(const Index &config_index);
->>>>>>> 7b5589ba
 
     // **** Enumerating functions ****
 
@@ -478,10 +380,6 @@
     ///Call Configuration::write out every configuration in supercell
     jsonParser &write_config_list(jsonParser &json);
 
-<<<<<<< HEAD
-  };
-
-=======
     void printUCC(std::ostream &stream, COORD_TYPE mode, UnitCellCoord ucc, char term = 0, int prec = 7, int pad = 5) const;
     //\Michael 241013
 
@@ -501,7 +399,6 @@
 
   Supercell copy_apply(const SymOp &op, const Supercell &scel);
 
->>>>>>> 7b5589ba
 
   //*******************************************************************************
   // Warning: Assumes configurations are in canonical form
@@ -521,23 +418,6 @@
 
       bool add = true;
       if(N_existing_enumerated != N_existing) {
-<<<<<<< HEAD
-        for(Index i = 0; i < N_existing; i++) {
-          if(m_config_list[i].configdof() == it_begin->configdof()) {
-            m_config_list[i].push_back_source(it_begin->source());
-            add = false;
-            N_existing_enumerated++;
-            break;
-          }
-        }
-      }
-      if(add) {
-        m_config_list.push_back(*it_begin);
-        // get source info from enumerator
-        //m_config_list.back().set_source(it_begin.source());
-        m_config_list.back().set_id(m_config_list.size() - 1);
-        m_config_list.back().set_selected(false);
-=======
         if(contains_config(*it_begin, index)) {
           config_list[index].push_back_source(it_begin->source());
           add = false;
@@ -546,7 +426,6 @@
       }
       if(add) {
         _add_canon_config(*it_begin);
->>>>>>> 7b5589ba
       }
     }
 
