#ifndef SUPERCELL_HH
#define SUPERCELL_HH

#include "casm/crystallography/PrimGrid.hh"
#include "casm/crystallography/BasicStructure.hh"
#include "casm/crystallography/Structure.hh"
#include "casm/crystallography/UnitCellCoord.hh"
#include "casm/clex/Configuration.hh"
#include "casm/clex/ConfigDoF.hh"

namespace CASM {


  template<typename T, typename U> class ConfigIterator;
  class PermuteIterator;
  class PrimClex;
  class Clexulator;

  class Supercell {

  public:

    typedef boost::container::stable_vector<Configuration> ConfigList;
    //typedef boost::container::stable_vector<Transition> TransitionList;

    typedef ConfigIterator<Configuration, PrimClex> config_iterator;
    typedef ConfigIterator<const Configuration, const PrimClex> config_const_iterator;
    //typedef ConfigIterator<Transition, PrimClex> transition_iterator;
    //typedef ConfigIterator<const Transition, const PrimClex> transition_const_iterator;
    typedef PermuteIterator permute_const_iterator;

  private:
    // pointer to Primcell containing all the cluster expansion data
    PrimClex *primclex;

    // lattice of supercell in real space
    Lattice real_super_lattice;

    // reciprocal of real_super_lattice (grid of recip scell lattice)
    Lattice recip_prim_lattice;

    PrimGrid m_prim_grid;
    //Grid in reciprocal space of the supercell that perfectly tiles
    //the prim cell
    PrimGrid recip_grid;

    // m_perm_symrep_ID is the ID of the SymGroupRep of get_prim().factor_group() that describes how
    // operations of m_factor_group permute sites of the Supercell.
    // NOTE: The permutation representation is for (*this).get_prim().factor_group(), which may contain
    //       more operations than m_factor_group, so the Permutation SymGroupRep may have 'gaps' at the
    //       operations that aren't in m_factor_group. You should access elements of the SymGroupRep using
    //       the the Supercel::factor_group_permute(int) method, so that you don't encounter the gaps
    //       OR, see note for Supercell::permutation_symrep() below.
    mutable Index m_perm_symrep_ID;

    // m_factor_group is factor group of the super cell, found by identifying the subgroup of
    // (*this).get_prim().factor_group() that leaves the supercell lattice vectors unchanged
    // if (*this).get_prim() is actually primitive, then m_factor_group.size() <= 48
    // NOTE: This is different from the SymGroup found by doing (*this).superstruc().factor_group()
    //       if Tprim is the translation group formed by the primitive cell lattice vectors, then
    //       m_factor_group is the group formed by the cosets of Tprim in the supercell space group
    //       if Tsuper is the translation group formed by the supercell lattice vectors, then,
    //       m_occupation(init_config.get_occupation()),
    //       m_displacement(init_config.get_displacement()),
    //       m_strain(init_config.get_supercell().strain
    //       (*this).superstruc().factor_group() is the group formed by the cosets of Tsuper in the supercell space group
    mutable SymGroup m_factor_group;

    // m_trans_permute describes how translations by a primitive lattice translation permutes the sites
    // of the Supercell. m_trans_permute[i] is the effect of translating all sites by (*this).uccoord[i]
    // and mapping them back within the Supercell. m_trans_permute.size() == (*this).volume()
    // NOTE: m_trans_permute can be thought of as the translational factor group formed by the the cosets
    //       of the group Tsuper in the group Tprim, as they are defined above
    //mutable Array<Permutation> m_trans_permute;

    //Indices that map the linear index to the bijk point in real space
    //  Generate in void Supercell::fill_supercell() which is called in constructors
    //  This always exists and is populated
    //Array < UnitCellCoord > config_index_to_bijk;

    //Indices that map the linear index to the apqr point in reciprocal space
    //Array < UnitCellCoord > config_index_to_apqr;

    //Array of coordinates for both real and reciprocal space
    //Array<Coordinate> real_coords;  //primitive=primitive
    //Array<Coordinate> recip_coords; //primitive=recip(primitive)

    //The current 'state' of the supercell in reciprocal space
    //  Configuration recip_curr_state;

    /// unique name of the supercell based on hermite normal form (see generate_name() )
    std::string name;


    ///************************************************************************************************
    /// STRUCTURE FACTOR ROUTINES
    /// Fourier matrix is arranged as :
    ///           [exp(-i k1 r1)  exp(- k2 r1) ... exp(-i kn r1)]
    ///           [exp(-i k1 r2)  exp(- k2 r2) ... exp(-i kn r2)]
    ///           ...
    ///           [exp(-i k1 rn)  exp(- k2 rn) ... exp(-i kn rn)]
    /// r_{i} are the real space coordinates of the prim grid points
    /// k_{i} are k-points commensurate with the supercell
    Eigen::MatrixXcd m_fourier_matrix;

    /// The phase factor matrix is arranged as:
    ///           [exp(-i k1 tau1)  exp(-i k2 tau1) ... exp(-i kn tau1)]
    ///           [exp(-i k1 tau2)  exp(-i k2 tau2) ... exp(-i kn tau2)]
    ///           ...
    ///           [exp(-i k1 taun)  exp(-i k2 taun) ... exp(-i kn taun)]
    /// tau_{i} is the shift vector for the ith basis atom
    Eigen::MatrixXcd m_phase_factor;

    /// Calculating the structure factor:
    ///    vectors you need : Eigen::VectorXd intensities //this needs to be as long
    ///                                                   //as the number of sites in the supercell
    ///    Calculations (these are done in Configuration):
    ///       intensities.segment<volume()>(i*volume()) * fourier_matrix = Q.column(i)
    ///       Q is arranged as: [Q1(k1) Q2(k1) ... Qn(k1)]
    ///                         [Q1(k2) Q2(k2) ... Qn(k2)]
    ///                         ...
    ///                         [Q1(kn) Q2(kn) ... Qn(kn)]
    ///       Structure factors are then calculated as S:
    ///       S = Q * m_phase_factor
    ///       S is arranged as: [S(k1) S(k2) ... S(kn)]
    ///       In the code: Q is called sublat_sf

    /// k-point mesh for the Fourier Transform
    /// An Eigen::MatrixXd that should be nx3
    /// each row is a coordinate in reciprocal space
    Eigen::MatrixXd m_k_mesh;

    /// Structure factor calculation routines -> Use only the public versions of these functions
    /// The calculations, and math is explained as comments above m_fourier_matrix and m_phase_factor
    void generate_fourier_matrix(const Eigen::MatrixXd &real_coordinates, const Eigen::MatrixXd &recip_coordinates, const bool &override);
    void generate_phase_factor(const Eigen::MatrixXd &shift_vectors, const Array<bool> &is_commensurate, const bool &override);
    ///************************************************************************************************

    Array< Array<Index> >    nlists;  //[scell site][ nbor_indices]

    // Could hold either enumerated configurations or any 'saved' configurations
    ConfigList config_list;

    Matrix3 < int > transf_mat;

    double scaling;

    /// index into PrimClex::supercell_list
    Index m_id;

  public:

    //The current 'state' of the supercell in real space
    //Configuration curr_state;

    // **** Constructors ****

    //Supercell(PrimClex *_prim);
    Supercell(const Supercell &RHS);
    Supercell(PrimClex *_prim, const Lattice &superlattice);
    Supercell(PrimClex *_prim, const Eigen::Matrix3i &superlattice_matrix);
    Supercell(PrimClex *_prim, const Matrix3<int> &superlattice_matrix);
    //Supercell(PrimClex *_prim, const Eigen::Matrix3i &superlattice_matrix);   //I wish
    //Supercell(PrimClex *_prim, const Matrix3<int> &superlattice_matrix, const Lattice &superlattice, const int warningFlag = 1);
    //Supercell(PrimClex *_prim, std::string _name);
    //Supercell(PrimClex *_prim, const Lattice &superlattice, std::string _name);
    //Supercell(PrimClex *_prim, const Matrix3<int> &superlattice_matrix, std::string _name);
    //Supercell(PrimClex *_prim, const Matrix3<int> &superlattice_matrix, const Lattice &superlattice, std::string _name, const int warningFlag = 1);

    // **** Coordinates ****
    //UnitCellCoord get_bijk(Vector3<double> cartesian_coord, int b) const;
    Index get_linear_index(const Site &site, double tol = TOL) const;
    Index get_linear_index(const Coordinate &coord, double tol = TOL) const;
    Index find(const UnitCellCoord &bijk) const;
    Coordinate coord(const UnitCellCoord &bijk) const;
    Coordinate coord(Index linear_ind) const;

    // only used for populate_bijk_l_map
    //void location_within(const UnitCellCoord &supercell_point, Array< Array < Array <Array <Index > > > > &linear_index, const UnitCellCoord &centering);

    // returns maximum allowed occupation bitstring -- used for initializing enumeration counters
    ReturnArray<int> max_allowed_occupation() const;

    Configuration configuration(const BasicStructure<Site> &structure_to_config, double tol = TOL);

    // return Structure corresponding to this supercell
    //    w/ basis site occupation as per primclex.prim
    Structure superstructure() const;
    //    w/ basis site occupation as per config
    Structure superstructure(const Configuration &config) const;        //This should be private
    ///Returns a structure corresponding to the specified configuration.
    Structure superstructure(Index config_index) const;
    //    w/ basis site occupation as per config
    //    and itself as prim, not primclex->prim

    //Structure structure(const Configuration &config) const;
    //Routines that generate real and reciprocal coordinates
    //for *this supercell
    Eigen::MatrixXd real_coordinates() const;
    Eigen::MatrixXd recip_coordinates() const;

    // **** Accessors ****
    //PrimClex &get_primclex() {
    //return *primclex;
    //}

    const PrimClex &get_primclex() const {
      return *primclex;
    }

    const PrimGrid &prim_grid() const {
      return m_prim_grid;
    }

    const Structure &get_prim() const;

    ///Return number of primitive cells that fit inside of *this
    Index volume()const {
      return m_prim_grid.size();
    };

    Index basis_size() const {
      return get_prim().basis.size();
    }

    Index num_sites()const {
      return volume() * basis_size();
    };

    UnitCellCoord uccoord(Index i) const {
      UnitCellCoord t_bijk = m_prim_grid.uccoord(i % volume());
      t_bijk[0] = get_b(i);
      return t_bijk;
    };
    const Eigen::MatrixXcd &fourier_matrix() const {
      return m_fourier_matrix;
    }

    const Eigen::MatrixXcd &phase_factor() const {
      return m_phase_factor;
    }

    const Eigen::MatrixXd &k_mesh() const {
      return m_k_mesh;
    }

    // the permutation_symrep is the SymGroupRep of get_prim().factor_group() that describes how
    // operations of m_factor_group permute sites of the Supercell.
    // NOTE: The permutation representation is for (*this).get_prim().factor_group(), which may contain
    //       more operations than m_factor_group, so the Permutation SymGroupRep may have 'gaps' at the
    //       operations that aren't in m_factor_group. You should access elements of the SymGroupRep using
    //       SymGroupRep::get_representation(m_factor_group[i]) or SymGroupRep::get_permutation(m_factor_group[i]),
    //       so that you don't encounter the gaps (i.e., the representation can be indexed using the
    //       SymOps of m_factor_group
    Index permutation_symrep_ID()const {
      if(m_perm_symrep_ID == Index(-1))
        generate_permutations();
      return m_perm_symrep_ID;
    }

    SymGroupRep const *permutation_symrep() const {
      return get_prim().factor_group().representation(permutation_symrep_ID());
    }

    Index get_b(Index i) const {
      return i / volume();
    }

    Matrix3<int> get_transf_mat() const {
      return transf_mat;
    };

    const Lattice &get_real_super_lattice() const {
      return real_super_lattice;
    };

    const Lattice &get_recip_prim_lattice() const {
      return recip_prim_lattice;
    };

    // get indices of neighbor sites ('nlist_index') in Configuration to some 'site'
    Index get_nlist_l(Index pivot_l, Index nlist_index) const {
      return nlists[pivot_l][nlist_index];
    };

    const Array<Index> &get_nlist(Index pivot_l) const {
      return nlists[pivot_l];
    };


    ConfigList &get_config_list() {
      return config_list;
    };

    const ConfigList &get_config_list() const {
      return config_list;
    };

    const Configuration &get_config(Index i) const {
      return config_list[i];
    };

    Configuration &get_config(Index i) {
      return config_list[i];
    }

    // begin and end iterators for iterating over configurations
    config_iterator config_begin();
    config_iterator config_end();

    // begin and end const_iterators for iterating over configurations
    config_const_iterator config_cbegin() const;
    config_const_iterator config_cend() const;

    /*
    TransitionList &transition_list() {
      return m_transition_list;
    };

    const TransitionList &transition_list() const {
      return m_transition_list;
    };

    Transition &transition(int i) {
      return m_transition_list[i];
    }

    const Transition &transition(int i) const {
      return m_transition_list[i];
    };

    // begin and end iterators for iterating over transitions
    trans_iterator trans_begin();
    trans_iterator config_end();

    // begin and end const_iterators for iterating over transitions
    trans_const_iterator trans_cbegin() const;
    trans_const_iterator trans_cend() const;
    */

    Index get_id() const {
      return m_id;
    }

    std::string get_name() const {
      return name;
    };

    // Populates m_factor_group (if necessary) and returns it.
    const SymGroup &factor_group() const;

    // Returns the permutation representation of the i'th element of m_factor_group
    const Permutation &factor_group_permute(Index i) const;

    // Returns the i'th element of m_trans_permute
    // Populates m_trans_permute if needed
    const Permutation &translation_permute(Index i) const;

    // Const access of m_trans_permute
    // Populates m_trans_permute if needed
    const Array<Permutation> &translation_permute() const;

    // begin and end iterators for iterating over translation and factor group permutations
    permute_const_iterator permute_begin() const;
    permute_const_iterator permute_end() const;

    ///Return path to supercell directory
    fs::path get_path() const;

    ///Count how many configs are selected in *this
    Index amount_selected() const;

    // **** Mutators ****

    void set_id(Index id) {
      m_id = id;
    }

    // **** Generating functions ****

    // Populate m_factor_group -- probably should be private
    void generate_factor_group() const;

    // Populate m_trans_permute -- probably should be private
    void generate_permutations() const;

    //void fill_supercell();
    //void populate_bijk_l_map(Array< Array < Array <Array <Index > > > > &linear_index, UnitCellCoord &centering);
    void generate_neighbor_list();

    ///Return true if the Supercell is smaller than the neighborhood of the sites, causing periodic overlap
    bool neighbor_image_overlaps() const;

    //\John G 070713
    void generate_name();

    /// Calculate reference properties for a configuration (must have reference states in appropriate directories)
    void generate_reference_config_props(Index config_index);
    /// Calculate reference properties for each configuration in *this (see above)
    void generate_all_reference_config_props();

    /// Calculate delta properties for a configuration (must have read in calculated and reference properties)
    void generate_delta_config_props(Index config_index);
    /// Calculate delta properties for each configuration in *this (see above)
    void generate_all_delta_config_props();

    /// Structure Factor
    void generate_fourier_matrix();
    void generate_fourier_matrix(const Eigen::MatrixXd &real_coordinates, const Eigen::MatrixXd &recip_coordinates);
    Array< bool > is_commensurate_kpoint(const Eigen::MatrixXd &recip_coordinates, double tol = TOL);
    void populate_structure_factor();
    void populate_structure_factor(const Index &config_index);

    // **** Enumerating functions ****

    /// Enumerate 'Nstep' configurations that linearly interpolate deformation and displacement from 'initial' configuration to 'final' configuration
    /// 'initial' and 'final' must either have the same occupation or have unspecified occupation
    /// The range can be adjusted using 'being_delta' and 'end_delta' (which can be positive or negative). begin_delta<0 indicates interpolation starts
    /// abs(begin_delta) number of steps *before* 'initial'. positive values indicate interpolation starts the specified number of steps *after* initial.
    /// semantics are similar for 'end_delta', but for the final configuration.
    /*void enumerate_interpolated_configurations(Supercell::config_const_iterator initial, Supercell::config_const_iterator final,
                                               long Nstep, long begin_delta = 0, long end_delta = 0);
    */

    //Functions for enumerating configurations that are perturbations of a 'background' structure
    void enumerate_perturb_configurations(const std::string &background, fs::path CSPECS, double tol = TOL, bool verbose = false, bool print = false);
    void enumerate_perturb_configurations(Configuration background_config, fs::path CSPECS, double tol = TOL, bool verbose = false, bool print = false);
    void enumerate_perturb_configurations(const Structure &background, fs::path CSPECS, double tol = TOL, bool verbose = false, bool print = false);

    void enumerate_perturb_configurations(Configuration background_config,
                                          const SiteOrbitree &background_tree,
                                          Array< Array< Array<Index> > > &config_index,
                                          Array< Array< Array<permute_const_iterator> > > &config_symop_index,
                                          jsonParser &jsonsrc,
                                          double tol = TOL);

    bool contains_config(const Configuration &config) const;
    bool contains_config(const Configuration &config, Index &index) const;
    bool add_config(const Configuration &config);
    bool add_config(const Configuration &config, Index &index, Supercell::permute_const_iterator &permute_it);
    bool add_canon_config(const Configuration &config, Index &index);
    void read_config_list(const jsonParser &json);

    template<typename ConfigIterType>
    void add_unique_canon_configs(ConfigIterType it_begin, ConfigIterType it_end);

    template<typename ConfigIterType>
    void add_configs(ConfigIterType it_begin, ConfigIterType it_end);

    // **** Correlations ****
    //void calc_correlations_curr();
    //void calc_corr_all();
    //void calc_curr_energy();
    //void calc_clex_correlations();

    //Fill up values in the correlations of all configurations
    //    void populate_correlations(Clexulator &clexulator);
    //Fill up values in the correlations of configuration specified by index
    //    void populate_correlations(Clexulator &clexulator, const Index &config_index);


    // **** Other ****
    // Reads a relaxed structure and calculates the strains and stretches using the reference structure
    void read_relaxed_structure(Index configNum, const Lattice &home_lattice);
    void read_relaxed_structure(Index configNum);
    void read_clex_relaxations(const Lattice &home_lattice);

    bool is_supercell_of(const Structure &structure) const;
    bool is_supercell_of(const Structure &structure, Matrix3<double> &multimat) const;
    ReturnArray<int> vacant()const;

    // **** Printing ****

    void print_bijk(std::ostream &stream);
    //   void print_clex_correlations(std::ostream &corrFile);
    ///Old CASM style corr.in output for all the configurations in *this supercell
    //   void print_global_correlations_simple(std::ostream &corrstream) const;
    void print_sublat_to_comp(std::ostream &stream);
    void print_PERTURB_json(std::ofstream &file,
                            const Configuration &background_config,
                            const Array< Array< Array<Index > > > &perturb_config_index,
                            const Array< Array< Array<permute_const_iterator> > > &perturb_config_symop_index,
                            bool print_config_name) const;

<<<<<<< HEAD
=======
    // Va_mode		description
    // 0			print no information about the vacancies
    // 1			print only the coordinates of the vacancies
    // 2			print the number of vacancies and the coordinates of the vacancies
    void print(const Configuration &config, std::ostream &stream, COORD_TYPE mode, int Va_mode = 0, char term = '\n', int prec = 7, int pad = 5) const;
    
>>>>>>> 1a3354e5
    ///Call Configuration::write out every configuration in supercell
    jsonParser &write_config_list(jsonParser &json);

    void printUCC(std::ostream &stream, COORD_TYPE mode, UnitCellCoord ucc, char term = 0, int prec = 7, int pad = 5) const;
    //\Michael 241013

    // **** ParamComposition Calculators ****
    //    std::map < std::string , double > composition_calculate(int ConfigNum);
    //    std::map < std::string , double > true_composition_calculate(int ConfigNum);
    //    std::map < int , std::map <std::string , double > > sublattice_composition_calculate(int ConfigNum);
    //Array< Array< double > > sublattice_composition_calculate(int ConfigNum);
    //    std::map < std::string , double > calculate_composition(int ConfigName);
    //    std::map < std::string , double > calculate_true_composition(int ConfigName);
    //void populate_sublat_to_comp();

  };

  //*******************************************************************************
  // Warning: Assumes configurations are in canonical form
  template<typename ConfigIterType>
  void Supercell::add_unique_canon_configs(ConfigIterType it_begin, ConfigIterType it_end) {
    // Remember existing configs, to avoid duplicates
    //   Enumerated configurations are added after existing configurations
    Index N_existing = config_list.size();
    Index N_existing_enumerated = 0;
    //std::cout << "ADDING CONFIGS TO SUPERCELL; N_exiting: " << N_existing << " N_enumerated: " << N_existing_enumerated << "\n";
    //std::cout << "beginning iterator: " << it_begin->occupation() << "\n";
    // Loops through all possible configurations
    for(; it_begin != it_end; ++it_begin) {
      //std::cout << "Attempting to add configuration: " << it_begin->occupation() << "\n";
      // Adds the configuration to the list, if not among previously existing configurations

      bool add = true;
      if(N_existing_enumerated != N_existing) {
        for(Index i = 0; i < N_existing; i++) {
          if(config_list[i].configdof() == it_begin->configdof()) {
            config_list[i].push_back_source(it_begin->source());
            add = false;
            N_existing_enumerated++;
            break;
          }
        }
      }
      if(add) {
        config_list.push_back(*it_begin);
        // get source info from enumerator
        //config_list.back().set_source(it_begin.source());
        config_list.back().set_id(config_list.size() - 1);
        config_list.back().set_selected(false);
      }
    }

  }

  //*******************************************************************************

  template<typename ConfigIterType>
  void Supercell::add_configs(ConfigIterType it_begin, ConfigIterType it_end) {
    if(ConfigIterType::is_canonical_iter()) {
      for(; it_begin != it_end; ++it_begin) {
        add_canon_config(*it_begin);
      }
    }
    else {
      for(; it_begin != it_end; ++it_begin) {
        add_config(*it_begin);
      }
    }
  }

}
#endif<|MERGE_RESOLUTION|>--- conflicted
+++ resolved
@@ -482,15 +482,6 @@
                             const Array< Array< Array<permute_const_iterator> > > &perturb_config_symop_index,
                             bool print_config_name) const;
 
-<<<<<<< HEAD
-=======
-    // Va_mode		description
-    // 0			print no information about the vacancies
-    // 1			print only the coordinates of the vacancies
-    // 2			print the number of vacancies and the coordinates of the vacancies
-    void print(const Configuration &config, std::ostream &stream, COORD_TYPE mode, int Va_mode = 0, char term = '\n', int prec = 7, int pad = 5) const;
-    
->>>>>>> 1a3354e5
     ///Call Configuration::write out every configuration in supercell
     jsonParser &write_config_list(jsonParser &json);
 
