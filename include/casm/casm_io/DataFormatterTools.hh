#ifndef DATAFORMATTERTOOLS_HH
#define DATAFORMATTERTOOLS_HH
#include <numeric>
#include <iterator>
#include <regex>
<<<<<<< HEAD
#include <boost/algorithm/string.hpp>
=======
#include "casm/external/boost.hh"
>>>>>>> 16ee7161
#include "casm/casm_io/DataFormatter.hh"
#include "casm/casm_io/json_io/container.hh"
#include "casm/container/ContainerTraits.hh"
#include "casm/misc/CASM_TMP.hh"

namespace CASM {

  //~~~~~~~~~~~~~~~~~~~~~~~~~~~~~~~~~~~~~~~~~~~~~~~~~~~~~~~~~~~~~~~~~~~~~~~~~~~~~~~~~~~
  //~~~~~~~~~~~~~~~~~~~~~~~~~~~~~~~~~~~~~~~~~~~~~~~~~~~~~~~~~~~~~~~~~~~~~~~~~~~~~~~~~~~

  /** \defgroup DataFormatterOperator

      \brief Operators on other DatumFormatters

      \ingroup DataFormatter
  */


  /// \brief Base class for DataFormatter that operate on the results of other DataFormatters
  ///
  /// \ingroup DataFormatterOperator
  ///
  template<typename ValueType, typename ArgType, typename DataObject>
  class DataFormatterOperator : public BaseDatumFormatter<DataObject> {
  public:

    using BaseDatumFormatter<DataObject>::name;
    using Evaluator = std::function<ValueType(const std::vector<ArgType> &)>;
    using Parser = std::function<const BaseDatumFormatter<DataObject>&(const std::string &)>;
    //validator probably not necessary?
    //using Validator = std::function<bool(const DataObject &)>;

    DataFormatterOperator(const std::string &_init_name, const std::string &_desc, Evaluator evaluator, Parser parser = DataFormatterParser<DataObject>::lookup) :
      BaseDatumFormatter<DataObject>(_init_name, _desc), m_evaluate(evaluator), m_parser(parser) {}

    std::unique_ptr<DataFormatterOperator> clone() const {
      return std::unique_ptr<DataFormatterOperator>(this->_clone());
    }

    typename BaseDatumFormatter<DataObject>::FormatterType type() const override {
      return BaseDatumFormatter<DataObject>::Operator;
    }

    std::string short_header(const DataObject &_template_obj) const override;

    bool validate(const DataObject &_data_obj) const override {
      return m_arg_formatter.validate(_data_obj);
    }

    bool parse_args(const std::string &_args) override;

    void inject(const DataObject &_data_obj, DataStream &_stream, Index pass_index) const override {
      _stream << _evaluate(_data_obj);
      if(!validate(_data_obj)) {
        _stream << DataStream::failbit;
      }
    }

    void print(const DataObject &_data_obj, std::ostream &_stream, Index pass_index) const override {
      _stream.flags(std::ios::showpoint | std::ios::fixed | std::ios::right);
      _stream.precision(8);
      if(validate(_data_obj))
        _stream << _evaluate(_data_obj);
      else
        _stream << "unknown";
    }

    jsonParser &to_json(const DataObject &_data_obj, jsonParser &json)const override {
      if(validate(_data_obj))
        json = _evaluate(_data_obj);
      return json;
    }

  protected:
    ValueType _evaluate(const DataObject &_data_obj) const {
      VectorDataStream<ArgType> vec_stream;
      vec_stream << m_arg_formatter(_data_obj);
      return m_evaluate(vec_stream.vector());
    }
  private:

    DataFormatterOperator *_clone() const override {
      return new DataFormatterOperator(*this);
    }

    Evaluator m_evaluate;
    Parser m_parser;
    DataFormatter<DataObject> m_arg_formatter;
  };



  /// \brief Makes a DataFormatterOperator that adds two or more numbers
  ///
  /// \ingroup DataFormatterOperator
  ///
  template<typename DataObject>
  DataFormatterOperator<double, double, DataObject> format_operator_add() {
    return DataFormatterOperator<double, double, DataObject>("add", "Add two or more numbers",
    [](const std::vector<double> &vec)->double{
      return std::accumulate(vec.cbegin(),
      vec.cend(),
      0.0);
    });

  }

  /// \brief Makes a DataFormatterOperator that subtracts two numbers
  ///
  /// \ingroup DataFormatterOperator
  ///
  template<typename DataObject>
  DataFormatterOperator<double, double, DataObject> format_operator_sub() {
    return DataFormatterOperator<double, double, DataObject>("sub", "Subtract two numbers",
    [](const std::vector<double> &vec)->double{
      if(vec.size() != 2)
        throw std::runtime_error("Subtraction operator must receive exactly two values!");
      return vec[0] - vec[1];
    });

  }

  /// \brief Makes a DataFormatterOperator that returns the product of two or more numbers
  ///
  /// \ingroup DataFormatterOperator
  ///
  template<typename DataObject>
  DataFormatterOperator<double, double, DataObject> format_operator_mult() {
    return DataFormatterOperator<double, double, DataObject>("mult", "Multiply two or more numbers",
    [](const std::vector<double> &vec)->double{
      return std::accumulate(vec.cbegin(),
      vec.cend(),
      1.0,
      [](double a, double b)->double{
        return a *b;
      });
    });

  }

  /// \brief Makes a DataFormatterOperator that divides two numbers
  ///
  /// \ingroup DataFormatterOperator
  ///
  template<typename DataObject>
  DataFormatterOperator<double, double, DataObject> format_operator_div() {
    return DataFormatterOperator<double, double, DataObject>("div", "Divide two numbers",
    [](const std::vector<double> &vec)->double{
      if(vec.size() != 2)
        throw std::runtime_error("Division operator must receive exactly two values!");
      return vec[0] / vec[1];
    });

  }

  /// \brief Makes a DataFormatterOperator that returns the maximum of two or more numbers
  ///
  /// \ingroup DataFormatterOperator
  ///
  template<typename DataObject>
  DataFormatterOperator<double, double, DataObject> format_operator_max() {
    return DataFormatterOperator<double, double, DataObject>("max", "Max value of two or more numbers",
    [](const std::vector<double> &vec)->double{
      return (*std::max_element(vec.cbegin(),
      vec.cend()));
    });
  }

  /// \brief Makes a DataFormatterOperator that returns the minimum of two or more numbers
  ///
  /// \ingroup DataFormatterOperator
  ///
  template<typename DataObject>
  DataFormatterOperator<double, double, DataObject> format_operator_min() {
    return DataFormatterOperator<double, double, DataObject>("min", "Min value of two or more numbers",
    [](const std::vector<double> &vec)->double{
      return (*std::min_element(vec.cbegin(),
      vec.cend()));
    });
  }

  /// \brief Makes a DataFormatterOperator that returns the index (from 0) of the maximum of two or more numbers
  ///
  /// \ingroup DataFormatterOperator
  ///
  template<typename DataObject>
  DataFormatterOperator<long, double, DataObject> format_operator_imax() {
    return DataFormatterOperator<long, double, DataObject>("imax", "Index (from 0) of max value in array of two or more numbers",
    [](const std::vector<double> &vec)->long{
      auto it = std::max_element(vec.cbegin(), vec.cend());
      return std::distance(vec.cbegin(), it);
    });
  }

  /// \brief Makes a DataFormatterOperator that returns the index (from 0) of the minimum of two or more numbers
  ///
  /// \ingroup DataFormatterOperator
  ///
  template<typename DataObject>
  DataFormatterOperator<long, double, DataObject> format_operator_imin() {
    return DataFormatterOperator<long, double, DataObject>("imin", "Index (from 0) of min value in array of two or more numbers",
    [](const std::vector<double> &vec)->long{
      auto it = std::min_element(vec.cbegin(), vec.cend());
      return std::distance(vec.cbegin(), it);
    });
  }

  /// \brief Makes a DataFormatterOperator that returns the exponential of a number
  ///
  /// \ingroup DataFormatterOperator
  ///
  template<typename DataObject>
  DataFormatterOperator<double, double, DataObject> format_operator_exp() {
    return DataFormatterOperator<double, double, DataObject>("exp", "Exponential function",
    [](const std::vector<double> &vec)->double{
      if(vec.size() != 1)
        throw std::runtime_error("Exponent operator must receive exactly one value!");
      return exp(vec[0]);
    });

  }


  /// \brief Makes a DataFormatterOperator that checks if a string matches a regular expression.
  ///
  /// Ex: re('input_string','regex_pattern')"
  ///
  /// \ingroup DataFormatterOperator
  ///
  template<typename DataObject>
  DataFormatterOperator<bool, std::string, DataObject> format_operator_re() {
    return DataFormatterOperator<bool, std::string, DataObject>("re", "Check if string matches regular expression. Ex: re('input_string','regex_pattern')",
    [](const std::vector<std::string> &vec)->bool{
      if(vec.size() != 2)
        throw std::runtime_error("Operator re('input_string','regex_pattern') must receive exactly 2 values!");
      std::regex e(boost::trim_copy_if(vec[1], boost::is_any_of(" '")));
      return std::regex_match(vec[0], e);
    });
  }

  /// \brief Makes a DataFormatterOperator that checks if a string contains a regular expression.
  ///
  /// Ex: rs('input_string','regex_pattern')
  ///
  /// \ingroup DataFormatterOperator
  ///
  template<typename DataObject>
  DataFormatterOperator<bool, std::string, DataObject> format_operator_rs() {
    return DataFormatterOperator<bool, std::string, DataObject>("rs", "Check if string contains regular expression. Ex: rs('input_string','regex_pattern')",
    [](const std::vector<std::string> &vec)->bool{
      if(vec.size() != 2)
        throw std::runtime_error("Operator re('input_string','regex_pattern') must receive exactly 2 values!");
      std::regex e(boost::trim_copy_if(vec[1], boost::is_any_of(" '")));
      return std::regex_search(vec[0], e);
    });
  }

  /// \brief Makes a DataFormatterOperator that returns the square of a number
  ///
  /// \ingroup DataFormatterOperator
  ///
  template<typename DataObject>
  DataFormatterOperator<double, double, DataObject> format_operator_sq() {
    return DataFormatterOperator<double, double, DataObject>("sq", "Square of a number",
    [](const std::vector<double> &vec)->double{
      if(vec.size() != 1)
        throw std::runtime_error("Square operator must receive exactly one value!");
      return vec[0] * vec[0];
    });

  }

  /// \brief Makes a DataFormatterOperator that returns the square root of a number
  ///
  /// \ingroup DataFormatterOperator
  ///
  template<typename DataObject>
  DataFormatterOperator<double, double, DataObject> format_operator_sqrt() {
    return DataFormatterOperator<double, double, DataObject>("sqrt", "Square root of a number",
    [](const std::vector<double> &vec)->double{
      if(vec.size() != 1)
        throw std::runtime_error("Square-root operator must receive exactly one value!");
      return sqrt(vec[0]);
    });

  }

  /// \brief Makes a DataFormatterOperator that returns the negative of a number
  ///
  /// \ingroup DataFormatterOperator
  ///
  template<typename DataObject>
  DataFormatterOperator<double, double, DataObject> format_operator_neg() {
    return DataFormatterOperator<double, double, DataObject>("neg", "Negative of a number",
    [](const std::vector<double> &vec)->double{
      if(vec.size() != 1)
        throw std::runtime_error("Negation operator must receive exactly one value!");
      return -vec[0];
    });

  }

  /// \brief Makes a DataFormatterOperator that returns the boolean AND for a sequence of boolean values
  ///
  /// \ingroup DataFormatterOperator
  ///
  template<typename DataObject>
  DataFormatterOperator<bool, bool, DataObject> format_operator_and() {
    return DataFormatterOperator<bool, bool, DataObject>("and", "Boolean AND for sequence of boolean values",
    [](const std::vector<bool> &vec)->bool{
      return std::accumulate(vec.cbegin(),
      vec.cend(),
      true,
      [](bool a, bool b)->bool{
        return a && b;
      });
    });

  }

  /// \brief Makes a DataFormatterOperator that returns the boolean OR for a sequence of boolean values
  ///
  /// \ingroup DataFormatterOperator
  ///
  template<typename DataObject>
  DataFormatterOperator<bool, bool, DataObject> format_operator_or() {
    return DataFormatterOperator<bool, bool, DataObject>("or", "Boolean OR for sequence of boolean values",
    [](const std::vector<bool> &vec)->bool{
      return std::accumulate(vec.cbegin(),
      vec.cend(),
      false,
      [](bool a, bool b)->bool{
        return a || b;
      });
    });

  }

  /// \brief Makes a DataFormatterOperator that returns the boolean NOT for a single boolean value
  ///
  /// \ingroup DataFormatterOperator
  ///
  template<typename DataObject>
  DataFormatterOperator<bool, bool, DataObject> format_operator_xor() {
    return DataFormatterOperator<bool, bool, DataObject>("xor", "Boolean XOR for for two boolean values",
    [](const std::vector<bool> &vec)->bool{
      if(vec.size() != 2)
        throw std::runtime_error("Boolean XOR operator expects exactly two values!");
      return (vec[0] && !vec[1]) || (!vec[0] && vec[1]);});
  }

  template<typename DataObject>
  DataFormatterOperator<bool, bool, DataObject> format_operator_not() {
    return DataFormatterOperator<bool, bool, DataObject>("not", "Boolean NOT for a single boolean value",
    [](const std::vector<bool> &vec)->bool{
      if(vec.size() != 1)
        throw std::runtime_error("Boolean NOT operator must receive exactly one value!");
      return !vec[0];
    });

  }

  /// \brief Makes a DataFormatterOperator for equality comparison of two numbers
  ///
  /// \ingroup DataFormatterOperator
  ///
  template<typename DataObject>
  DataFormatterOperator<bool, double, DataObject> format_operator_eq() {
    return DataFormatterOperator<bool, double, DataObject>("eq", "Equality comparison for two values",
    [](const std::vector<double> &vec)->bool{
      if(vec.size() != 2)
        throw std::runtime_error("Greater-than operator must receive exactly two values!");
      return almost_equal(vec[0], vec[1]);
    });

  }

  /// \brief Makes a DataFormatterOperator for less-than comparison of two numbers
  ///
  /// \ingroup DataFormatterOperator
  ///
  template<typename DataObject>
  DataFormatterOperator<bool, double, DataObject> format_operator_lt() {
    return DataFormatterOperator<bool, double, DataObject>("lt", "Less-than comparison for two values",
    [](const std::vector<double> &vec)->bool{
      if(vec.size() != 2)
        throw std::runtime_error("Less-than operator must receive exactly two values!");
      return vec[0] < vec[1];
    });

  }

  /// \brief Makes a DataFormatterOperator for less-than-or-equal comparison of two numbers
  ///
  /// \ingroup DataFormatterOperator
  ///
  template<typename DataObject>
  DataFormatterOperator<bool, double, DataObject> format_operator_le() {
    return DataFormatterOperator<bool, double, DataObject>("le", "Less-than-or-equal comparison for two values",
    [](const std::vector<double> &vec)->bool{
      if(vec.size() != 2)
        throw std::runtime_error("Less-than-or-equal operator must receive exactly two values!");
      return vec[0] <= vec[1];
    });

  }

  /// \brief Makes a DataFormatterOperator for greater-than comparison of two numbers
  ///
  /// \ingroup DataFormatterOperator
  ///
  template<typename DataObject>
  DataFormatterOperator<bool, double, DataObject> format_operator_gt() {
    return DataFormatterOperator<bool, double, DataObject>("gt", "Greater-than comparison for two values",
    [](const std::vector<double> &vec)->bool{
      if(vec.size() != 2)
        throw std::runtime_error("Greater-than operator must receive exactly two values!");
      return vec[0] > vec[1];
    });

  }

  /// \brief Makes a DataFormatterOperator for greater-than-or-equal comparison of two numbers
  ///
  /// \ingroup DataFormatterOperator
  ///
  template<typename DataObject>
  DataFormatterOperator<bool, double, DataObject> format_operator_ge() {
    return DataFormatterOperator<bool, double, DataObject>("ge", "Greater-than-or-equal comparison for two values",
    [](const std::vector<double> &vec)->bool{
      if(vec.size() != 2)
        throw std::runtime_error("Greater-than-or-equal operator must receive exactly two values!");
      return vec[0] >= vec[1];
    });

  }

  /// \brief Dictionary of all DatumFormatterOperator
  template<typename DataObject>
  DataFormatterDictionary<DataObject> make_operator_dictionary() {
    DataFormatterDictionary<DataObject> dict;

    dict.insert(
      format_operator_add<DataObject>(),
      format_operator_sub<DataObject>(),
      format_operator_mult<DataObject>(),
      format_operator_div<DataObject>(),
      format_operator_exp<DataObject>(),
      format_operator_sq<DataObject>(),
      format_operator_sqrt<DataObject>(),
      format_operator_neg<DataObject>(),
      format_operator_and<DataObject>(),
      format_operator_or<DataObject>(),
      format_operator_not<DataObject>(),
      format_operator_min<DataObject>(),
      format_operator_max<DataObject>(),
      format_operator_imin<DataObject>(),
      format_operator_imax<DataObject>(),
      format_operator_eq<DataObject>(),
      format_operator_lt<DataObject>(),
      format_operator_le<DataObject>(),
      format_operator_gt<DataObject>(),
      format_operator_ge<DataObject>(),
      format_operator_re<DataObject>(),
      format_operator_rs<DataObject>()
    );

    return dict;
  }


  //~~~~~~~~~~~~~~~~~~~~~~~~~~~~~~~~~~~~~~~~~~~~~~~~~~~~~~~~~~~~~~~~~~~~~~~~~~~~~~~~~~~
  //~~~~~~~~~~~~~~~~~~~~~~~~~~~~~~~~~~~~~~~~~~~~~~~~~~~~~~~~~~~~~~~~~~~~~~~~~~~~~~~~~~~

  /// \brief Implements a DatumFormatter that is an alias for a combination of others
  ///
  /// \ingroup DataFormatterOperator
  ///
  template<typename DataObject>
  class DatumFormatterAlias: public BaseDatumFormatter<DataObject> {
  public:
    using BaseDatumFormatter<DataObject>::name;

<<<<<<< HEAD
    DatumFormatterAlias(const std::string &_name, const std::string &_command) :
      BaseDatumFormatter<DataObject> (_name, "User-specified alias for '" + _command + "'") {
=======
    DatumFormatterAlias(const std::string &_name, const std::string &_command, const std::string& _help="") :
      BaseDatumFormatter<DataObject> (_name, _help.empty() ? "User-specified alias for '" + _command + "'" : _help) {
>>>>>>> 16ee7161

      split_formatter_expression(_command, m_format_tags, m_subexprs);
      if(m_format_tags.size() != 1)
        throw std::runtime_error("Expression '" + _command + "' is either empty or consists of multiple expressions.\n");

    }
<<<<<<< HEAD

    DatumFormatterAlias(const std::string &_name, const BaseDatumFormatter<DataObject> &_rhs) :
      BaseDatumFormatter<DataObject> (_name, ""), m_formatter(_rhs.clone()) {    }
=======
    
    DatumFormatterAlias(const std::string &_name, const BaseDatumFormatter<DataObject> &_rhs, const std::string& _help="") :
      BaseDatumFormatter<DataObject> (_name,  _help.empty() ? "User-specified alias for '" + _rhs.name() + "'" : _help), 
      m_formatter(_rhs.clone()) {}
>>>>>>> 16ee7161

    typename BaseDatumFormatter<DataObject>::FormatterType type() const override {
      return BaseDatumFormatter<DataObject>::Property;
    }

    std::unique_ptr<DatumFormatterAlias> clone() const {
      return std::unique_ptr<DatumFormatterAlias>(this->_clone());
    }

    void init(const DataObject &_template_obj) const  override {
      m_formatter->init(_template_obj);
    }

    ///\brief Returns true if _data_obj has valid values for requested data
    bool validate(const DataObject &_data_obj) const  override {
      return m_formatter->validate(_data_obj);
    }

    ///\brief Returns a long expression for each scalar produced by the formatter
    /// parsing the long_header should reproduce the exact query described by the formatter
    /// Ex: "clex(formation_energy)" or "comp(a)    comp(c)"
    std::string long_header(const DataObject &_template_obj) const  override {
      CountDataStream tcount;
      m_formatter->inject(_template_obj, tcount);
      if(tcount.count() == 1)
        return name();

      std::stringstream t_ss;
      for(Index i = 0; i < tcount.count(); i++)
        t_ss << "       " << name() << '(' << i << ')';

      return t_ss.str();
    }

    ///\brief Returns a short expression for the formatter
    /// parsing the short_header should allow the formatter to be recreated
    /// (but the short header does not specify a subset of the elements)
    /// Ex: "clex(formation_energy)" or "comp"
    std::string short_header(const DataObject &_template_obj) const  override {
      return name();
    }

    /// If data must be printed on multiple rows, returns number of rows needed to output all data from _data_obj
    /// DataFormatter class will subsequently pass over _data_obj multiple times to complete printing (if necessary)
    Index num_passes(const DataObject &_data_obj) const  override {
      return m_formatter->num_passes(_data_obj);
    }

    /// Print formatted data from _data_obj to _stream, while specifying which output pass is requested
    /// If implementation does not depend on pass_index, it may safely be ignored
    void print(const DataObject &_data_obj, std::ostream &_stream, Index pass_index = 0) const override {
      m_formatter->print(_data_obj, _stream, pass_index);
    }

    /// Stream selected data from _data_obj to _stream, while specifying which output pass is requested
    /// If implementation does not depend on pass_index, it may safely be ignored
    void inject(const DataObject &_data_obj, DataStream &_stream, Index pass_index = 0) const override {
      m_formatter->inject(_data_obj, _stream, pass_index);
    }


    /// Assumes that 'json' object is simply assigned, and it is the job of DataFormatter (or  some other managing entity)
    /// to pass the correct 'json' object.
    ///     Ex:  DerivedDatumFormatter my_formatter;
    ///          initialize(my_formatter); // does some set of initialization steps
    ///          jsonParser my_big_data_object;
    ///          my_formatter.to_json(my_data_object, my_big_data_object["place_to_write"]["my_formatter_data"]);
    jsonParser &to_json(const DataObject &_data_obj, jsonParser &json)const override {
      return m_formatter->to_json(_data_obj, json);
    }
    /// If DatumFormatter accepts arguments, parse them here.  Arguments are assumed to be passed from the command line
    /// via:         formattername(argument1,argument2,...)
    ///
    /// from which DerivedDatumFormatter::parse_args() receives the string "argument1,argument2,..."
    /// Returns true if parse is successful, false if not (e.g., takes no arguments, already initialized, malformed input, etc).
    bool parse_args(const std::string &args)  override {
<<<<<<< HEAD
      m_formatter = DataFormatterParser<DataObject>::lookup(m_format_tags[0]).clone();
      //Parse the arguments of of the command now.  Later, we may want to do expression substitution
      // (e.g.,  "comp_plus = add(comp(a),$1)" where $1 specifies an argument)
      if(!m_formatter->parse_args(m_subexprs[0])) {
=======
      
      if(!m_formatter) {
        m_formatter = DataFormatterParser<DataObject>::lookup(m_format_tags[0]).clone();
      }
      //Parse the arguments of of the command now.  Later, we may want to do expression substitution
      // (e.g.,  "comp_plus = add(comp(a),$1)" where $1 specifies an argument)
      if(m_subexprs.size() && !m_formatter->parse_args(m_subexprs[0])) {
>>>>>>> 16ee7161
        throw std::runtime_error("Invalid arguments passed to '" + m_format_tags[0] + "'. Cannot accept expression '" + m_subexprs[0] + "'\n");
      }

      return args.size() == 0;
      //return m_formatter->parse_args(args);
    }
  private:

    /// \brief Make an exact copy of the formatter (including any initialized members)
    ///
    DatumFormatterAlias *_clone() const override {
      return new DatumFormatterAlias(*this);
    }

    std::vector<std::string> m_format_tags, m_subexprs;
    notstd::cloneable_ptr<BaseDatumFormatter<DataObject> > m_formatter;

  };

  template<typename DataObject>
<<<<<<< HEAD
  DatumFormatterAlias<DataObject> datum_formatter_alias(const std::string &_name, const std::string &_command) {
    return DatumFormatterAlias<DataObject>(_name, _command);
  }

  template<typename DataObject>
  DatumFormatterAlias<DataObject> datum_formatter_alias(const std::string &_name, const BaseDatumFormatter<DataObject> &_inside) {
    return DatumFormatterAlias<DataObject>(_name, _inside);
=======
  DatumFormatterAlias<DataObject> datum_formatter_alias(
      const std::string &_name, 
      const std::string &_command, 
      const std::string& _help="") {
    return DatumFormatterAlias<DataObject>(_name, _command, _help);
  }

  template<typename DataObject>
  DatumFormatterAlias<DataObject> datum_formatter_alias(
      const std::string &_name, 
      const BaseDatumFormatter<DataObject> &_inside, 
      const std::string& _help="") {
    return DatumFormatterAlias<DataObject>(_name, _inside, _help);
>>>>>>> 16ee7161
  }

  //~~~~~~~~~~~~~~~~~~~~~~~~~~~~~~~~~~~~~~~~~~~~~~~~~~~~~~~~~~~~~~~~~~~~~~~~~~~~~~~~~~~
  //~~~~~~~~~~~~~~~~~~~~~~~~~~~~~~~~~~~~~~~~~~~~~~~~~~~~~~~~~~~~~~~~~~~~~~~~~~~~~~~~~~~

  /// \brief Prints a string value specified at construction.  A header string can also be passed.
  ///
  /// \ingroup DataFormatter
  ///
  template<typename ValueType, typename DataObject>
  class ConstantValueFormatter: public BaseDatumFormatter<DataObject> {
  public:
    using BaseDatumFormatter<DataObject>::name;

    ConstantValueFormatter(const std::string &_header, const ValueType &_value, bool _print_json = false) :
      BaseDatumFormatter<DataObject>(_header, "Constant value that will be printed on each line"), m_value(_value), m_print_json(_print_json) {}

    std::unique_ptr<ConstantValueFormatter> clone() const {
      return std::unique_ptr<ConstantValueFormatter>(this->_clone());
    }

    void inject(const DataObject &_data_obj, DataStream &_stream, Index pass_index) const override {
      _stream << m_value;
    }

    void print(const DataObject &_data_obj, std::ostream &_stream, Index pass_index) const override {
      _stream << m_value;
    }

    jsonParser &to_json(const DataObject &_data_obj, jsonParser &json)const override {
      if(m_print_json)
        json = m_value;
      return json;
    }

  private:

    ConstantValueFormatter *_clone() const override {
      return new ConstantValueFormatter(*this);
    }


    ValueType m_value;
    bool m_print_json;
  };

  //~~~~~~~~~~~~~~~~~~~~~~~~~~~~~~~~~~~~~~~~~~~~~~~~~~~~~~~~~~~~~~~~~~~~~~~~~~~~~~~~~~~
  //~~~~~~~~~~~~~~~~~~~~~~~~~~~~~~~~~~~~~~~~~~~~~~~~~~~~~~~~~~~~~~~~~~~~~~~~~~~~~~~~~~~


  /// \brief Base class for creating scalar DatumFormatter
  ///
  /// A scalar DatumFormatter accepts an object of type DataObject and returns a
  /// scalar object of ValueType.
  ///
  /// To implement MyDatumFormatter, you must:
  /// - Write the MyDatumFormatter class:
  /// \code
  /// class MyDatumFormatter : public BaseValueFormatter<ValueType, DataObject> {
  ///   ... include implementations here ...
  /// };
  /// \endcode
  ///
  /// The MyDatumFormatter class is required to provide an implementation for:
  /// - ValueType evaluate(const DataObject& obj) const;
  /// - BaseDatumFormatter<DataObject> *clone() const;
  ///
  /// See base BaseDatumFormatter for default implementations which may be specialized.
  ///
  /// \seealso GenericDatumFormatter to specialize a scalar DatumFormatter at runtime
  ///
  ///
  template<typename ValueType, typename DataObject>
  class BaseValueFormatter :
    public BaseDatumFormatter<DataObject> {

  public:

    /// \brief Constructor
    BaseValueFormatter(const std::string &_name, const std::string &_desc) :
      BaseDatumFormatter<DataObject>(_name, _desc) {}

    /// \brief Destructor
    virtual ~BaseValueFormatter() {}

    std::unique_ptr<BaseValueFormatter> clone() const {
      return std::unique_ptr<BaseValueFormatter>(this->_clone());
    }

    /// \brief Return requested data from obj, throwing std::runtime_error if not valid
    virtual ValueType operator()(const DataObject &obj) const {
      if(!this->validate(obj)) {
        throw std::runtime_error(std::string("Invalid DataObject in ") + this->name());
      }
      return evaluate(obj);
    }


    // --- Derived classes require an evaluate member ----

    virtual ValueType evaluate(const DataObject &obj) const = 0;


    // --- These methods specialize virtual BaseDatumFormatter<DataObject> methods ----

    /// \brief Default implementation injects each element, via operator<<
    ///
    /// - sets DataStream::failbit if validation fails
    virtual void inject(const DataObject &_data_obj, DataStream &_stream, Index pass_index = 0) const override {
      _stream << this->evaluate(_data_obj);
      if(!this->validate(_data_obj))
        _stream << DataStream::failbit;
    }

    /// \brief Default implementation prints each element in a column, via operator<<
    ///
    /// - Prints "unknown" if validation fails
    virtual void print(const DataObject &_data_obj, std::ostream &_stream, Index pass_index = 0) const override {
      _stream.flags(std::ios::showpoint | std::ios::fixed | std::ios::right);
      _stream.precision(8);
      if(this->validate(_data_obj))
        _stream << this->evaluate(_data_obj);
      else
        _stream << "unknown";
    }

    /// \brief Default implementation calls jsonParser& to_json(const ValueType&, jsonParser&)
    ///
    /// - Does nothing if validation fails
    virtual jsonParser &to_json(const DataObject &_data_obj, jsonParser &json) const override {
      if(this->validate(_data_obj))
        json = this->evaluate(_data_obj);
      return json;
    }

  private:

    /// \brief Clone
    virtual BaseValueFormatter *_clone() const override = 0;
  };


  //~~~~~~~~~~~~~~~~~~~~~~~~~~~~~~~~~~~~~~~~~~~~~~~~~~~~~~~~~~~~~~~~~~~~~~~~~~~~~~~~~~~
  //~~~~~~~~~~~~~~~~~~~~~~~~~~~~~~~~~~~~~~~~~~~~~~~~~~~~~~~~~~~~~~~~~~~~~~~~~~~~~~~~~~~


  /// \brief A DatumFormatter that returns a value of specified type, via functions
  ///        that may be specified at runtime
  ///
  /// \ingroup DataFormatter
  ///
  template<typename ValueType, typename DataObject>
  class GenericDatumFormatter : public BaseValueFormatter<ValueType, DataObject> {

  public:

    using Evaluator = std::function<ValueType(const DataObject &)>;
    using Validator = std::function<bool(const DataObject &)>;

    /// \brief Constructor
    ///
    /// \param _name Name of formatter
    /// \param _desc Description of the formatter
    /// \param _evaluator Returns a ValueType type piece of data about a DataObject
    /// \param _validator Returns boolean indicating if the _evaluator can be used successfully
    ///
    GenericDatumFormatter(const std::string &_init_name,
                          const std::string &_desc,
                          Evaluator _evaluator,
                          Validator _validator = always_true<DataObject>) :
      BaseValueFormatter<ValueType, DataObject>(_init_name, _desc),
      m_evaluate(_evaluator),
      m_validate(_validator) {}

    // /// \brief Destructor
    // virtual ~GenericDatumFormatter() {}

    // --- Required implementations -----------

    /// \brief Returns Container type piece of data about a DataObject, the result of the Evaluator
    ValueType evaluate(const DataObject &obj) const override {
      return m_evaluate(obj);
    }

    /// \brief Clone
    std::unique_ptr<GenericDatumFormatter> clone() const {
      return std::unique_ptr<GenericDatumFormatter>(this->_clone());
    }


    // --- Specialized implementation -----------

    /// \brief Returns boolean indicating if the _evaluator can be used successfully,
    ///        the result of the Validator
    bool validate(const DataObject &obj) const override {
      return m_validate(obj);
    }


  private:

    /// \brief Clone
    GenericDatumFormatter *_clone() const override {
      return new GenericDatumFormatter(*this);
    }

    Evaluator m_evaluate;
    Validator m_validate;

  };

  //~~~~~~~~~~~~~~~~~~~~~~~~~~~~~~~~~~~~~~~~~~~~~~~~~~~~~~~~~~~~~~~~~~~~~~~~~~~~~~~~~~~
  //~~~~~~~~~~~~~~~~~~~~~~~~~~~~~~~~~~~~~~~~~~~~~~~~~~~~~~~~~~~~~~~~~~~~~~~~~~~~~~~~~~~

  /// \brief Abstract base class for creating 1D DatumFormatter
  ///
  /// A 1D DatumFormatter accepts an object of type DataObject and returns a
  /// one-dimensional Container object.
  ///
  /// To implement My1DDatumFormatter, you must:
  /// - Write the My1DDatumFormatter class:
  /// \code
  /// class My1DDatumFormatter : public Base1dDatumFormatter<DataObject, Container> {
  ///   ... include implementations here ...
  /// };
  /// \endcode
  /// - Specialize the ContainerTraits class if it does not already exist:
  /// \code
  /// template<>
  /// struct ContainerTraits<Container> {
  ///   ... include specializations here ...
  /// };
  /// \endcode
  ///
  /// The ContainerTraits specialization requires specifying:
  /// - typename Container
  /// - typename value_type
  /// - typename size_type
  /// - typename Access // such as CASM_TMP::BracketAccess or CASM_TMP::ParenthesesAccess
  /// - size_type size(const Container&) const;
  ///
  /// The My1DDatumFormatter class is required to provide an implementation for:
  /// - Container evaluate(const DataObject& obj) const;
  /// - BaseDatumFormatter<DataObject> *clone() const;
  ///
  /// See BaseDatumFormatter and BaseValueFormatter for default implementations
  /// which may be specialized.
  ///
  /// \seealso Generic1DDatumFormatter to specialize a 1D DatumFormatter at runtime.
  ///
  ///
  template<typename Container, typename DataObject>
  class Base1DDatumFormatter :
    public BaseValueFormatter<Container, DataObject>,
    public ContainerTraits<Container> {

  public:

    /// \brief Access methods for Container
    typedef typename ContainerTraits<Container>::Access Access;


    /// \brief Constructor
    Base1DDatumFormatter(const std::string &_name, const std::string &_desc) :
      BaseValueFormatter<Container, DataObject>(_name, _desc) {}

    /// \brief Destructor
    virtual ~Base1DDatumFormatter() {}

    /// \brief Clone
    std::unique_ptr<Base1DDatumFormatter> clone() const {
      return std::unique_ptr<Base1DDatumFormatter>(this->_clone());
    }


    // --- These methods specialize virtual BaseValueFormatter<Container, DataObject> methods ----


    /// \brief Default initialization adds rules for each element
    virtual void init(const DataObject &_template_obj) const override {
      if(_index_rules().size())
        return;

      Index size = ContainerTraits<Container>::size(this->evaluate(_template_obj));
      for(Index i = 0; i < size; i++) {
        _add_rule(std::vector<Index>({i}));
      }
    }

    /// \brief Default long_header uses 'name(index)' for each column
    ///
    /// Ex: "corr(0)   corr(1)   corr(5)   corr(6)"
    virtual std::string long_header(const DataObject &_template_obj) const override {
      std::stringstream t_ss;
      auto it(_index_rules().cbegin()), end_it(_index_rules().cend());
      Index s = max(8 - int(this->name().size()), 0);
      for(; it != end_it; ++it) {
        t_ss << " " << std::string(s, ' ') << this->name() << '(' << (*it)[0] << ')';
      }
      return t_ss.str();
    }

    /// \brief Default implementation calls _parse_index_expression
    virtual bool parse_args(const std::string &args) override {
      _parse_index_expression(args);
      return true;
    }

    /// \brief Default implementation injects each element
    ///
    /// - sets DataStream::failbit if validation fails
    virtual void inject(const DataObject &_data_obj, DataStream &_stream, Index pass_index = 0) const override {

      // add_rules to print all elements if not set yet
      if(!_index_rules().size()) {
        init(_data_obj);
      }

      Container val = this->evaluate(_data_obj);
      auto it(_index_rules().cbegin()), end_it(_index_rules().cend());
      if(!this->validate(_data_obj))
        _stream << DataStream::failbit;
      for(; it != end_it; ++it) {
        _stream << Access::at(val, (*it)[0]);
      }
    }

    /// \brief Default implementation prints each element in a column
    ///
    /// - Prints "unknown" if validation fails
    virtual void print(const DataObject &_data_obj, std::ostream &_stream, Index pass_index = 0) const override {

      // add_rules to print all elements if not set yet
      if(!_index_rules().size()) {
        init(_data_obj);
      }

      _stream.flags(std::ios::showpoint | std::ios::fixed | std::ios::right);
      _stream.precision(8);
      bool known = this->validate(_data_obj);
      Container val;
      if(known)
        val = this->evaluate(_data_obj);
      auto it(_index_rules().cbegin()), end_it(_index_rules().cend());
      for(; it != end_it; ++it) {
        if(known)
          _stream << "    " << Access::at(val, (*it)[0]);
        else
          _stream << "    unknown";

      }
    }

  protected:

    using BaseDatumFormatter<DataObject>::_add_rule;
    using BaseDatumFormatter<DataObject>::_index_rules;
    using BaseDatumFormatter<DataObject>::_parse_index_expression;

  private:

    /// \brief Clone
    virtual Base1DDatumFormatter *_clone() const override = 0;

  };


  /// \brief A DatumFormatter that returns a 1D value of specified type, via functions
  ///        that may be specified at runtime
  ///
  /// \ingroup DataFormatter
  ///
  template<typename Container, typename DataObject>
  class Generic1DDatumFormatter : public Base1DDatumFormatter<Container, DataObject> {

  public:

    typedef std::function<Container(const DataObject &)> Evaluator;
    typedef std::function<bool (const DataObject &)> Validator;

    /// \brief Constructor
    ///
    /// \param _name Name of formatter
    /// \param _desc Description of the formatter
    /// \param _evaluator Returns a Container type piece of data about a DataObject
    /// \param _validator Returns boolean indicating if the _evaluator can be used successfully
    ///
    Generic1DDatumFormatter(const std::string &_name,
                            const std::string &_desc,
                            Evaluator _evaluator,
                            Validator _validator = always_true<DataObject>) :
      Base1DDatumFormatter<DataObject, Container>(_name, _desc),
      m_evaluate(_evaluator),
      m_validate(_validator) {}


    // --- Required implementations -----------

    /// \brief Returns Container type piece of data about a DataObject, the result of the Evaluator
    Container evaluate(const DataObject &obj) const override {
      return m_evaluate(obj);
    }

    /// \brief Clone using copy constructor
    std::unique_ptr<Generic1DDatumFormatter> clone() const {
      return std::unique_ptr<Generic1DDatumFormatter>(this->_clone());
    }


    // --- Specialized implementation -----------

    /// \brief Returns boolean indicating if the _evaluator can be used successfully,
    ///        the result of the Validator
    bool validate(const DataObject &obj) const override {
      return m_validate(obj);
    }

  private:

    /// \brief Clone using copy constructor
    Generic1DDatumFormatter *_clone() const {
      return new Generic1DDatumFormatter(*this);
    }

    Evaluator m_evaluate;
    Validator m_validate;
  };


  template<typename DataObject>
  using StringAttribute = BaseValueFormatter<std::string, DataObject>;

  /// \brief Template to be specialized for constructing dictionaries for particular DataObject
  template<typename DataObject>
  using StringAttributeDictionary = DataFormatterDictionary<DataObject, StringAttribute<DataObject> >;

  /// \brief Template to be specialized for constructing dictionaries for particular DataObject
  template<typename DataObject>
  StringAttributeDictionary<DataObject> make_string_dictionary();


  template<typename DataObject>
  using BooleanAttribute = BaseValueFormatter<bool, DataObject>;

  /// \brief Template to be specialized for constructing dictionaries for particular DataObject
  template<typename DataObject>
  using BooleanAttributeDictionary = DataFormatterDictionary<DataObject, BooleanAttribute<DataObject> >;

  /// \brief Template to be specialized for constructing dictionaries for particular DataObject
  template<typename DataObject>
  BooleanAttributeDictionary<DataObject> make_boolean_dictionary();


  template<typename DataObject>
  using IntegerAttribute = BaseValueFormatter<Index, DataObject>;

  /// \brief Template to be specialized for constructing dictionaries for particular DataObject
  template<typename DataObject>
  using IntegerAttributeDictionary = DataFormatterDictionary<DataObject, IntegerAttribute<DataObject> >;

  /// \brief Template to be specialized for constructing dictionaries for particular DataObject
  template<typename DataObject>
  IntegerAttributeDictionary<DataObject> make_integer_dictionary();


  template<typename DataObject>
  using ScalarAttribute = BaseValueFormatter<double, DataObject>;

  /// \brief Template to be specialized for constructing dictionaries for particular DataObject
  template<typename DataObject>
  using ScalarAttributeDictionary = DataFormatterDictionary<DataObject, ScalarAttribute<DataObject> >;

  /// \brief Template to be specialized for constructing dictionaries for particular DataObject
  template<typename DataObject>
  ScalarAttributeDictionary<DataObject> make_scalar_dictionary();


  template<typename DataObject>
  using VectorXdAttribute = Base1DDatumFormatter<Eigen::VectorXd, DataObject>;

  /// \brief Template to be specialized for constructing dictionaries for particular DataObject
  template<typename DataObject>
  using VectorXdAttributeDictionary = DataFormatterDictionary<DataObject, VectorXdAttribute<DataObject> >;

  /// \brief Template to be specialized for constructing dictionaries for particular DataObject
  template<typename DataObject>
  VectorXdAttributeDictionary<DataObject> make_vectorxd_dictionary();


  /// \brief Dictionary of all Attribute
  ///
  /// Default includes String, Boolean, Integer, Scalar, and VectorXd attributes
  template<typename DataObject>
  DataFormatterDictionary<DataObject> make_attribute_dictionary() {
    DataFormatterDictionary<DataObject> dict;

    dict.insert(
      make_string_dictionary<DataObject>(),
      make_boolean_dictionary<DataObject>(),
      make_integer_dictionary<DataObject>(),
      make_scalar_dictionary<DataObject>(),
      make_vectorxd_dictionary<DataObject>()
    );

    return dict;
  }

  /*
    //~~~~~~~~~~~~~~~~~~~~~~~~~~~~~~~~~~~~~~~~~~~~~~~~~~~~~~~~~~~~~~~~~~~~~~~~~~~~~~~~~~~
    //~~~~~~~~~~~~~~~~~~~~~~~~~~~~~~~~~~~~~~~~~~~~~~~~~~~~~~~~~~~~~~~~~~~~~~~~~~~~~~~~~~~

    template<typename Container>
    std::vector<Index> container_size_2D(const Container &cont) {
      std::vector<Index> tsize(2, 0);
      tsize[0] = cont.size();
      if(tsize[0] > 0)
        tsize[1] = cont[0].size();
      return tsize;
    }

    /// \brief A DatumFormatter that returns a value of specified 2d container
    ///
    /// Functionality is specified via template parameters at compile time
    ///
    /// \ingroup DataFormatter
    ///
    template<typename _Container,
             typename DataObject,
             typename _value_type = typename _Container::value_type,
             typename _size_type = typename _Container::value_type,
             typename Access = CASM_TMP::BracketAccess<_Container, _value_type, _size_type> >
    class Generic2DDatumFormatter : public BaseDatumFormatter<DataObject> {
    public:
      using BaseDatumFormatter<DataObject>::name;
      using BaseDatumFormatter<DataObject>::_add_rule;
      using BaseDatumFormatter<DataObject>::_index_rules;
      using BaseDatumFormatter<DataObject>::_parse_index_expression;
      using Container = _Container;
      using Evaluator = std::function<Container(const DataObject &)>;
      using Sizer = std::function<std::vector<Index>(const Container &)>;
      using Validator = std::function<bool(const DataObject &)>;

      Generic2DDatumFormatter(const std::string &_init_name,
                              const std::string &_desc,
                              Evaluator evaluator,
                              Validator validator = always_true<DataObject>,
                              Sizer sizer = container_size_2D<_Container>) :
        BaseDatumFormatter<DataObject>(_init_name, _desc), m_evaluate(evaluator), m_validate(validator), m_size(sizer) {}

      BaseDatumFormatter<DataObject> *clone() const override {
        return new Generic2DDatumFormatter(*this);
      }

      void init(const DataObject &_template_obj) const override;

      std::string long_header(const DataObject &_template_obj) const override;
      std::string short_header(const DataObject &_template_obj) const override;

      bool validate(const DataObject &_data_obj) const override {
        return m_validate(_data_obj);
      }

      bool parse_args(const std::string &args) override {
        _parse_index_expression(args);
        return true;
      }

      void inject(const DataObject &_data_obj, DataStream &_stream, Index pass_index) const override {
        Container val = m_evaluate(_data_obj);
        auto it(_index_rules().cbegin()), end_it(_index_rules().cend());
        if(!validate(_data_obj))
          _stream << DataStream::failbit;
        for(; it != end_it; ++it) {
          _stream << Access::at(val, (*it)[0], (*it)[1]);
        }
      }

      void print(const DataObject &_data_obj, std::ostream &_stream, Index pass_index) const override {
        _stream.flags(std::ios::showpoint | std::ios::fixed | std::ios::right);
        _stream.precision(8);
        bool known = validate(_data_obj);
        Container val;
        if(known)
          val = m_evaluate(_data_obj);
        auto it(_index_rules().cbegin()), end_it(_index_rules().cend());
        for(; it != end_it; ++it) {
          if(known)
            _stream << "    " << Access::at(val, (*it)[0], (*it)[1]);
          else
            _stream << "    unknown";
        }
      }

      jsonParser &to_json(const DataObject &_data_obj, jsonParser &json)const override {
        if(validate(_data_obj))
          json = m_evaluate(_data_obj);
        return json;
      }

    private:
      Evaluator m_evaluate;
      Validator m_validate;
      Sizer m_size;
    };

  */

}

#include "casm/casm_io/DataFormatterTools_impl.hh"
#endif<|MERGE_RESOLUTION|>--- conflicted
+++ resolved
@@ -3,11 +3,7 @@
 #include <numeric>
 #include <iterator>
 #include <regex>
-<<<<<<< HEAD
-#include <boost/algorithm/string.hpp>
-=======
 #include "casm/external/boost.hh"
->>>>>>> 16ee7161
 #include "casm/casm_io/DataFormatter.hh"
 #include "casm/casm_io/json_io/container.hh"
 #include "casm/container/ContainerTraits.hh"
@@ -491,29 +487,18 @@
   public:
     using BaseDatumFormatter<DataObject>::name;
 
-<<<<<<< HEAD
-    DatumFormatterAlias(const std::string &_name, const std::string &_command) :
-      BaseDatumFormatter<DataObject> (_name, "User-specified alias for '" + _command + "'") {
-=======
-    DatumFormatterAlias(const std::string &_name, const std::string &_command, const std::string& _help="") :
+    DatumFormatterAlias(const std::string &_name, const std::string &_command, const std::string &_help = "") :
       BaseDatumFormatter<DataObject> (_name, _help.empty() ? "User-specified alias for '" + _command + "'" : _help) {
->>>>>>> 16ee7161
 
       split_formatter_expression(_command, m_format_tags, m_subexprs);
       if(m_format_tags.size() != 1)
         throw std::runtime_error("Expression '" + _command + "' is either empty or consists of multiple expressions.\n");
 
     }
-<<<<<<< HEAD
-
-    DatumFormatterAlias(const std::string &_name, const BaseDatumFormatter<DataObject> &_rhs) :
-      BaseDatumFormatter<DataObject> (_name, ""), m_formatter(_rhs.clone()) {    }
-=======
-    
-    DatumFormatterAlias(const std::string &_name, const BaseDatumFormatter<DataObject> &_rhs, const std::string& _help="") :
-      BaseDatumFormatter<DataObject> (_name,  _help.empty() ? "User-specified alias for '" + _rhs.name() + "'" : _help), 
+
+    DatumFormatterAlias(const std::string &_name, const BaseDatumFormatter<DataObject> &_rhs, const std::string &_help = "") :
+      BaseDatumFormatter<DataObject> (_name,  _help.empty() ? "User-specified alias for '" + _rhs.name() + "'" : _help),
       m_formatter(_rhs.clone()) {}
->>>>>>> 16ee7161
 
     typename BaseDatumFormatter<DataObject>::FormatterType type() const override {
       return BaseDatumFormatter<DataObject>::Property;
@@ -590,20 +575,13 @@
     /// from which DerivedDatumFormatter::parse_args() receives the string "argument1,argument2,..."
     /// Returns true if parse is successful, false if not (e.g., takes no arguments, already initialized, malformed input, etc).
     bool parse_args(const std::string &args)  override {
-<<<<<<< HEAD
-      m_formatter = DataFormatterParser<DataObject>::lookup(m_format_tags[0]).clone();
-      //Parse the arguments of of the command now.  Later, we may want to do expression substitution
-      // (e.g.,  "comp_plus = add(comp(a),$1)" where $1 specifies an argument)
-      if(!m_formatter->parse_args(m_subexprs[0])) {
-=======
-      
+
       if(!m_formatter) {
         m_formatter = DataFormatterParser<DataObject>::lookup(m_format_tags[0]).clone();
       }
       //Parse the arguments of of the command now.  Later, we may want to do expression substitution
       // (e.g.,  "comp_plus = add(comp(a),$1)" where $1 specifies an argument)
       if(m_subexprs.size() && !m_formatter->parse_args(m_subexprs[0])) {
->>>>>>> 16ee7161
         throw std::runtime_error("Invalid arguments passed to '" + m_format_tags[0] + "'. Cannot accept expression '" + m_subexprs[0] + "'\n");
       }
 
@@ -624,29 +602,19 @@
   };
 
   template<typename DataObject>
-<<<<<<< HEAD
-  DatumFormatterAlias<DataObject> datum_formatter_alias(const std::string &_name, const std::string &_command) {
-    return DatumFormatterAlias<DataObject>(_name, _command);
-  }
-
-  template<typename DataObject>
-  DatumFormatterAlias<DataObject> datum_formatter_alias(const std::string &_name, const BaseDatumFormatter<DataObject> &_inside) {
-    return DatumFormatterAlias<DataObject>(_name, _inside);
-=======
   DatumFormatterAlias<DataObject> datum_formatter_alias(
-      const std::string &_name, 
-      const std::string &_command, 
-      const std::string& _help="") {
+    const std::string &_name,
+    const std::string &_command,
+    const std::string &_help = "") {
     return DatumFormatterAlias<DataObject>(_name, _command, _help);
   }
 
   template<typename DataObject>
   DatumFormatterAlias<DataObject> datum_formatter_alias(
-      const std::string &_name, 
-      const BaseDatumFormatter<DataObject> &_inside, 
-      const std::string& _help="") {
+    const std::string &_name,
+    const BaseDatumFormatter<DataObject> &_inside,
+    const std::string &_help = "") {
     return DatumFormatterAlias<DataObject>(_name, _inside, _help);
->>>>>>> 16ee7161
   }
 
   //~~~~~~~~~~~~~~~~~~~~~~~~~~~~~~~~~~~~~~~~~~~~~~~~~~~~~~~~~~~~~~~~~~~~~~~~~~~~~~~~~~~
