--- conflicted
+++ resolved
@@ -10,8 +10,6 @@
 
 namespace CASM {
 
-<<<<<<< HEAD
-=======
   /// \defgroup casmIO IO
   ///
   /// \brief Input/output classes and functions
@@ -25,7 +23,6 @@
   template <typename T>
   struct traits {};
 
->>>>>>> 60b025e8
   /// \brief Print help message describing recognized strings for allowed enum values
   ///
   /// Of form:
