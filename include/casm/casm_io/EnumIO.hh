#ifndef CASM_EnumIO
#define CASM_EnumIO

#include <iostream>
#include <string>
#include <sstream>
#include <stdexcept>
#include <map>
#include <vector>
#include "casm/misc/CASM_TMP.hh"

namespace CASM {

  class jsonParser;

  /// \defgroup casmIO IO
  ///
  /// \brief Input/output classes and functions

  /// \defgroup EnumIO
  ///
  /// \brief Helpers for enum class IO
  ///
  /// \ingroup casmIO

  /// \brief Print help message describing recognized strings for allowed enum values
  ///
  /// Of form:
  /// \code
  /// Options are:
  ///   CART or cart
  ///   FRAC or frac or DIRECT or direct
  ///   INTEGRAL or integral
  /// \endcode
  ///
  /// \ingroup EnumIO
  ///
  template<typename ENUM>
  std::string help() {
    std::stringstream ss;
    ss << "Options are:\n";
    for(auto it = traits<ENUM>::strval.begin(); it != traits<ENUM>::strval.end(); ++it) {
      ss << "  ";
      for(auto sit = it->second.begin(); sit != it->second.end(); sit++) {
        if(sit != it->second.begin()) {
          ss << " or " << *sit;
        }
        else {
          ss << *sit;
        }
      }
      ss << "\n";
    }
    return ss.str();
  }

  /// \brief Throw invalid_argument error for unrecognized strings
  ///
  /// Prints to serr:
  /// \code
  /// Invalid CoordType: mistakevalue
  /// Options are:
  ///   CART or cart
  ///   FRAC or frac or DIRECT or direct
  ///   INTEGRAL or integral
  /// \endcode
  ///
  /// \ingroup EnumIO
  ///
  template<typename ENUM>
  void invalid_enum_string(std::string val, std::ostream &serr) {
    std::stringstream s;
    s << "Invalid " << traits<ENUM>::name << ": " << val;
    serr << s.str() << "\n";
    serr << help<ENUM>();
    throw std::invalid_argument(std::string("ERROR: ") + s.str());
  }

  /// \brief Return string representation of enum class
  ///
  /// \ingroup EnumIO
  ///
  template<typename ENUM>
  std::string to_string(ENUM val) {
    return traits<ENUM>::strval.find(val)->second[0];
  }

  /// \brief Return enum class object from string representation
  ///
  /// \ingroup EnumIO
  ///
  template<typename ENUM>
  ENUM from_string(const std::string &val) {
    for(auto it = traits<ENUM>::strval.begin(); it != traits<ENUM>::strval.end(); ++it) {
      for(auto sit = it->second.begin(); sit != it->second.end(); sit++) {
        if(*sit == val) {
          return it->first;
        }
      }
    }

    invalid_enum_string<ENUM>(val, std::cerr);
    return traits<ENUM>::strval.begin()->first;
  }

#define ENUM_TRAITS(ENUM) \
  template<> \
  struct traits<ENUM> { \
  \
    static const std::string name; \
  \
    static const std::multimap<ENUM, std::vector<std::string> > strval; \
  \
<<<<<<< HEAD
  };

#define ENUM_IO_DECL(ENUM) \
  std::ostream &operator<<(std::ostream &sout, const ENUM& val); \
  \
  std::istream &operator>>(std::istream &sin, ENUM& val); \
  \
  jsonParser &to_json(const ENUM &val, jsonParser &json); \
  \
  void from_json(ENUM& val, const jsonParser& json); \

#define ENUM_IO_DEF(ENUM) \
  std::ostream &operator<<(std::ostream &sout, const ENUM& val) { \
    sout << to_string<ENUM>(val); \
    return sout; \
  } \
  \
  std::istream &operator>>(std::istream &sin, ENUM& val) { \
    std::string s; \
    sin >> s; \
    val = from_string<ENUM>(s); \
    return sin; \
  } \
  \
  jsonParser &to_json(const ENUM &val, jsonParser &json) { \
    return to_json(to_string<ENUM>(val), json); \
  } \
  \
  void from_json(ENUM& val, const jsonParser& json) { \
    val = from_string<ENUM>(json.get<std::string>()); \
  } \

#define ENUM_IO_INLINE(ENUM) \
=======
  }; \

#define ENUM_IO(ENUM) \
>>>>>>> d88af5a9
  inline std::ostream &operator<<(std::ostream &sout, const ENUM& val) { \
    sout << to_string<ENUM>(val); \
    return sout; \
  } \
  \
  inline std::istream &operator>>(std::istream &sin, ENUM& val) { \
    std::string s; \
    sin >> s; \
    val = from_string<ENUM>(s); \
    return sin; \
  } \
  \
  inline jsonParser &to_json(const ENUM &val, jsonParser &json) { \
    return to_json(to_string<ENUM>(val), json); \
  } \
  \
  inline void from_json(ENUM& val, const jsonParser& json) { \
    val = from_string<ENUM>(json.get<std::string>()); \
  } \
<<<<<<< HEAD
=======

>>>>>>> d88af5a9

}

#endif<|MERGE_RESOLUTION|>--- conflicted
+++ resolved
@@ -111,7 +111,6 @@
   \
     static const std::multimap<ENUM, std::vector<std::string> > strval; \
   \
-<<<<<<< HEAD
   };
 
 #define ENUM_IO_DECL(ENUM) \
@@ -145,11 +144,6 @@
   } \
 
 #define ENUM_IO_INLINE(ENUM) \
-=======
-  }; \
-
-#define ENUM_IO(ENUM) \
->>>>>>> d88af5a9
   inline std::ostream &operator<<(std::ostream &sout, const ENUM& val) { \
     sout << to_string<ENUM>(val); \
     return sout; \
@@ -169,10 +163,7 @@
   inline void from_json(ENUM& val, const jsonParser& json) { \
     val = from_string<ENUM>(json.get<std::string>()); \
   } \
-<<<<<<< HEAD
-=======
 
->>>>>>> d88af5a9
 
 }
 
