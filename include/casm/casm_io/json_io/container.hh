#ifndef CASM_jsonIO_container
#define CASM_jsonIO_container

#include "casm/casm_io/jsonParser.hh"
#include "casm/CASM_global_definitions.hh"

//#include "casm/container/Array.hh"
//#include "casm/container/LinearAlgebra.hh"

namespace CASM {
  /*
    // --- Array<T> ------------------------------

    /// Converts to a JSON array
    template<typename T>
    jsonParser &to_json(const Array<T> &value, jsonParser &json) {
      return json.put_array(value.begin(), value.end());
    }

    /// This requires that 'T::T()' exists, if not, you must do this by hand
    template<typename T>
    void from_json(Array<T> &value, const jsonParser &json) {
      value.resize(json.size());
      for(int i = 0; i < json.size(); i++)
        from_json(value[i], json[i]);
    }

    // --- Matrix & Vector -----------------------

    /// Converts to a JSON array of arrays
    template <typename T, Index N>
    jsonParser &to_json(const Matrix<T, N> &value, jsonParser &json) {
      json.put_array();
      for(Index i = 0; i < value.num_rows(); i++) {
        jsonParser json_row;
        json_row.put_array();
        for(Index j = 0; j < value.num_cols(); j++) {
          json_row.push_back(value(i, j));
        }
        json.push_back(json_row);
      }
      return json;
    }

    template <typename T, Index N>
    void from_json(Matrix<T, N> &value, const jsonParser &json) {
      for(Index i = 0; i < value.num_rows(); i++) {
        for(Index j = 0; j < value.num_cols(); j++) {
          from_json(value.at(i, j), json[i][j]);
        }
      }
    }

    /// Converts to a JSON array
    template <typename T, Index N>
    jsonParser &to_json(const Vector<T, N> &value, jsonParser &json) {
      json.put_array();
      for(Index i = 0; i < value.size(); i++)
        json.push_back(value[i]);
      return json;
    }

    template <typename T, Index N>
    void from_json(Vector<T, N> &value, const jsonParser &json) {
      for(Index i = 0; i < value.size(); i++)
        from_json(value.at(i), json[i]);
    }


    // --- Permutation ---------------------------

    class Permutation;

    jsonParser &to_json(const Permutation &perm, jsonParser &json);

    template<>
    Permutation from_json(const jsonParser &json);

    void from_json(Permutation &perm, const jsonParser &json);
  */

  /**  \ingroup jsonParser
   *
   *  @{
  */

  // --- std::map<std::string, T> --------------

  /// Converts to a JSON object
  template<typename T>
  jsonParser &to_json(const std::map<std::string, T> &map, jsonParser &json) {
    return json.put_obj(map.begin(), map.end());
  }

  /// Read map from JSON
  ///
  /// Clears any previous contents
  template<typename T>
  void from_json(std::map<std::string, T> &map, const jsonParser &json) {
    map.clear();
    for(auto it = json.begin(); it != json.end(); ++it) {
      from_json(map[it.name()], *it);
    }
  }

  // --- std::vector<T> --------------

  /// Converts to a JSON array
  template<typename T, typename... Args>
  jsonParser &to_json(const std::vector<T> &vec, jsonParser &json, Args &&... args) {
    return json.put_array(vec.begin(), vec.end(), std::forward<Args>(args)...);
  }

  /// Read std::vector<T> from JSON
<<<<<<< HEAD
  ///
  /// Clears any previous contents
  template<typename T, typename... Args>
  void from_json(std::vector<T> &vec, const jsonParser &json, Args &&... args) {
    vec.reserve(json.size());
    int i = 0;
    for(auto it = json.begin(); it != json.end(); ++it, ++i) {
      vec.push_back(jsonConstructor<T>::from_json(*it, std::forward<Args>(args)...));
    }
  }

  /// Read std::vector<T> from JSON
=======
>>>>>>> cc54ea64
  ///
  /// Clears any previous contents
  /// \code
  /// vec.resize(json.size(), initial);
  /// int i = 0;
  /// for(auto it = json.begin(); it != json.end(); ++it, ++i) {
  ///   from_json(vec[i], *it);
  /// }
  /// \endcode
  template<typename T>
  void from_json(std::vector<T> &vec, const jsonParser &json, const T &initial) {
    vec.resize(json.size(), initial);
    int i = 0;
    for(auto it = json.begin(); it != json.end(); ++it, ++i) {
      from_json(vec[i], *it);
    }
  }

  /// Read std::vector<T> from JSON
  ///
  /// Clears any previous contents
  /// \code
  /// vec.resize(json.size(), initial);
  /// int i = 0;
  /// for(auto it = json.begin(); it != json.end(); ++it, ++i) {
  ///   from_json(vec[i], *it);
  /// }
  /// \endcode
  template<typename T>
  void from_json(std::vector<T> &vec, const jsonParser &json, const T &initial) {
    vec.resize(json.size(), initial);
    int i = 0;
    for(auto it = json.begin(); it != json.end(); ++it, ++i) {
      from_json(vec[i], *it);
    }
  }

  // --- std::array<T,std::size_t N> --------------

  /// Converts to a JSON array
  template<typename T, std::size_t N>
  jsonParser &to_json(const std::array<T, N> &arr, jsonParser &json) {
    return json.put_array(arr.begin(), arr.end());
  }

  /// Read map from JSON
  ///
  /// Clears any previous contents
  template<typename T, std::size_t N>
  void from_json(std::array<T, N> &arr, const jsonParser &json) {
    if(json.size() != N) {
      std::ostringstream ss;
      ss << "Attempting to to initialize std::array of size " << N << " from JSON array of size " << json.size() << ":\n    " << json << "\n\n";
      throw std::range_error(ss.str());
    }

    std::size_t i = 0;
    for(auto it = json.begin(); it != json.end(); ++it, ++i) {
      from_json(arr[i], *it);
    }
  }

  // --- std::set<T> --------------

  /// Converts to a JSON array
  template<typename T, typename Compare>
  jsonParser &to_json(const std::set<T, Compare> &set, jsonParser &json) {
    return json.put_array(set.begin(), set.end());
  }

  /// Read std::set from JSON array
  ///
  /// Clears any previous contents, constructs via jsonConstructor<T>
  template<typename T, typename Compare, typename...Args>
  void from_json(std::set<T, Compare> &set, const jsonParser &json, Args &&...args) {
    set.clear();
    for(auto it = json.begin(); it != json.end(); ++it) {
      set.insert(jsonConstructor<T>::from_json(*it, args...));
    }
  }
  //}
  //
  //namespace Eigen {

  /// \brief Write Eigen Matrix/Vector to JSON
  template <typename Derived>
  CASM::jsonParser &to_json(const Eigen::MatrixBase<Derived> &value, CASM::jsonParser &json) {
    json.put_array();
    for(int i = 0; i < value.rows(); i++) {
      CASM::jsonParser json_row;
      json_row.put_array();
      for(int j = 0; j < value.cols(); j++) {
        json_row.push_back(value(i, j));
      }
      json.push_back(json_row);
    }
    return json;
  }


  /// \brief Write Eigen Matrix with 1 row or 1 column to JSON array
  template <typename Derived>
  CASM::jsonParser &to_json_array(const Eigen::MatrixBase<Derived> &value, CASM::jsonParser &json) {
    json.put_array();
    if(value.rows() == 1) {
      for(int i = 0; i < value.cols(); ++i) {
        json.push_back(value(0, i));
      }
    }
    else if(value.cols() == 1) {
      for(int i = 0; i < value.rows(); ++i) {
        json.push_back(value(i, 0));
      }
    }
    else {
      throw std::runtime_error("Error in 'to_json_array': Not a vector");
    }
    return json;
  }

  /// \brief Read Eigen Matrix/Vector from JSON
  ///
  /// - Reads 1d JSON array as column vector
  template <typename Derived>
  void from_json(Eigen::MatrixBase<Derived>  &value, const CASM::jsonParser &json) {
    if(json.is_array() && !json[0].is_array()) {
      value.derived().resize(json.size(), 1);
      for(int i = 0; i < value.rows(); i++) {
        from_json(value(i, 0), json[i]);
      }
    }
    else {
      value.derived().resize(json.size(), json[0].size());
      for(int i = 0; i < value.rows(); i++) {
        for(int j = 0; j < value.cols(); j++) {
          from_json(value(i, j), json[i][j]);
        }
      }
    }
  }

  /** @} */
}

#endif<|MERGE_RESOLUTION|>--- conflicted
+++ resolved
@@ -112,7 +112,6 @@
   }
 
   /// Read std::vector<T> from JSON
-<<<<<<< HEAD
   ///
   /// Clears any previous contents
   template<typename T, typename... Args>
@@ -125,8 +124,6 @@
   }
 
   /// Read std::vector<T> from JSON
-=======
->>>>>>> cc54ea64
   ///
   /// Clears any previous contents
   /// \code
@@ -145,25 +142,6 @@
     }
   }
 
-  /// Read std::vector<T> from JSON
-  ///
-  /// Clears any previous contents
-  /// \code
-  /// vec.resize(json.size(), initial);
-  /// int i = 0;
-  /// for(auto it = json.begin(); it != json.end(); ++it, ++i) {
-  ///   from_json(vec[i], *it);
-  /// }
-  /// \endcode
-  template<typename T>
-  void from_json(std::vector<T> &vec, const jsonParser &json, const T &initial) {
-    vec.resize(json.size(), initial);
-    int i = 0;
-    for(auto it = json.begin(); it != json.end(); ++it, ++i) {
-      from_json(vec[i], *it);
-    }
-  }
-
   // --- std::array<T,std::size_t N> --------------
 
   /// Converts to a JSON array
