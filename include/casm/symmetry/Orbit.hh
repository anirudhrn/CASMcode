#ifndef CASM_Orbit
#define CASM_Orbit

#include <vector>

#include "casm/misc/cloneable_ptr.hh"
#include "casm/misc/CASM_math.hh"
#include "casm/misc/Comparisons.hh"
#include "casm/container/multivector.hh"
#include "casm/symmetry/SymCompare.hh"
#include "casm/kinetics/PrimPeriodicDiffTransOrbitTraits.hh"
#include "casm/database/Named.hh"
#include "casm/database/Database.hh"
#include "casm/clex/PrimClex.hh"

namespace CASM {

  /* -- Orbit Declarations ------------------------------------- */

  /// \brief An Orbit of Element
  ///
  /// Provides prototype Element, orbit of equivalent elements, and equivalence
  /// map giving symmetry operations that map the prototype onto the
  /// equivalents.
  ///
  /// Element and orbit comparison is done via a SymCompareType functor, which
  /// includes any necessary tolerance for floating point comparison. See `SymCompare`
  /// for how to implement the necessary methods.
  ///
  /// \ingroup Clusterography
  ///
  template<typename _Element, typename _SymCompareType>
  class Orbit : public Comparisons<Orbit<_Element, _SymCompareType> >,
    public DB::Indexed<Orbit<_Element, _SymCompareType>> {

  public:

    typedef unsigned int size_type;
    typedef _Element Element;
    typedef _SymCompareType SymCompareType;
    typedef typename std::vector<Element>::const_iterator const_iterator;
    typedef typename std::vector<SymOp>::const_iterator const_symop_iterator;

    /// \brief Construct an Orbit from a generating_element Element, using provided symmetry group
    Orbit(Element generating_element,
          const SymGroup &generating_group,
          const SymCompareType &sym_compare);


    const_iterator begin() const {
      return m_element.cbegin();
    }

    const_iterator end() const {
      return m_element.cend();
    }

    const_iterator cbegin() const {
      return m_element.cbegin();
    }

    const_iterator cend() const {
      return m_element.cend();
    }

    size_type size() const {
      return m_element.size();
    }

    /// \brief Identical to element(0)
    const Element &prototype() const {
      return m_element[0];
    }

    /// \brief Return Element at index, without bounds checking
    const Element &operator[](size_type index) const {
      return element(index);
    }

    /// \brief Equivalent to operator[](size_type index) const
    const Element &element(size_type index) const {
      return m_element[index];
    }

    /// \brief const Access vector of Element
    const std::vector<Element> &elements() const {
      return m_element;
    }

    /// \brief Return the equivalence map
    ///
    /// \returns element(i) compares equivalent to prototype().copy_apply(equivalence_map[i][j]) for all j
    ///
    const multivector<SymOp>::X<2> &equivalence_map() const {
      return m_equivalence_map;
    }

    /// \brief Return the equivalence map for element[index]
    ///
    /// \returns a pair of const_iterators, begin and end, over SymOp such that
    /// element(index) compares equivalent to prototype().copy_apply(op)
    std::pair<const_symop_iterator, const_symop_iterator> equivalence_map(size_type index) const {
      return std::make_pair(m_equivalence_map[index].begin(), m_equivalence_map[index].end());
    }

    /// \brief Find element in Orbit
    ///
    /// - Assumes 'e' is 'prepared', uses SymCompare<Element>::intra_orbit_equal
    ///   to check equivalence
    const_iterator find(const Element &e) const {
      return std::find_if(begin(), end(), [&](const Element & B) {
        return m_sym_compare.equal(e, B);
      });
    }

    /// \brief Check if element is in Orbit
    ///
    /// - Assumes 'e' is 'prepared', uses SymCompare<Element>::intra_orbit_equal
    ///   to check equivalence
    bool contains(const Element &e) const {
      return this->find(e) != end();
    }

    /// \brief Return the SymCompare functor reference
    ///
    /// - implements symmetry properties of this orbit
    const SymCompareType &sym_compare() const {
      return m_sym_compare;
    }

    /// \brief Apply symmetry to Orbit
    Orbit &apply_sym(const SymOp &op);

    /// \brief Compare orbits, using SymCompareType::inter_orbit_compare
    bool operator<(const Orbit &B) const {
      return m_sym_compare.inter_orbit_compare(prototype(), B.prototype());
    }

    /// \brief Primclex work around
    PrimClex &primclex() const {
      return PrimClex::PrimClex(prototype().prim());
    }

  private:

    friend DB::Named<Orbit<_Element, _SymCompareType>>;
    std::string _generate_name() const;

    /// \brief Construct an Orbit from a generating_element Element, using provided symmetry rep
    template<typename SymOpIterator>
    void _construct(Element generating_element,
                    SymOpIterator begin,
                    SymOpIterator end);

    /// \brief All symmetrically equivalent elements (excluding translations)
    std::vector<Element> m_element;

    /// \brief element(i) compares equivalent to prototype().copy_apply(m_equivalence_map[i][j]) for all j
    multivector<SymOp>::X<2> m_equivalence_map;

    /// \brief Functor used to check compare Element, including symmetry rules,
    /// and make canonical forms
    SymCompareType m_sym_compare;

  };

  /// \brief Find orbit containing an element in a range of Orbit
  template<typename OrbitIterator, typename Element>
  OrbitIterator find_orbit(OrbitIterator begin, OrbitIterator end, Element e);

<<<<<<< HEAD
  template<typename OrbitType>
  std::string generate_orbit_name();


=======

  struct GetPrototype {

    template<typename OrbitType>
    typename OrbitType::Element const &operator()(const OrbitType &orbit) const {
      return orbit.prototype();
    }
  };

  template<typename OrbitIterator>
  using PrototypeIterator = boost::transform_iterator<GetPrototype, OrbitIterator>;

  /// Convert an Orbit iterator to a prototype iterator
  template<typename OrbitIterator>
  PrototypeIterator<OrbitIterator> prototype_iterator(OrbitIterator orbit_it) {
    return boost::make_transform_iterator(orbit_it, GetPrototype());
  }
>>>>>>> fd65fc34
}

#endif<|MERGE_RESOLUTION|>--- conflicted
+++ resolved
@@ -168,13 +168,6 @@
   template<typename OrbitIterator, typename Element>
   OrbitIterator find_orbit(OrbitIterator begin, OrbitIterator end, Element e);
 
-<<<<<<< HEAD
-  template<typename OrbitType>
-  std::string generate_orbit_name();
-
-
-=======
-
   struct GetPrototype {
 
     template<typename OrbitType>
@@ -191,7 +184,6 @@
   PrototypeIterator<OrbitIterator> prototype_iterator(OrbitIterator orbit_it) {
     return boost::make_transform_iterator(orbit_it, GetPrototype());
   }
->>>>>>> fd65fc34
 }
 
 #endif