--- conflicted
+++ resolved
@@ -33,24 +33,21 @@
 
     /// Use this constructor when MasterSymGroup is unknown or doesn't exist
     /// You must promise that you know what you're doing
-<<<<<<< HEAD
-    SymGroupRep(SymGroupRep::NullInitializer init) : m_rep_ID(REP_COUNT++), m_home_group(nullptr) { };
-=======
+
     SymGroupRep(SymGroupRep::NullInitializer init, Index _size) :
-      Array<SymOpRepresentation * >(_size, NULL),
+      Array<SymOpRepresentation * >(_size, nullptr),
       m_rep_ID(REP_COUNT++),
-      m_master_group(NULL) { };
+      m_master_group(nullptr) { }
 
     SymGroupRep(const SymGroup &_head) :
       m_rep_ID(REP_COUNT++), m_master_group(&_head.master_group()) {
       if(has_valid_master())
-        resize(master_group().size(), NULL);
+        resize(master_group().size(), nullptr);
       else {
         std::cerr << "WARNING: SymGroupRep initialized without valid master_group!  Bad things may happen!\n";
         assert(0);
       }
-    };
->>>>>>> 4e5b6720
+    }
 
     SymGroupRep(const SymGroupRep &RHS);
 
@@ -72,7 +69,7 @@
     };
 
     bool has_valid_master() const {
-      return m_master_group != NULL;
+      return m_master_group != nullptr;
     };
     void set_master_group(const MasterSymGroup &master);
 
@@ -162,7 +159,7 @@
 
     jsonParser &to_json(jsonParser &json) const;
 
-    // If 'm_master_group' is not NULL, should be initialized accordingly
+    // If 'm_master_group' is not nullptr, should be initialized accordingly
     void from_json(const jsonParser &json);
   private:
     /// REP_COUNT keeps track of the rep_ID that will be given to the next SymGroupRep to be created
@@ -196,11 +193,6 @@
     /// new_symrep_matrix = trans_mat * old_symrep_matrix * trans_mat.transpose();
     Eigen::MatrixXd _symmetrized_irrep_trans_mat(const SymGroup &subgroup) const;
 
-<<<<<<< HEAD
-    // If 'm_home_group' is not nullptr, should be initialized accordingly
-    void from_json(const jsonParser &json);
-=======
->>>>>>> 4e5b6720
   };
 
   SymGroupRep subset_permutation_rep(const SymGroupRep &permute_rep, const Array<Index>::X2 &subsets);
@@ -209,12 +201,7 @@
 
   jsonParser &to_json(const SymGroupRep &rep, jsonParser &json);
 
-<<<<<<< HEAD
   // If 'm_home_group' is not nullptr, should be initialized accordingly
-=======
-  // If 'm_master_group' is not NULL, should be initialized accordingly
-  // Lattice may be necessary for constructing SymOps
->>>>>>> 4e5b6720
   void from_json(SymGroupRep &rep, const jsonParser &json);
 
   //~~~~~~~~~~~~~~~~~~~~~~~~~~~~~~~~~~~~~~~~~~~~~~~~~~~~~~~~~~~~~~~~~~~~~~~~~~~~~~~~~~
@@ -227,18 +214,10 @@
     Array<Index> m_subgroup_op_inds;
   public:
     SymGroupRepHandle():
-<<<<<<< HEAD
-      m_head_group(nullptr), m_group_rep(nullptr) {}
+      m_group_rep(nullptr) {}
 
     SymGroupRepHandle(const SymGroup &head_group, Index symrep_ID) :
-      m_head_group(&head_group), m_group_rep(nullptr) {
-      assert(m_head_group->size() && valid_index(symrep_ID) && (*m_head_group)[0].has_valid_master());
-      m_group_rep = (*m_head_group)[0].master_group().representation(symrep_ID);
-=======
-      m_group_rep(NULL) {}
-
-    SymGroupRepHandle(const SymGroup &head_group, Index symrep_ID) :
-      m_group_rep(NULL), m_subgroup_op_inds(head_group.op_indices()) {
+      m_group_rep(nullptr), m_subgroup_op_inds(head_group.op_indices()) {
       if(head_group.size() == 0 || !head_group[0].has_valid_master()) {
         std::cerr << "CRITICAL ERROR: Requested representation of an improperly initialized SymGroup.\n"
                   << "                Exiting...\n";
@@ -246,7 +225,6 @@
       }
       assert(valid_index(symrep_ID));
       m_group_rep = head_group[0].master_group().representation(symrep_ID);
->>>>>>> 4e5b6720
       assert(m_group_rep);
     }
 
