--- conflicted
+++ resolved
@@ -86,11 +86,7 @@
 std::vector<int> max_selected_occupation(
     ConfigEnumInput const &config_enum_input) {
   auto const &supercell = config_enum_input.configuration().supercell();
-<<<<<<< HEAD
-  std::vector<int> max_allowed = supercell.max_allowed_occupation();
-=======
   Eigen::VectorXi max_allowed = supercell.max_allowed_occupation();
->>>>>>> 6efcf4d5
 
   std::vector<int> max_allowed_on_selected_sites;
   for (Index i : config_enum_input.sites()) {
@@ -99,16 +95,6 @@
 
   return max_allowed_on_selected_sites;
 }
-<<<<<<< HEAD
-}  // namespace local_impl
-
-/// Conditionally true for TestEnum (true when enumerating on all sites)
-template <>
-bool is_guaranteed_for_database_insert(TestEnum const &enumerator) {
-  return enumerator.canonical_guarantee();
-}
-
-=======
 
 void set_occupation(Configuration &configuration,
                     std::set<Index> const &site_indices,
@@ -126,7 +112,6 @@
   return enumerator.canonical_guarantee();
 }
 
->>>>>>> 6efcf4d5
 /// \brief Construct with a Supercell, using all permutations
 TestEnum::TestEnum(const ConfigEnumInput &config_enum_input)
     : m_site_index_selection(config_enum_input.sites()),
@@ -138,11 +123,7 @@
       m_enumerate_on_a_subset_of_supercell_sites(
           m_site_index_selection.size() !=
           config_enum_input.configuration().size()) {
-<<<<<<< HEAD
-  m_current->set_occupation(m_counter());
-=======
   local_impl::set_occupation(*m_current, m_site_index_selection, m_counter);
->>>>>>> 6efcf4d5
   reset_properties(*m_current);
   this->_initialize(&(*m_current));
 
