--- conflicted
+++ resolved
@@ -62,46 +62,6 @@
       return notstd::make_unique<TestEnum>(scel);
     };
 
-<<<<<<< HEAD
-    for(auto &scel : scel_enum) {
-
-      log << "Enumerate configurations for " << scel.get_name() << " ...  " << std::flush;
-
-      TestEnum enumerator(scel);
-      Index num_before = scel.get_config_list().size();
-      if(kwargs.contains("filter")) {
-        try {
-          scel.add_unique_canon_configs(
-            filter_begin(
-              enumerator.begin(),
-              enumerator.end(),
-              filter_expr,
-              primclex.settings().query_handler<Configuration>().dict()),
-            filter_end(enumerator.end())
-          );
-        }
-        catch(std::exception &e) {
-          primclex.err_log() << "Cannot filter configurations using the expression provided: \n" << e.what() << "\nExiting...\n";
-          return ERR_INVALID_ARG;
-        }
-      }
-      else {
-        scel.add_unique_canon_configs(enumerator.begin(), enumerator.end());
-      }
-
-      log << (scel.get_config_list().size() - num_before) << " configs." << std::endl;
-    }
-    log << "  DONE." << std::endl << std::endl;
-
-    Index Nfinal = std::distance(primclex.config_begin(), primclex.config_end());
-
-    log << "# new configurations: " << Nfinal - Ninit << "\n";
-    log << "# configurations in this project: " << Nfinal << "\n" << std::endl;
-
-    log << "Write SCEL..." << std::endl;
-    primclex.print_supercells();
-    log << "  DONE" << std::endl << std::endl;
-=======
     int returncode = insert_unique_canon_configs(
                        enumerator_name,
                        primclex,
@@ -109,7 +69,6 @@
                        scel_enum->end(),
                        lambda,
                        filter_expr);
->>>>>>> 83199b71
 
     return returncode;
   }
