--- conflicted
+++ resolved
@@ -70,13 +70,9 @@
 
 # list tests that need '--catch_system_errors=no"
 no_catch = [
-<<<<<<< HEAD
-  "App", "EnumeratorPlugin", "QueryPlugin"
-=======
   "App",
   "EnumeratorPlugin",
   "QueryPlugin"
->>>>>>> 83199b71
 ]
 
 Depends(unit_test, [val for val in depends.itervalues()])
