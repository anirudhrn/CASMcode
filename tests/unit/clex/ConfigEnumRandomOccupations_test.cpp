#define BOOST_TEST_DYN_LINK
#include <boost/test/unit_test.hpp>

/// What is being tested:
#include "casm/clex/ConfigEnumRandomOccupations.hh"

/// What is being used to test it:

#include "Common.hh"
#include "FCCTernaryProj.hh"
#include "casm/external/MersenneTwister/MersenneTwister.h"
#include "casm/app/enum.hh"
#include "casm/clex/ScelEnum.hh"
#include "casm/database/Database.hh"
#include "casm/completer/Handlers.hh"

using namespace CASM;

BOOST_AUTO_TEST_SUITE(ConfigEnumRandomOccupationsTest)

BOOST_AUTO_TEST_CASE(Test1) {

  test::FCCTernaryProj proj;
  proj.check_init();

  PrimClex primclex(proj.dir, null_log());

  Eigen::Vector3d a, b, c;
  std::tie(a, b, c) = primclex.prim().lattice().vectors();

  Supercell scel = Supercell(&primclex, Lattice {2.*a, 2.*b, 2.*c}).canonical_form();

  Index n_configs = 100;
  MTRand mtrand;

  {
    ConfigEnumRandomOccupations e(scel, n_configs, mtrand);
    BOOST_CHECK_EQUAL(n_configs, std::distance(e.begin(), e.end()));
  }


  {
    jsonParser json;
    json["existing_only"] = false;
    json["max"] = 4;

    ScelEnum e(primclex, json);
<<<<<<< HEAD
    for(const auto &scel : e) {}
    BOOST_CHECK_EQUAL(primclex.generic_db<Supercell>().size(), 14);
=======
    for(const auto &scel : e) {
      (void) scel;
    }
    BOOST_CHECK_EQUAL(primclex.get_supercell_list().size(), 14);
>>>>>>> 02183eed
  }

  {
    Completer::EnumOption enum_opt;
    jsonParser json;
    json["n_config"] = 200;
    ConfigEnumRandomOccupations::run(primclex, json, enum_opt);
    BOOST_CHECK_EQUAL(primclex.generic_db<Configuration>().size() > 150, true);
  }

}

BOOST_AUTO_TEST_CASE(ConfigEnumRandomOccupationsRunTest) {

  // create a project
  test::FCCTernaryProj proj;
  proj.check_init();

  // construct PrimClex
  PrimClex primclex(proj.dir, null_log());

  {
    Completer::EnumOption opt;
    parse_args(opt, "casm enum --method ScelEnum --max 4", primclex);
    ScelEnum::run(primclex, jsonParser(), opt);
  }
  BOOST_CHECK_EQUAL(primclex.generic_db<Supercell>().size(), 13);
  primclex.generic_db<Supercell>().close();
  primclex.generic_db<Supercell>().open();
  BOOST_CHECK_EQUAL(primclex.generic_db<Supercell>().size(), 13);

  std::string cmd = R"(casm enum --method ConfigEnumRandomOccupations -a)";
  jsonParser kwargs;
  kwargs.put_obj();
  kwargs["n_config"] = 10;

  // --dry-run test
  {
    Completer::EnumOption opt;
    parse_args(opt, cmd + " --dry-run", primclex);
    ConfigEnumRandomOccupations::run(primclex, kwargs, opt);
  }
  BOOST_CHECK_EQUAL(primclex.generic_db<Supercell>().size(), 13);
  BOOST_CHECK_EQUAL(primclex.generic_db<Configuration>().size() > 0, true);
  primclex.generic_db<Configuration>().close();
  primclex.generic_db<Configuration>().open();
  BOOST_CHECK_EQUAL(primclex.generic_db<Supercell>().size(), 13);
  BOOST_CHECK_EQUAL(primclex.generic_db<Configuration>().size(), 0);

  {
    Completer::EnumOption opt;
    parse_args(opt, cmd, primclex);
    ConfigEnumRandomOccupations::run(primclex, kwargs, opt);
  }
  BOOST_CHECK_EQUAL(primclex.generic_db<Supercell>().size(), 13);
  BOOST_CHECK_EQUAL(primclex.generic_db<Configuration>().size() > 0, true);
  primclex.generic_db<Configuration>().close();
  primclex.generic_db<Configuration>().open();
  BOOST_CHECK_EQUAL(primclex.generic_db<Supercell>().size(), 13);
  BOOST_CHECK_EQUAL(primclex.generic_db<Configuration>().size() > 0, true);

}

BOOST_AUTO_TEST_SUITE_END()<|MERGE_RESOLUTION|>--- conflicted
+++ resolved
@@ -45,15 +45,10 @@
     json["max"] = 4;
 
     ScelEnum e(primclex, json);
-<<<<<<< HEAD
-    for(const auto &scel : e) {}
-    BOOST_CHECK_EQUAL(primclex.generic_db<Supercell>().size(), 14);
-=======
     for(const auto &scel : e) {
       (void) scel;
     }
-    BOOST_CHECK_EQUAL(primclex.get_supercell_list().size(), 14);
->>>>>>> 02183eed
+    BOOST_CHECK_EQUAL(primclex.generic_db<Supercell>().size(), 14);
   }
 
   {
