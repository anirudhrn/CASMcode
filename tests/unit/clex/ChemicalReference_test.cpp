--- conflicted
+++ resolved
@@ -6,10 +6,6 @@
 
 /// What is being used to test it:
 
-<<<<<<< HEAD
-#include "casm/casm_io/json_io/clex.hh"
-=======
->>>>>>> 2162c50a
 #include "casm/app/ProjectBuilder.hh"
 #include "Common.hh"
 #include "FCCTernaryProj.hh"
