#include "casm/clex/ConfigDoF.hh"

<<<<<<< HEAD
=======
#include "casm/clex/ConfigDoFTools.hh"
>>>>>>> 6efcf4d5
#include "casm/clex/Configuration.hh"
#include "casm/clex/Supercell.hh"
#include "casm/crystallography/Structure.hh"
#include "crystallography/TestStructures.hh"
#include "gtest/gtest.h"

using namespace CASM;

TEST(ConfigDoFTest, ConstructorFail) {
  // fail construction: shared prim structure with no basis sites: cannot
  // construct supercell or configdof

  auto shared_prim = std::make_shared<Structure const>(test::no_basis_prim());
  ASSERT_ANY_THROW(std::make_shared<Supercell const>(
      shared_prim, Eigen::Matrix3l::Identity()));
}

TEST(ConfigDoFTest, Constructor0) {
  // fail construction: shared prim structure with basis sites but no occupant
  // DoF

  auto shared_prim = std::make_shared<Structure const>(test::no_dof_prim());
  auto shared_supercell = std::make_shared<Supercell const>(
      shared_prim, Eigen::Matrix3l::Identity());

<<<<<<< HEAD
  ConfigDoF configdof =
      shared_supercell->zero_configdof(shared_prim->lattice().tol());
=======
  ConfigDoF configdof = make_configdof(*shared_supercell);
>>>>>>> 6efcf4d5

  EXPECT_EQ(
      configdof.has_occupation(),
      true);  // TODO: note this is inconsisten with Site having no occupant DoF
  EXPECT_EQ(configdof.global_dofs().size(), 0);
  EXPECT_EQ(configdof.local_dofs().size(), 0);
}

TEST(ConfigDoFTest, Constructor1) {
  // construction: shared prim structure with occupation DoF only

  auto shared_prim =
      std::make_shared<Structure const>(test::FCC_ternary_prim());
  auto shared_supercell = std::make_shared<Supercell const>(
      shared_prim, Eigen::Matrix3l::Identity());

<<<<<<< HEAD
  ConfigDoF configdof =
      shared_supercell->zero_configdof(shared_prim->lattice().tol());
=======
  ConfigDoF configdof = make_configdof(*shared_supercell);
>>>>>>> 6efcf4d5

  EXPECT_EQ(configdof.has_occupation(), true);
  EXPECT_EQ(configdof.occupation(),
            Eigen::VectorXi::Zero(shared_supercell->num_sites()));
  EXPECT_EQ(configdof.global_dofs().size(), 0);
  EXPECT_EQ(configdof.local_dofs().size(), 0);
}

TEST(ConfigDoFTest, Constructor2) {
  // construction: shared prim structure with GLstrain DoF only

  auto shared_prim =
      std::make_shared<Structure const>(test::SimpleCubic_GLstrain_prim());
  auto shared_supercell = std::make_shared<Supercell const>(
      shared_prim, Eigen::Matrix3l::Identity());

<<<<<<< HEAD
  ConfigDoF configdof =
      shared_supercell->zero_configdof(shared_prim->lattice().tol());
=======
  ConfigDoF configdof = make_configdof(*shared_supercell);
>>>>>>> 6efcf4d5

  EXPECT_EQ(configdof.has_occupation(), true);
  EXPECT_EQ(configdof.global_dofs().size(), 1);
  EXPECT_EQ(configdof.global_dofs().count("GLstrain"), 1);
  EXPECT_EQ(configdof.local_dofs().size(), 0);
}

TEST(ConfigDoFTest, Constructor3) {
  // construction: shared prim structure with GLstrain DoF only

  auto shared_prim =
      std::make_shared<Structure const>(test::SimpleCubic_GLstrain_prim());
  auto shared_supercell = std::make_shared<Supercell const>(
      shared_prim, Eigen::Matrix3l::Identity());

<<<<<<< HEAD
  ConfigDoF configdof =
      shared_supercell->zero_configdof(shared_prim->lattice().tol());
=======
  ConfigDoF configdof = make_configdof(*shared_supercell);
>>>>>>> 6efcf4d5

  EXPECT_EQ(configdof.has_occupation(), true);
  EXPECT_EQ(configdof.global_dofs().size(), 1);
  EXPECT_EQ(configdof.global_dofs().count("GLstrain"), 1);
  EXPECT_EQ(configdof.local_dofs().size(), 0);
}

TEST(ConfigDoFTest, Constructor4) {
  // construction: shared prim structure with disp DoF only

  auto shared_prim =
      std::make_shared<Structure const>(test::SimpleCubic_disp_prim());
  auto shared_supercell = std::make_shared<Supercell const>(
      shared_prim, Eigen::Matrix3l::Identity());

<<<<<<< HEAD
  ConfigDoF configdof =
      shared_supercell->zero_configdof(shared_prim->lattice().tol());
=======
  ConfigDoF configdof = make_configdof(*shared_supercell);
>>>>>>> 6efcf4d5

  EXPECT_EQ(configdof.has_occupation(), true);
  EXPECT_EQ(configdof.global_dofs().size(), 0);
  EXPECT_EQ(configdof.local_dofs().size(), 1);
  EXPECT_EQ(configdof.local_dofs().count("disp"), 1);
}

TEST(ConfigDoFTest, Constructor5) {
  // construction: shared prim structure with ternary occupation, GLstrain, and
  // disp DoF

  auto shared_prim =
      std::make_shared<Structure const>(test::FCC_ternary_strain_disp_prim());
  auto shared_supercell = std::make_shared<Supercell const>(
      shared_prim, Eigen::Matrix3l::Identity());

<<<<<<< HEAD
  ConfigDoF configdof =
      shared_supercell->zero_configdof(shared_prim->lattice().tol());
=======
  ConfigDoF configdof = make_configdof(*shared_supercell);
>>>>>>> 6efcf4d5

  EXPECT_EQ(configdof.has_occupation(), true);
  EXPECT_EQ(configdof.global_dofs().size(), 1);
  EXPECT_EQ(configdof.global_dofs().count("GLstrain"), 1);
  EXPECT_EQ(configdof.local_dofs().size(), 1);
  EXPECT_EQ(configdof.local_dofs().count("disp"), 1);
}

TEST(ConfigDoFTest, Constructor6) {
  auto shared_prim =
      std::make_shared<Structure const>(test::FCC_ternary_strain_disp_prim());
  auto shared_supercell = std::make_shared<Supercell const>(
      shared_prim, Eigen::Matrix3l::Identity());

  ConfigDoF configdof = Configuration::zeros(*shared_supercell).configdof();

  EXPECT_EQ(configdof.has_occupation(), true);
  EXPECT_EQ(configdof.global_dofs().size(), 1);
  EXPECT_EQ(configdof.global_dofs().count("GLstrain"), 1);
  EXPECT_EQ(configdof.local_dofs().size(), 1);
  EXPECT_EQ(configdof.local_dofs().count("disp"), 1);
}<|MERGE_RESOLUTION|>--- conflicted
+++ resolved
@@ -1,9 +1,6 @@
 #include "casm/clex/ConfigDoF.hh"
 
-<<<<<<< HEAD
-=======
 #include "casm/clex/ConfigDoFTools.hh"
->>>>>>> 6efcf4d5
 #include "casm/clex/Configuration.hh"
 #include "casm/clex/Supercell.hh"
 #include "casm/crystallography/Structure.hh"
@@ -29,12 +26,7 @@
   auto shared_supercell = std::make_shared<Supercell const>(
       shared_prim, Eigen::Matrix3l::Identity());
 
-<<<<<<< HEAD
-  ConfigDoF configdof =
-      shared_supercell->zero_configdof(shared_prim->lattice().tol());
-=======
   ConfigDoF configdof = make_configdof(*shared_supercell);
->>>>>>> 6efcf4d5
 
   EXPECT_EQ(
       configdof.has_occupation(),
@@ -51,12 +43,7 @@
   auto shared_supercell = std::make_shared<Supercell const>(
       shared_prim, Eigen::Matrix3l::Identity());
 
-<<<<<<< HEAD
-  ConfigDoF configdof =
-      shared_supercell->zero_configdof(shared_prim->lattice().tol());
-=======
   ConfigDoF configdof = make_configdof(*shared_supercell);
->>>>>>> 6efcf4d5
 
   EXPECT_EQ(configdof.has_occupation(), true);
   EXPECT_EQ(configdof.occupation(),
@@ -73,12 +60,7 @@
   auto shared_supercell = std::make_shared<Supercell const>(
       shared_prim, Eigen::Matrix3l::Identity());
 
-<<<<<<< HEAD
-  ConfigDoF configdof =
-      shared_supercell->zero_configdof(shared_prim->lattice().tol());
-=======
   ConfigDoF configdof = make_configdof(*shared_supercell);
->>>>>>> 6efcf4d5
 
   EXPECT_EQ(configdof.has_occupation(), true);
   EXPECT_EQ(configdof.global_dofs().size(), 1);
@@ -94,12 +76,7 @@
   auto shared_supercell = std::make_shared<Supercell const>(
       shared_prim, Eigen::Matrix3l::Identity());
 
-<<<<<<< HEAD
-  ConfigDoF configdof =
-      shared_supercell->zero_configdof(shared_prim->lattice().tol());
-=======
   ConfigDoF configdof = make_configdof(*shared_supercell);
->>>>>>> 6efcf4d5
 
   EXPECT_EQ(configdof.has_occupation(), true);
   EXPECT_EQ(configdof.global_dofs().size(), 1);
@@ -115,12 +92,7 @@
   auto shared_supercell = std::make_shared<Supercell const>(
       shared_prim, Eigen::Matrix3l::Identity());
 
-<<<<<<< HEAD
-  ConfigDoF configdof =
-      shared_supercell->zero_configdof(shared_prim->lattice().tol());
-=======
   ConfigDoF configdof = make_configdof(*shared_supercell);
->>>>>>> 6efcf4d5
 
   EXPECT_EQ(configdof.has_occupation(), true);
   EXPECT_EQ(configdof.global_dofs().size(), 0);
@@ -137,12 +109,7 @@
   auto shared_supercell = std::make_shared<Supercell const>(
       shared_prim, Eigen::Matrix3l::Identity());
 
-<<<<<<< HEAD
-  ConfigDoF configdof =
-      shared_supercell->zero_configdof(shared_prim->lattice().tol());
-=======
   ConfigDoF configdof = make_configdof(*shared_supercell);
->>>>>>> 6efcf4d5
 
   EXPECT_EQ(configdof.has_occupation(), true);
   EXPECT_EQ(configdof.global_dofs().size(), 1);
