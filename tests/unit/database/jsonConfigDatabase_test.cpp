--- conflicted
+++ resolved
@@ -56,14 +56,11 @@
   // Enumerate and insert Configs
   ConfigEnumAllOccupations enum_config(scel);
   for (const auto &config : enum_config) {
-<<<<<<< HEAD
-=======
     /// Use while transitioning Supercell to no longer need a `PrimClex const
     /// *`
     if (!config.supercell().has_primclex()) {
       config.supercell().set_primclex(&primclex);
     }
->>>>>>> 6efcf4d5
     db_config.insert(config);
   }
   db_config.commit();
@@ -110,14 +107,9 @@
 
   // Check cached properties
   for (const auto &config : db_config) {
-<<<<<<< HEAD
-    // std::cout << "id: " << config.id() << "  occ: " << config.occupation() <<
-    // std::endl;
-=======
     // std::cout << "id: " << config.id()
     //   << "  occ: " << config.occupation().transpose() << std::endl;
     // std::cout << "cache: " << config.cache() << std::endl;
->>>>>>> 6efcf4d5
     EXPECT_EQ(config.cache().contains("multiplicity"), true);
   }
 
