#include "gtest/gtest.h"
#include "autotools.hh"

/// What is being tested:
#include "casm/kinetics/DiffTransConfiguration_impl.hh"

/// What is being used to test it:
#include "casm/clex/PrimClex.hh"
#include "casm/app/AppIO.hh"
#include "Common.hh"
#include "ZrOProj.hh"
#include "casm/kinetics/DiffusionTransformationEnum_impl.hh"
#include "casm/clusterography/ClusterOrbits.hh"

using namespace CASM;
using namespace test;

TEST(DiffTransConfigurationTest, Test0) {

  test::ZrOProj proj;
  proj.check_init();
  proj.check_composition();

  Logging logging = Logging::null();
  PrimClex primclex(proj.dir, logging);

  fs::path bspecs_path = autotools::abs_srcdir() + "/tests/unit/kinetics/ZrO_bspecs_0.json";
  jsonParser bspecs {bspecs_path};

  std::vector<PrimPeriodicIntegralClusterOrbit> orbits;
  make_prim_periodic_orbits(
    primclex.shared_prim(),
    bspecs,
    alloy_sites_filter,
    primclex.crystallography_tol(),
    std::back_inserter(orbits),
    primclex.log());

  //print_clust(orbits.begin(), orbits.end(), primclex.log(), ProtoSitesPrinter());
  std::vector<Kinetics::PrimPeriodicDiffTransOrbit> diff_trans_orbits;
  Kinetics::make_prim_periodic_diff_trans_orbits(
    orbits.begin() + 4,
    orbits.begin() + 7,
    primclex.crystallography_tol(),
    std::back_inserter(diff_trans_orbits),
    &primclex);
  Kinetics::DiffusionTransformation trans = diff_trans_orbits[0].prototype();
  Kinetics::DiffusionTransformation trans2 = diff_trans_orbits[2].prototype();

  Eigen::Vector3d a, b, c;
  std::tie(a, b, c) = primclex.prim().lattice().vectors();

  Supercell scel {&primclex, Lattice(2 * a, 2 * b, 2 * c)};

  Configuration config = Configuration::zeros(scel);
  //hardcoded occupation for trans to occur is there a way to do this generally?
  config.set_occupation(std::vector<int>({0, 0, 0, 0, 0, 0, 0, 0, 0, 0, 0, 0, 0, 0, 0, 0, 0, 0, 0, 1, 0, 0, 0, 0, 1, 1, 1, 1, 1, 1, 1, 1}));

  Configuration config2 = Configuration::zeros(scel);
  //hardcoded occupation for trans to occur is there a way to do this generally?
  config2.set_occupation(std::vector<int>({0, 0, 0, 0, 0, 0, 0, 0, 0, 0, 0, 0, 0, 0, 0, 0, 0, 0, 0, 1, 0, 0, 0, 0, 1, 1, 1, 1, 1, 1, 1, 0}));

  Configuration config3 = Configuration::zeros(scel);
  config3.set_occupation(std::vector<int>({0, 0, 0, 0, 0, 0, 0, 0, 0, 0, 0, 0, 0, 0, 0, 0, 1, 1, 1, 1, 1, 1, 1, 1, 1, 1, 1, 1, 1, 1, 1, 1}));

  //test make attachable
  Configuration result = make_attachable(trans, config3);
  EXPECT_EQ(config3 == result, 0);
  for(auto traj : trans.species_traj()) {
    Index l = result.supercell().linear_index(traj.from.uccoord);
    EXPECT_EQ(result.occ(l), traj.from.occ);
  }

  //test Constructor/field accessors
  Kinetics::DiffTransConfiguration dtc(make_attachable(trans, config), trans);
  EXPECT_EQ(dtc.from_config(), make_attachable(trans, config));
  EXPECT_EQ(dtc.diff_trans(), trans);
  Configuration tmp {config};
  tmp = make_attachable(trans, tmp);
  tmp = dtc.diff_trans().apply_to(tmp);
  EXPECT_EQ(dtc.to_config(), tmp);

  //check comparison
  Kinetics::DiffTransConfiguration dtc2(make_attachable(trans2, config2), trans2);
  Kinetics::DiffTransConfiguration dtc3(make_attachable(trans, config2), trans);

  //config > config2 but trans < trans2
  //comparing transformation takes priority
  EXPECT_EQ(dtc < dtc2, trans < trans2);
  //If the above test fails the preference of priority may have changed
  EXPECT_EQ(dtc < dtc3, config < config2);

  //check apply sym
  PermuteIterator it = config.supercell().sym_info().permute_begin();
  EXPECT_EQ(copy_apply(it, dtc) == dtc, 1);

  it = it.begin_next_fg_op();
  Configuration new_config = copy_apply(it, make_attachable(trans, config));
  Kinetics::ScelPeriodicDiffTransSymCompare symcompare(config.primclex().shared_prim(),
<<<<<<< HEAD
                                                       xtal::make_bring_within_f(config.supercell()),
=======
                                                       config.supercell().prim_grid(),
>>>>>>> cf8b5e8f
                                                       config.supercell().crystallography_tol());
  Kinetics::DiffusionTransformation new_trans =
    symcompare.prepare(copy_apply(it.sym_op(), trans));

  //std::cout << newdtc << std::endl;

  EXPECT_EQ(copy_apply(it, dtc).from_config() == new_config, 1);
  EXPECT_EQ(copy_apply(it, dtc).diff_trans() == new_trans, 1);

  //check sorting
  EXPECT_EQ(dtc.is_sorted(), dtc.from_config() < dtc.to_config());
  EXPECT_EQ(dtc.is_sorted(), dtc == dtc.sorted());


  //check canonical form
  EXPECT_EQ(dtc.is_canonical(), 0);

  EXPECT_EQ(!dtc.is_canonical(), dtc < dtc.canonical_form());
  EXPECT_EQ(dtc.is_canonical(), dtc == dtc.canonical_form());
  EXPECT_EQ(1, dtc.canonical_form().is_canonical());
  EXPECT_EQ(1, copy_apply(dtc.to_canonical(), dtc) == dtc.canonical_form());
  EXPECT_EQ(1, copy_apply(dtc.from_canonical(), dtc.canonical_form()) == dtc);
  jsonParser dtcjson;
  dtcjson.put_obj();
  dtc.to_json(dtcjson);
  Kinetics::DiffTransConfiguration loaded_dtc(dtc.from_config().supercell(), dtcjson);
  EXPECT_EQ(dtc == loaded_dtc, 1);

}<|MERGE_RESOLUTION|>--- conflicted
+++ resolved
@@ -97,11 +97,7 @@
   it = it.begin_next_fg_op();
   Configuration new_config = copy_apply(it, make_attachable(trans, config));
   Kinetics::ScelPeriodicDiffTransSymCompare symcompare(config.primclex().shared_prim(),
-<<<<<<< HEAD
                                                        xtal::make_bring_within_f(config.supercell()),
-=======
-                                                       config.supercell().prim_grid(),
->>>>>>> cf8b5e8f
                                                        config.supercell().crystallography_tol());
   Kinetics::DiffusionTransformation new_trans =
     symcompare.prepare(copy_apply(it.sym_op(), trans));
