#define BOOST_TEST_DYN_LINK
#include <boost/test/unit_test.hpp>

/// What is being tested:
#include "casm/kinetics/DiffTransConfigEnumPerturbations.hh"
#include "casm/kinetics/DiffTransEnumEquivalents.hh"

/// What is being used to test it:
#include "casm/clex/PrimClex.hh"
#include "casm/app/AppIO.hh"
#include "casm/app/AppIO_impl.hh"
#include "Common.hh"
#include "casm/clex/Configuration.hh"
#include "casm/clex/Supercell.hh"
#include "casm/crystallography/UnitCellCoord.hh"
#include "casm/kinetics/DoFTransformation.hh"
#include "casm/kinetics/DiffusionTransformation.hh"
#include "casm/kinetics/DiffusionTransformationEnum.hh"
#include "casm/kinetics/DiffusionTransformationEnum_impl.hh"
#include "casm/clusterography/ClusterOrbits.hh"

using namespace CASM;
using namespace test;

BOOST_AUTO_TEST_SUITE(DiffTransConfigEnumPerturbationsTest)

BOOST_AUTO_TEST_CASE(Test0) {

  test::ZrOProj proj;
  proj.check_init();
  proj.check_composition();

  Logging logging = Logging::null();
  PrimClex primclex(proj.dir, logging);

  fs::path bspecs_path = "tests/unit/kinetics/bspecs_0.json";
  jsonParser bspecs {bspecs_path};

  std::vector<PrimPeriodicIntegralClusterOrbit> orbits;
  make_prim_periodic_orbits(
    primclex.prim(),
    bspecs,
    alloy_sites_filter,
    primclex.crystallography_tol(),
    std::back_inserter(orbits),
    primclex.log());


  /// Make background_config
  Eigen::Vector3d a, b, c;
  std::tie(a, b, c) = primclex.prim().lattice().vectors();
  Supercell scel {&primclex, Lattice(2 * a, 2 * b, 3 * c)};
  Configuration config(scel);
  config.init_occupation();
  config.init_displacement();
  config.init_deformation();
  config.init_specie_id();
  config.set_occupation({0, 0, 0, 0, 0, 0, 0, 0, 0, 0, 0, 0, 0, 0, 0, 0, 0, 0, 0, 0, 0, 0, 0, 0, 1, 1, 1, 1, 1, 1, 1, 1, 1, 1, 1, 1, 1, 1, 1, 1, 1, 1, 0, 0, 0, 0, 0, 0});
<<<<<<< HEAD
  //  config.print_occupation(std::cout);
  //  std::cout << config;
=======
  config.print_occupation(std::cout);
  std::cout << config;
>>>>>>> 166bdf2b
  Configuration bg_config_prim = config.primitive();

  //  std::cout << "Supercell factor groups" << "\n";
  //  for ( auto &g: bg_config_prim.supercell().factor_group()){
  //  g.print(std::cout);
  //  }

  /// Find prototype of m_diff_trans_orbit
  //print_clust(orbits.begin() + 2, orbits.begin() + 3, std::cout, ProtoSitesPrinter());
  std::vector<Kinetics::PrimPeriodicDiffTransOrbit> diff_trans_orbits;
  Kinetics::make_prim_periodic_diff_trans_orbits(orbits.begin() + 2, orbits.begin() + 3, primclex.crystallography_tol(), std::back_inserter(diff_trans_orbits));
  Kinetics::DiffusionTransformation diff_trans_prototype = diff_trans_orbits[0].prototype();
  std::cout << diff_trans_orbits.size() << "\n";

  std::cout << "Prototype Diff Trans:" << "\n" << diff_trans_prototype << "\n";

  /// Find unique DiffusionTransformations
<<<<<<< HEAD
//  PermuteIterator begin = bg_config_prim.supercell().permute_begin();
//  PermuteIterator end = bg_config_prim.supercell().permute_end();
//  Kinetics::DiffTransEnumEquivalents diff_trans_unique(diff_trans_prototype, begin, end, bg_config_prim);
  PermuteIterator begin = config.supercell().permute_begin();
  PermuteIterator end = config.supercell().permute_end();
  Kinetics::DiffTransEnumEquivalents diff_trans_unique(diff_trans_prototype, begin, end, config);

  //  std::cout << "Config factor groups" << "\n";
  //  for ( auto &g: diff_trans_unique.invariant_subgroup()){
  //  g.sym_op().print(std::cout);
  //  }
=======
  PermuteIterator begin = bg_config_prim.supercell().permute_begin();
  PermuteIterator end = bg_config_prim.supercell().permute_end();
  Kinetics::DiffTransEnumEquivalents diff_trans_unique(diff_trans_prototype, begin, end, bg_config_prim);
  std::cout << "size of Config factor group " << diff_trans_unique.invariant_subgroup().size() << std::endl;
  std::cout << "size of Supercell factor group " << bg_config_prim.supercell().factor_group().size() << std::endl;
  std::cout << "size of Supercell (#prims) " << bg_config_prim.supercell().volume() << std::endl;
>>>>>>> 166bdf2b

  std::vector<Kinetics::DiffusionTransformation> subdifftrans;


  for(auto it = diff_trans_unique.begin(); it != diff_trans_unique.end(); ++it) {
    subdifftrans.push_back(*it);
  }
  std::cout << "Diff_Trans_Uniques " << subdifftrans.size() << " total" << "\n";
  for(auto it = subdifftrans.begin(); it != subdifftrans.end(); ++it) {
    std::cout << *it << "\n";
  }

  /// Check if number of unique diff trans is what we expect
  //Size of diff trans factor group should be equal to (size of scel fg)*(volume of scel)/(size of bg_config fg)
  std::cout << "size of Config factor group " << diff_trans_unique.invariant_subgroup().size() << std::endl;
  std::cout << "size of Supercell factor group " << bg_config_prim.supercell().factor_group().size() << std::endl;
  std::cout << "size of Supercell (#prims) " << bg_config_prim.supercell().volume() << std::endl;
  std::cout << "size of non-prim Supercell factor group " << config.supercell().factor_group().size() << std::endl;
  std::cout << "size of non-prim Supercell (#prims) " << config.supercell().volume() << std::endl;
  std::cout << "size of diff trans unique " << subdifftrans.size() << std::endl;

  int config_fg_int = static_cast<int>(diff_trans_unique.invariant_subgroup().size());
  int scel_fg_int = static_cast<int>(bg_config_prim.supercell().factor_group().size());
  int scel_vol_int = static_cast<int>(bg_config_prim.supercell().volume());

  int subdifftrans_size_int = static_cast<int>(subdifftrans.size());

  int expected_subdifftrans_size_int = scel_fg_int * scel_vol_int / config_fg_int;
  int expected_subdifftrans_size_int_remainder = scel_fg_int * scel_vol_int % config_fg_int;

  BOOST_CHECK_EQUAL(expected_subdifftrans_size_int_remainder, 0);
  BOOST_CHECK_EQUAL(expected_subdifftrans_size_int, subdifftrans_size_int);

  /// Check that the unique diff trans found are the ones we expect
  // Sites and clusters are equivalent along b lattice vector direction
  // Side refers exclusively to the a lattice vector direction
  // Above is in the positive c lattice direction
  // Below is in the negative c lattice direction
  // Expected unique diff trans indicating pairs by linear index and description:

  //  1
  //  Va: 2, 0 0 0 : 0 0  ->  3, 0 0 0 : 0 0
  //  O: 3, 0 0 0 : 1 0  ->  2, 0 0 0 : 1 0
  //  24-36, 25-37
  //  Ox-Ox, 1 Ox above, 2 Ox below, 1 Va to either side of upper site
  //
  //  2
  //  Va: 2, 1 1 1 : 0 0  ->  3, 1 1 1 : 0 0
  //  O: 3, 1 1 1 : 1 0  ->  2, 1 1 1 : 1 0
  //  27-39, 26-38
  //  Ox-Ox, 1 Ox above, 1 Va below, 1 Va to either side of upper site
  //
  //  3
  //  Va: 2, 0 0 2 : 0 0  ->  3, 0 0 2 : 0 0
  //  O: 3, 0 0 2 : 1 0  ->  2, 0 0 2 : 1 0
  //  28-40, 29-41
  //  Ox-Ox, 3 Ox above, 1 Va below, 1 Va to either side of upper site
  //
  //  4
  //  Va: 2, 1 1 0 : 0 0  ->  3, 1 1 0 : 0 0
  //  O: 3, 1 1 0 : 1 0  ->  2, 1 1 0 : 1 0
  //  31-43, 30-42
  //  Ox-Va, 3 Ox above, 1 Va below, no NN Va to the sides
  //
  //  5
  //  Va: 2, 0 0 1 : 0 0  ->  3, 0 0 1 : 0 0
  //  O: 3, 0 0 1 : 1 0  ->  2, 0 0 1 : 1 0
  //  32-44, 33-45
  //  Ox-Va, 5 Ox above, 4 Ox below, no NN Va to the sides
  //
  //  6
  //  Va: 2, 1 1 2 : 0 0  ->  3, 1 1 2 : 0 0
  //  O: 3, 1 1 2 : 1 0  ->  2, 1 1 2 : 1 0
  //  35-47, 34-46
  //  Ox-Va, 1 Ox above, 2 Ox below, no NN Va to the sides
  //
  //  Clusters 7-12 are similar to 1-6, but are unique due to lack of 2 fold symmetry in config
  //
  //  7
  //  Va: 3,  0 -1  0 : 0 0  ->  2,  0 -1  1 : 0 0
  //  O: 2,  0 -1  1 : 1 0  ->  3,  0 -1  0 : 1 0
  //  37-33, 36-32
  //  Ox-Ox, 1 Va above, 3 Ox below, 1 Va to either side of lower site
  //  Similar to 3
  //
  //  8
  //  Va: 3, 1 0 1 : 0 0  ->  2, 1 0 2 : 0 0
  //  O: 2, 1 0 2 : 1 0  ->  3, 1 0 1 : 1 0
  //  38-34, 39-35
  //  Ox-Ox, 1 Va above, 1 Ox below, 1 Va to either side of lower site
  //  Similar to 2
  //
  //  9
  //  Va: 3,  0 -1  2 : 0 0  ->  2,  0 -1  3 : 0 0
  //  O: 2,  0 -1  3 : 1 0  ->  3,  0 -1  2 : 1 0
  //  41-25, 40-24
  //  Ox-Ox, 2 Ox above, 1 Ox below, 1 Va to either side of lower site
  //  Similar to 1
  //
  //  10
  //  Va: 3, 1 0 0 : 0 0  ->  2, 1 0 1 : 0 0
  //  O: 2, 1 0 1 : 1 0  ->  3, 1 0 0 : 1 0
  //  42-26, 43-27
  //  Va-Ox, 2 Ox above, 1 Ox below, no NN Va to the sides
  //  Similar to 6
  //
  //  11
  //  Va: 3,  0 -1  1 : 0 0  ->  2,  0 -1  2 : 0 0
  //  O: 2,  0 -1  2 : 1 0  ->  3,  0 -1  1 : 1 0
  //  45-29, 44-28
  //  Va-Ox, 4 Ox above, 5 Ox below, no NN Va to the sides
  //  Similar to 5
  //
  //  12
  //  Va: 3, 1 0 2 : 0 0  ->  2, 1 0 3 : 0 0
  //  O: 2, 1 0 3 : 1 0  ->  3, 1 0 2 : 1 0
  //  46-30, 47-31
  //  Va-Ox, 1 Va above, 3 Ox below, no NN Va to the sides
  //  Similar to 4


  for(auto it = subdifftrans.begin(); it != subdifftrans.end(); ++it) {
    //std::vector<Kinetics::SpecieTrajectory> tmp = *it.specie_traj();
    std::vector<Kinetics::SpecieTrajectory> tmp = it->specie_traj();
    for(auto it2 = tmp.begin(); it2 != tmp.end(); ++it2) {
      Kinetics::SpecieLocation tmpfrom = it2->from;
      Kinetics::SpecieLocation tmpto = it2->to;
      UnitCellCoord tmpfromcoord = tmpfrom.uccoord;
      UnitCellCoord tmptocoord = tmpto.uccoord;
      //std::cout << "tmp from coord: " << tmpfromcoord << std::endl;
      //tmpfromcoord.coordinate().print(std::cout);
      //std::cout << "\n";
      //tmpfromcoord.unit().main_print(std::cout, FRAC, true, 0);
    }
  }

  //
  //diff_trans_unique.my_increment();
  //std::cout << "\n";
  //std::cout << diff_trans_unique.current();

  //DiffTransEnumEquivalents diff_trans_enum;
  //diff_trans_enum.current()

}
BOOST_AUTO_TEST_SUITE_END()<|MERGE_RESOLUTION|>--- conflicted
+++ resolved
@@ -56,13 +56,8 @@
   config.init_deformation();
   config.init_specie_id();
   config.set_occupation({0, 0, 0, 0, 0, 0, 0, 0, 0, 0, 0, 0, 0, 0, 0, 0, 0, 0, 0, 0, 0, 0, 0, 0, 1, 1, 1, 1, 1, 1, 1, 1, 1, 1, 1, 1, 1, 1, 1, 1, 1, 1, 0, 0, 0, 0, 0, 0});
-<<<<<<< HEAD
   //  config.print_occupation(std::cout);
   //  std::cout << config;
-=======
-  config.print_occupation(std::cout);
-  std::cout << config;
->>>>>>> 166bdf2b
   Configuration bg_config_prim = config.primitive();
 
   //  std::cout << "Supercell factor groups" << "\n";
@@ -80,10 +75,9 @@
   std::cout << "Prototype Diff Trans:" << "\n" << diff_trans_prototype << "\n";
 
   /// Find unique DiffusionTransformations
-<<<<<<< HEAD
-//  PermuteIterator begin = bg_config_prim.supercell().permute_begin();
-//  PermuteIterator end = bg_config_prim.supercell().permute_end();
-//  Kinetics::DiffTransEnumEquivalents diff_trans_unique(diff_trans_prototype, begin, end, bg_config_prim);
+  //  PermuteIterator begin = bg_config_prim.supercell().permute_begin();
+  //  PermuteIterator end = bg_config_prim.supercell().permute_end();
+  //  Kinetics::DiffTransEnumEquivalents diff_trans_unique(diff_trans_prototype, begin, end, bg_config_prim);
   PermuteIterator begin = config.supercell().permute_begin();
   PermuteIterator end = config.supercell().permute_end();
   Kinetics::DiffTransEnumEquivalents diff_trans_unique(diff_trans_prototype, begin, end, config);
@@ -92,14 +86,9 @@
   //  for ( auto &g: diff_trans_unique.invariant_subgroup()){
   //  g.sym_op().print(std::cout);
   //  }
-=======
-  PermuteIterator begin = bg_config_prim.supercell().permute_begin();
-  PermuteIterator end = bg_config_prim.supercell().permute_end();
-  Kinetics::DiffTransEnumEquivalents diff_trans_unique(diff_trans_prototype, begin, end, bg_config_prim);
   std::cout << "size of Config factor group " << diff_trans_unique.invariant_subgroup().size() << std::endl;
   std::cout << "size of Supercell factor group " << bg_config_prim.supercell().factor_group().size() << std::endl;
   std::cout << "size of Supercell (#prims) " << bg_config_prim.supercell().volume() << std::endl;
->>>>>>> 166bdf2b
 
   std::vector<Kinetics::DiffusionTransformation> subdifftrans;
 
