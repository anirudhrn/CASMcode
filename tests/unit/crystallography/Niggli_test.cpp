#include "gtest/gtest.h"

/// What is being tested:
#include "casm/crystallography/Niggli.hh"

/// What is being used to test it:
#include "casm/misc/CASM_Eigen_math.hh"
#include "casm/crystallography/Lattice.hh"
#include "casm/crystallography/SupercellEnumerator.hh"
#include "casm/crystallography/Structure.hh"
#include "casm/clex/ScelEnum.hh"
#include "crystallography/TestStructures.hh"

namespace CASM {

  void confirm_lattice(const Lattice &known_niggli_form, const Eigen::Matrix3i &skewed_unimodular) {
    assert(skewed_unimodular.determinant() == 1);
    assert(is_niggli(known_niggli_form, CASM::TOL));

    Lattice non_niggli(known_niggli_form.lat_column_mat()*skewed_unimodular.cast<double>());

    EXPECT_TRUE(!is_niggli(non_niggli, CASM::TOL));

    Lattice reniggli = niggli(non_niggli, CASM::TOL);

<<<<<<< HEAD
    EXPECT_TRUE(known_niggli_form == reniggli);

    EXPECT_TRUE(niggli(niggli(non_niggli, CASM::TOL), CASM::TOL) == niggli(non_niggli, CASM::TOL));
=======
    BOOST_CHECK(is_niggli(known_niggli_form, CASM::TOL));
    BOOST_CHECK(is_niggli(reniggli, CASM::TOL));
    BOOST_CHECK(known_niggli_form == reniggli);
    BOOST_CHECK(niggli(niggli(non_niggli, CASM::TOL), CASM::TOL) == niggli(non_niggli, CASM::TOL));
>>>>>>> 80e6391c

    // std::cout << "\nknown_niggli_form:\n";
    // known_niggli_form.print(std::cout);
    //
    // std::cout << "\nreniggli:\n";
    // reniggli.print(std::cout);
    //
    // auto known_unroll = spatial_unroll(known_niggli_form.lat_column_mat(), CASM::TOL);
    // auto reniggli_unrool = spatial_unroll(reniggli.lat_column_mat(), CASM::TOL);
    //
    // Eigen::MatrixXd m(known_unroll.size(), 2);
    // m.col(0) = known_unroll;
    // m.col(1) = reniggli_unrool;
    // Eigen::IOFormat fmt(12, 20);
    //
    // std::cout << std::endl << std::endl <<
    //   std::setw(20) << std::right << "known_niggli_form" << " " <<
    //   std::setw(20) << std::right << "reniggli_form" << std::endl;
    // std::cout << m.format(fmt) << std::endl;

    return;
  }


  void confirm_fcc_lattice(const Eigen::Matrix3i &skewed_unimodular) {
    /* BOOST_TEST_MESSAGE("Checking fcc lattice"); */
    CASM::confirm_lattice(CASM::Lattice::fcc(), skewed_unimodular);
    CASM::confirm_lattice(CASM::Lattice::fcc(), skewed_unimodular.transpose());
    return;
  }

  void confirm_bcc_lattice(const Eigen::Matrix3i &skewed_unimodular) {
    /* BOOST_TEST_MESSAGE("Checking bcc lattice"); */
    CASM::confirm_lattice(CASM::Lattice::bcc(), skewed_unimodular);
    CASM::confirm_lattice(CASM::Lattice::bcc(), skewed_unimodular.transpose());
    return;
  }

  void confirm_hexagonal_lattice(const Eigen::Matrix3i &skewed_unimodular) {
    /* BOOST_TEST_MESSAGE("Checking hexagonal lattice"); */
    CASM::confirm_lattice(CASM::Lattice::hexagonal(), skewed_unimodular);
    CASM::confirm_lattice(CASM::Lattice::hexagonal(), skewed_unimodular.transpose());
    return;
  }

  void confirm_cubic_lattice(const Eigen::Matrix3i &skewed_unimodular) {
    /* BOOST_TEST_MESSAGE("Checking cubic lattice"); */
    CASM::confirm_lattice(CASM::Lattice::cubic(), skewed_unimodular);
    CASM::confirm_lattice(CASM::Lattice::cubic(), skewed_unimodular.transpose());
    return;
  }

  //Test for checking whether matrices are symmetric or persymmetric
  void symmetric_testing() {
    Eigen::MatrixXd symmat(5, 5), persymmat(4, 4), nonsymmat;

    symmat << 1, 2, 3, 4, 5,
           2, 6, 7, 8, 9,
           3, 7, 10, 11, 12,
           4, 8, 11, 13, 14,
           5, 9, 12, 14, 15;

    EXPECT_TRUE(is_symmetric(symmat));
    EXPECT_TRUE(!is_persymmetric(symmat));

    persymmat << 4, 3, 2, 1,
              7, 6, 5, 2,
              9, 8, 6, 3,
              10, 9, 7, 4;

    EXPECT_TRUE(!is_symmetric(persymmat));
    EXPECT_TRUE(is_persymmetric(persymmat));
  }

  //See issue #153 on github: https://github.com/prisms-center/CASMcode-dev/issues/153
  void single_dimension_test() {
    Lattice testlat = Lattice::fcc();
    SymGroup pg = SymGroup::lattice_point_group(testlat);

    std::string dirs = "a";
    int minvol = 1;
    int maxvol = 10;

    ScelEnumProps enum_props(minvol, maxvol + 1, dirs);
    SupercellEnumerator<Lattice> latenumerator(testlat, pg, enum_props);
    std::vector<Lattice> enumerated_lat(latenumerator.begin(), latenumerator.end());


    int l = 1;
    for(auto it = enumerated_lat.begin(); it != enumerated_lat.end(); ++it) {
      Eigen::Matrix3i comp_transmat;
      comp_transmat << (l), 0, 0,
                    0, 1, 0,
                    0, 0, 1;

      Lattice comparelat = make_supercell(testlat, comp_transmat);

      Lattice nigglicompare = canonical_equivalent_lattice(comparelat, pg, TOL);
      Lattice nigglitest = canonical_equivalent_lattice(*it, pg, TOL);

      EXPECT_TRUE(nigglicompare == nigglitest);
      l++;
    }
    return;
  }

<<<<<<< HEAD
  void ZrO_supercell_enum_test() {

    /* BOOST_TEST_MESSAGE("Checking known ZrO lattices"); */

    // ZrO prim
    test::ZrOProj proj;
    proj.check_init();
    PrimClex primclex(proj.dir, null_log());

    // enumerate size 5 supercells
    // bool verbose = false;
    ScelEnumProps enum_props(5, 6);

    // Is this supposed to do something? It isn't currently...
    //ScelEnumByProps scel_enum(primclex, enum_props);
    //for(const auto &scel : scel_enum) {}

    // there will be 7
    int scel_list_size = 7;
    EXPECT_EQ(primclex.generic_db<Supercell>().size(), scel_list_size);

    // check if the canonical equivalent lattice of this volume 5 left handed
    // lattice is among the enumerated lattices
    Eigen::Matrix3d test_lat_mat;
    test_lat_mat << 3.2339869, 0.0,       -1.6169934,
                 0.0,       0.0,       14.003574,
                 0.0,       5.1686783,  0.0;
    Lattice test_lat(test_lat_mat);

    // this should generate the canonical equivalent lattice and add it, but
    // since we already enumerated supercells the supercell list size should
    // not increase
    Supercell(&primclex, test_lat).insert();
    EXPECT_EQ(primclex.generic_db<Supercell>().size(), scel_list_size);
  }

  void ZrO_supercell_enum_test2() {

    /* BOOST_TEST_MESSAGE("Checking niggli and canonical_equivalent_lattice"); */

    const Structure test_struc(test::ZrO_prim());
    const Lattice test_lat = test_struc.lattice();
    const SymGroup effective_pg = test_struc.factor_group();

    ScelEnumProps enum_props(1, 11);
    SupercellEnumerator<Lattice> test_enumerator(test_lat, effective_pg, enum_props);

    // check that niggli cell and canonical lattice don't change when re-applied

    double tol = TOL;
    for(auto it = test_enumerator.begin(); it != test_enumerator.end(); ++it) {

      // -- check niggli generation

      Lattice niggli1 = niggli(*it, tol);
      Lattice niggli2 = niggli(niggli1, tol);
      bool check_niggli = almost_equal(
                            niggli1.lat_column_mat(),
                            niggli2.lat_column_mat(),
                            tol);

      EXPECT_EQ(check_niggli, true);

      // -- check canonical generation

      Lattice canon = canonical_equivalent_lattice(*it, effective_pg, tol);
      Lattice canon2 = canonical_equivalent_lattice(canon, effective_pg, tol);
      bool check = almost_equal(
                     canon.lat_column_mat(),
                     canon2.lat_column_mat(),
                     tol);

      EXPECT_EQ(check, true);

    }
  }

=======
>>>>>>> 80e6391c
  void standard_orientation_compare_test() {

    /* BOOST_TEST_MESSAGE("Checking standard_orientation_compare"); */

    double tol = TOL;

    //This is a known supercell of ZrO

    Eigen::Matrix3d lat_mat_A;
    lat_mat_A << 3.233986860000,  0.000000000000,  0.000000000000,
              0.000000000000,  0.000000000000,  5.601429540000,
              0.000000000000, -5.168678340000,  0.000000000000;

    Lattice lat_A(lat_mat_A);

    Eigen::Matrix3d lat_mat_A2;
    lat_mat_A2 << 3.233986860000,  0.000000000000,  0.000000000000,
               2.22045e-16,     0.000000000000,  5.601429540000,
               0.000000000000, -5.168678340000,  0.000000000000;

    Lattice lat_A2(lat_mat_A2);

    Eigen::Matrix3d lat_mat_B;
    lat_mat_B << 3.233986860000,  0.000000000000,  0.000000000000,
              0.000000000000,  0.000000000000, -5.601429540000,
              0.000000000000,  5.168678340000,  0.000000000000;

    Lattice lat_B(lat_mat_B);

    EXPECT_EQ(standard_orientation_compare(lat_mat_A, lat_mat_B, tol), true);
    EXPECT_EQ(standard_orientation_compare(lat_mat_B, lat_mat_A, tol), false);

    EXPECT_EQ(standard_orientation_compare(lat_mat_A2, lat_mat_B, tol), true);
    EXPECT_EQ(standard_orientation_compare(lat_mat_B, lat_mat_A2, tol), false);

    EXPECT_EQ(standard_orientation_compare(lat_mat_A, lat_mat_A2, tol), false);
    EXPECT_EQ(standard_orientation_compare(lat_mat_A2, lat_mat_A, tol), false);

    Structure prim(test::ZrO_prim());
    Lattice canon_A = canonical_equivalent_lattice(lat_A, prim.point_group(), tol);
    Lattice canon_A2 = canonical_equivalent_lattice(lat_A2, prim.point_group(), tol);
    Lattice canon_B = canonical_equivalent_lattice(lat_B, prim.point_group(), tol);

    EXPECT_EQ(canon_A == canon_A2, true);
    EXPECT_EQ(canon_A2 == canon_B, true);
    EXPECT_EQ(canon_A == canon_B, true);

  }
}

TEST(NiggliTest, SymmetricTest) {
  CASM::symmetric_testing();
}

<<<<<<< HEAD
TEST(NiggliTest, EeasyTests) {
=======
BOOST_AUTO_TEST_CASE(EasyTests) {
>>>>>>> 80e6391c
  Eigen::Matrix3i skewed_unimodular;
  skewed_unimodular << 1, 2, 3,
                    0, 1, 4,
                    0, 0, 1;

  CASM::confirm_fcc_lattice(skewed_unimodular);
  CASM::confirm_bcc_lattice(skewed_unimodular);
  CASM::confirm_cubic_lattice(skewed_unimodular);
  CASM::confirm_hexagonal_lattice(skewed_unimodular);
}

TEST(NiggliTest, EvilNiggliTest) {
  CASM::single_dimension_test();
}

<<<<<<< HEAD
TEST(NiggliTest, ZrOScelEnumTest) {
  CASM::ZrO_supercell_enum_test();
  CASM::ZrO_supercell_enum_test2();
  CASM::standard_orientation_compare_test();
}
=======
BOOST_AUTO_TEST_SUITE_END()
>>>>>>> 80e6391c
<|MERGE_RESOLUTION|>--- conflicted
+++ resolved
@@ -23,35 +23,11 @@
 
     Lattice reniggli = niggli(non_niggli, CASM::TOL);
 
-<<<<<<< HEAD
+    EXPECT_TRUE(is_niggli(known_niggli_form, CASM::TOL));
+    EXPECT_TRUE(is_niggli(reniggli, CASM::TOL));
     EXPECT_TRUE(known_niggli_form == reniggli);
+    EXPECT_TRUE(niggli(niggli(non_niggli, CASM::TOL), CASM::TOL) == niggli(non_niggli, CASM::TOL));
 
-    EXPECT_TRUE(niggli(niggli(non_niggli, CASM::TOL), CASM::TOL) == niggli(non_niggli, CASM::TOL));
-=======
-    BOOST_CHECK(is_niggli(known_niggli_form, CASM::TOL));
-    BOOST_CHECK(is_niggli(reniggli, CASM::TOL));
-    BOOST_CHECK(known_niggli_form == reniggli);
-    BOOST_CHECK(niggli(niggli(non_niggli, CASM::TOL), CASM::TOL) == niggli(non_niggli, CASM::TOL));
->>>>>>> 80e6391c
-
-    // std::cout << "\nknown_niggli_form:\n";
-    // known_niggli_form.print(std::cout);
-    //
-    // std::cout << "\nreniggli:\n";
-    // reniggli.print(std::cout);
-    //
-    // auto known_unroll = spatial_unroll(known_niggli_form.lat_column_mat(), CASM::TOL);
-    // auto reniggli_unrool = spatial_unroll(reniggli.lat_column_mat(), CASM::TOL);
-    //
-    // Eigen::MatrixXd m(known_unroll.size(), 2);
-    // m.col(0) = known_unroll;
-    // m.col(1) = reniggli_unrool;
-    // Eigen::IOFormat fmt(12, 20);
-    //
-    // std::cout << std::endl << std::endl <<
-    //   std::setw(20) << std::right << "known_niggli_form" << " " <<
-    //   std::setw(20) << std::right << "reniggli_form" << std::endl;
-    // std::cout << m.format(fmt) << std::endl;
 
     return;
   }
@@ -139,86 +115,6 @@
     return;
   }
 
-<<<<<<< HEAD
-  void ZrO_supercell_enum_test() {
-
-    /* BOOST_TEST_MESSAGE("Checking known ZrO lattices"); */
-
-    // ZrO prim
-    test::ZrOProj proj;
-    proj.check_init();
-    PrimClex primclex(proj.dir, null_log());
-
-    // enumerate size 5 supercells
-    // bool verbose = false;
-    ScelEnumProps enum_props(5, 6);
-
-    // Is this supposed to do something? It isn't currently...
-    //ScelEnumByProps scel_enum(primclex, enum_props);
-    //for(const auto &scel : scel_enum) {}
-
-    // there will be 7
-    int scel_list_size = 7;
-    EXPECT_EQ(primclex.generic_db<Supercell>().size(), scel_list_size);
-
-    // check if the canonical equivalent lattice of this volume 5 left handed
-    // lattice is among the enumerated lattices
-    Eigen::Matrix3d test_lat_mat;
-    test_lat_mat << 3.2339869, 0.0,       -1.6169934,
-                 0.0,       0.0,       14.003574,
-                 0.0,       5.1686783,  0.0;
-    Lattice test_lat(test_lat_mat);
-
-    // this should generate the canonical equivalent lattice and add it, but
-    // since we already enumerated supercells the supercell list size should
-    // not increase
-    Supercell(&primclex, test_lat).insert();
-    EXPECT_EQ(primclex.generic_db<Supercell>().size(), scel_list_size);
-  }
-
-  void ZrO_supercell_enum_test2() {
-
-    /* BOOST_TEST_MESSAGE("Checking niggli and canonical_equivalent_lattice"); */
-
-    const Structure test_struc(test::ZrO_prim());
-    const Lattice test_lat = test_struc.lattice();
-    const SymGroup effective_pg = test_struc.factor_group();
-
-    ScelEnumProps enum_props(1, 11);
-    SupercellEnumerator<Lattice> test_enumerator(test_lat, effective_pg, enum_props);
-
-    // check that niggli cell and canonical lattice don't change when re-applied
-
-    double tol = TOL;
-    for(auto it = test_enumerator.begin(); it != test_enumerator.end(); ++it) {
-
-      // -- check niggli generation
-
-      Lattice niggli1 = niggli(*it, tol);
-      Lattice niggli2 = niggli(niggli1, tol);
-      bool check_niggli = almost_equal(
-                            niggli1.lat_column_mat(),
-                            niggli2.lat_column_mat(),
-                            tol);
-
-      EXPECT_EQ(check_niggli, true);
-
-      // -- check canonical generation
-
-      Lattice canon = canonical_equivalent_lattice(*it, effective_pg, tol);
-      Lattice canon2 = canonical_equivalent_lattice(canon, effective_pg, tol);
-      bool check = almost_equal(
-                     canon.lat_column_mat(),
-                     canon2.lat_column_mat(),
-                     tol);
-
-      EXPECT_EQ(check, true);
-
-    }
-  }
-
-=======
->>>>>>> 80e6391c
   void standard_orientation_compare_test() {
 
     /* BOOST_TEST_MESSAGE("Checking standard_orientation_compare"); */
@@ -273,11 +169,7 @@
   CASM::symmetric_testing();
 }
 
-<<<<<<< HEAD
-TEST(NiggliTest, EeasyTests) {
-=======
-BOOST_AUTO_TEST_CASE(EasyTests) {
->>>>>>> 80e6391c
+TEST(NiggliTest, EasyTests) {
   Eigen::Matrix3i skewed_unimodular;
   skewed_unimodular << 1, 2, 3,
                     0, 1, 4,
@@ -292,13 +184,3 @@
 TEST(NiggliTest, EvilNiggliTest) {
   CASM::single_dimension_test();
 }
-
-<<<<<<< HEAD
-TEST(NiggliTest, ZrOScelEnumTest) {
-  CASM::ZrO_supercell_enum_test();
-  CASM::ZrO_supercell_enum_test2();
-  CASM::standard_orientation_compare_test();
-}
-=======
-BOOST_AUTO_TEST_SUITE_END()
->>>>>>> 80e6391c
