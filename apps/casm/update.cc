--- conflicted
+++ resolved
@@ -113,38 +113,6 @@
           //clear the calculated properties if the data file is missing -- this probably means that the user has deleted it
           it->set_calc_properties(jsonParser());
         }
-<<<<<<< HEAD
-        num_updated++;
-        std::cout << std::endl << "***************************" << std::endl << std::endl;
-        std::cout << "Working on " << filepath.string() << "\n";
-
-        //json relax_data;
-        it->read_calc_properties(parsed_props);
-        bool new_config_flag;
-        std::string imported_name;
-
-        {
-          //Convert relaxed structure into a configuration, merge calculation data
-          BasicStructure<Site> relaxed_struc;
-          from_json(simple_json(relaxed_struc, "relaxed_"), jsonParser(filepath));
-          std::vector<Index> best_assignment;
-          Eigen::Matrix3d cart_op;
-
-	  jsonParser json;
-          try {
-            new_config_flag = configmapper.import_structure_occupation(relaxed_struc,
-                                                                       &(*it),
-                                                                       imported_name,
-                                                                       json,
-                                                                       best_assignment,
-                                                                       cart_op);
-          }
-          catch(std::exception &e) {
-            std::cerr << "\nError: Unable to map relaxed structure data contained in " << filepath << " onto PRIM.\n"
-                      << "       " << e.what() << std::endl;
-            //throw std::runtime_error(std::string("Unable to map relaxed structure data contained in ") + filepath.string() + " onto PRIM.\n");
-            return 1;
-=======
         else {
           time_t datatime, filetime;
           // Compare 'datatime', from config_list database to 'filetime', from filesystem timestamp
@@ -153,7 +121,6 @@
 
           if(!vm.count("force") && filetime == datatime) {
             continue;
->>>>>>> 4e64f09f
           }
           num_updated++;
           std::cout << std::endl << "***************************" << std::endl << std::endl;
