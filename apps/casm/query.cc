--- conflicted
+++ resolved
@@ -8,24 +8,15 @@
 #include "casm/clex/ConfigIOSelected.hh"
 
 namespace CASM {
-  void query_help(std::ostream &_stream, const std::vector<std::string > &help_opt_vec) {
+  void query_help(std::ostream &_stream, std::vector<std::string > help_opt_vec) {
     _stream << "Prints the properties for a set of configurations for the set of currently selected" << std::endl
             << "configurations or for a set of configurations specifed by a selection file." << std::endl
             << std::endl
             << "Property values are output in column-separated (default) or JSON format.  By default, " << std::endl
             << "entries for 'name' and 'selected' values are included in the output. " << std::endl
             << std::endl;
-<<<<<<< HEAD
-    boost::trim(help_opt);
-    if(help_opt == "operators" || help_opt == "operator") {
-      _stream << "Available operators for use within queries:" << std::endl;
-      ConfigIOParser::print_help(_stream, BaseDatumFormatter<Configuration>::Operator);
-    }
-    else if(help_opt == "property" || help_opt == "properties") {
-      _stream << "Available property tags are currently:" << std::endl;
-      ConfigIOParser::print_help(_stream);
-=======
-    for(const std::string &help_opt : help_opt_vec){
+    for(std::string &help_opt : help_opt_vec){
+      boost::trim(help_opt);
       if(help_opt == "operators" || help_opt == "operator") {
         _stream << "Available operators for use within queries:" << std::endl;
         ConfigIOParser::print_help(_stream, BaseDatumFormatter<Configuration>::Operator);
@@ -35,7 +26,6 @@
         ConfigIOParser::print_help(_stream);
       }
       _stream << std::endl;
->>>>>>> a1e81904
     }
     _stream << std::endl;
   }
@@ -51,11 +41,7 @@
     po::options_description desc("'casm query' usage");
     // Set command line options using boost program_options
     desc.add_options()
-<<<<<<< HEAD
-    ("help,h", po::value<std::string>(&help_opt)->implicit_value("..."), "Print general help. Use '--help properties' for a list of query-able properties or '--help operators' for a list of query operators")
-=======
       ("help,h", po::value<std::vector<std::string> >(&help_opt_vec)->multitoken(), "Print general help. Use '--help properties' for a list of query-able properties or '--help operators' for a list of query operators")
->>>>>>> a1e81904
     ("config,c", po::value<fs::path>(&config_path), "config_list files containing configurations for which to collect energies")
     ("columns,k", po::value<std::vector<std::string> >(&columns)->multitoken(), "List of values you want printed as columns")
     ("learn,l", po::value<std::string>(&new_alias), "Teach casm a new command that will persist within this project. Ex: 'casm query --learn is_Ni_dilute = lt(atom_frac(Ni),0.10001)'")
