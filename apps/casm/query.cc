--- conflicted
+++ resolved
@@ -165,20 +165,6 @@
     output_stream << FormatFlag(output_stream).print_header(!no_header);
     DataFormatter<Configuration> formatter;
     ConstConfigSelection selection;
-<<<<<<< HEAD
-    
-=======
-
-    /// Prepare for calculating correlations. Maybe this should get put into Clexulator.
-    const DirectoryStructure &dir = primclex.dir();
-    const ProjectSettings &set = primclex.settings();
-    if(fs::exists(dir.clexulator_src(set.name(), set.bset()))) {
-      primclex.read_global_orbitree(dir.clust(set.bset()));
-      //primclex.generate_full_nlist();
-      //primclex.generate_supercell_nlists();
-    }
-
->>>>>>> d83b09b7
     try {
 
       if(vm.count("config"))
