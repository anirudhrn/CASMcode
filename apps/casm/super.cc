--- conflicted
+++ resolved
@@ -408,14 +408,10 @@
 
         std::stringstream ss;
         const Configuration &con = primclex.configuration(configname[0]);
-<<<<<<< HEAD
+
         VaspIO::PrintPOSCAR p(con);
         p.sort();
         p.print(ss);
-=======
-        const Supercell &scel = con.get_supercell();
-        con.print(ss, FRAC);
->>>>>>> 4e5b6720
 
         std::istringstream iss(ss.str());
         BasicStructure<Site> unit;
