#include "view.hh"

#include <string>

#include "casm_functions.hh"
#include "casm/CASM_classes.hh"

namespace CASM {

  int view_command(int argc, char *argv[]) {

    fs::path selection;
    po::variables_map vm;
    bool force;
    std::vector<std::string> configname;



    try {

      // Set command line options using boost program_options
      po::options_description desc("'casm view' usage");
      desc.add_options()
      ("help,h", "Print help message")

      ("configname",
       po::value<std::vector<std::string> >(&configname)->multitoken(),
       "The name of 1 or more configurations to view. This is also a positional "
       "argument, so '--configname' is optional.")

      ("config,c",
       po::value<fs::path>(&selection),
       "Selected configurations to view.");


      // allow configname as positional options
      po::positional_options_description p;
      p.add("configname", -1);

      try {
        po::store(po::command_line_parser(argc - 1, argv + 1).options(desc).positional(p).run(), vm);
        //po::store(po::parse_command_line(argc, argv, desc), vm); // can throw

        /** --help option
        */
        if(vm.count("help")) {
          std::cout << "\n";
          std::cout << desc << std::endl;

          std::cout << "This allows opening visualization programs directly from \n"
                    "CASM. It iterates over all selected configurations and   \n"
                    "one by one writes a POSCAR and executes                  \n"
                    "   '$VIEW_COMMAND /path/to/POSCAR'                       \n"
                    "where $VIEW_COMMAND is set via 'casm settings --set-view-command'.\n"
                    "A script 'casm.view' is included with can be used to run \n"
                    "a command and then pause 1s, which is useful for opening \n"
                    "POSCARs with VESTA.  An example on Mac might look like:  \n"
                    "  casm settings --set-view-command 'casm.view \"open -a /Applications/VESTA/VESTA.app\"' \n\n";

          return 0;
        }

        po::notify(vm); // throws on error, so do after help in case
        // there are any problems

      }
      catch(po::error &e) {
        std::cerr << "ERROR: " << e.what() << std::endl << std::endl;
        std::cerr << desc << std::endl;
        return ERR_INVALID_ARG;
      }
    }
    catch(std::exception &e) {
      std::cerr << "Unhandled Exception reached the top of main: "
                << e.what() << ", application will now exit" << std::endl;
      return ERR_UNKNOWN;

    }

    fs::path root = find_casmroot(fs::current_path());
    if(root.empty()) {
      std::cerr << "Error in 'casm view': No casm project found." << std::endl;
      return ERR_NO_PROJ;
    }

    std::cout << "\n***************************\n" << std::endl;


    DirectoryStructure dir(root);
    ProjectSettings set(root);
    if(set.view_command().empty()) {
      std::cerr << "Error in 'casm view': No command set. Use 'casm settings "
                "--set-view-command' to set the command to open visualization "
                "software. It should take one argument, the path to a POSCAR "
                "to be visualized. For example, to use VESTA on Mac: casm settings --set-view-command 'casm.view \"open -a /Applications/VESTA/VESTA.app\"'.\n";
      return ERR_MISSING_DEPENDS;
    }

    // initialize primclex
    std::cout << "Initialize primclex: " << root << std::endl << std::endl;
    PrimClex primclex(root, std::cout);
    std::cout << "  DONE." << std::endl << std::endl;

    ConfigSelection<false> config_select;
    if(!vm.count("config")) {
      config_select = ConfigSelection<false>::None(primclex);
    }
    else if(selection == "MASTER") {
      config_select = ConfigSelection<false>(primclex);
    }
    else {
      config_select = ConfigSelection<false>(primclex, selection);
    }

    // add --configname (or positional) input
    for(int i = 0; i < configname.size(); i++) {
      config_select.set_selected(configname[i], true);
    }

    fs::path tmp_dir = root / ".casm" / "tmp";
    fs::create_directory(tmp_dir);

    // execute the 'casm view' command for each selected configuration
    for(auto it = config_select.selected_config_cbegin(); it != config_select.selected_config_cend(); ++it) {
      // write '.casm/tmp/POSCAR'
      fs::ofstream file;
      fs::path POSCARpath = tmp_dir / "POSCAR";
      file.open(POSCARpath);
      VaspIO::PrintPOSCAR p(*it);
      p.sort();
      p.print(file);
      file.close();

      std::cout << it->name() << ":\n";
<<<<<<< HEAD
      Popen popen;
      popen.popen(set.view_command() + " " + POSCARpath.string());
      popen.print(std::cout);
      
=======
      Popen p;
      p.popen(set.view_command() + " " + POSCARpath.string());
      p.print(std::cout);

>>>>>>> 4e5b6720
    }

    return 0;
  };

}<|MERGE_RESOLUTION|>--- conflicted
+++ resolved
@@ -132,17 +132,10 @@
       file.close();
 
       std::cout << it->name() << ":\n";
-<<<<<<< HEAD
       Popen popen;
       popen.popen(set.view_command() + " " + POSCARpath.string());
       popen.print(std::cout);
-      
-=======
-      Popen p;
-      p.popen(set.view_command() + " " + POSCARpath.string());
-      p.print(std::cout);
 
->>>>>>> 4e5b6720
     }
 
     return 0;
