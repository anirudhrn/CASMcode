#include "composition.hh"

#include<cstring>

#include "casm/CASM_classes.hh"
#include "casm_functions.hh"

#include "casm/app/AppIO.hh"

namespace CASM {

  void display(std::ostream &sout, const CompositionAxes &opt) {

    if(opt.standard.size()) {
      std::cout << "Standard composition axes:\n\n";
      display_composition_axes(sout, opt.standard);
    }

    if(opt.custom.size()) {
      std::cout << "Custom composition axes:\n\n";
      display_composition_axes(sout, opt.custom);
    }

    std::cout << "\n";
    if(opt.has_current_axes) {
      std::cout << "Currently selected composition axes: " << opt.curr_key << "\n";
<<<<<<< HEAD
      
      std::cout << "\n";
      std::cout << "Parametric composition:\n";
      display_comp(sout, opt.curr, 2);
      
      std::cout << "\n";
      std::cout << "Composition:\n";
      display_comp_n(sout, opt.curr, 2);
      
=======

      std::cout << "\n";
      std::cout << "Parametric composition:\n";
      display_comp(sout, opt.curr, 2);

      std::cout << "\n";
      std::cout << "Composition:\n";
      display_comp_n(sout, opt.curr, 2);

>>>>>>> 8ebb194b
      std::cout << "\n";
      std::cout << "Parametric chemical potentials:\n";
      display_param_chem_pot(sout, opt.curr, 2);
    }
<<<<<<< HEAD
    
    
=======


>>>>>>> 8ebb194b
  }

  // ///////////////////////////////////////
  // 'composition' function for casm
  //    (add an 'if-else' statement in casm.cpp to call this)

  int composition_command(int argc, char *argv[]) {
    po::variables_map vm;
    std::string choice;

    try {
      po::options_description desc("'casm composition' usage");
      desc.add_options()
      ("help,h", "Write help documentation")
      ("display,d", "Display composition axes file")
      ("calc,c", "Calculate the standard composition axes")
      ("select,s", po::value<std::string>(&choice), "Select composition axes");
      //("update,u", "Update composition and references based on current 'composition_axes.json' file");

      try {
        po::store(po::parse_command_line(argc, argv, desc), vm);

        bool call_help = false;

        //quit out if there are no arguments
        if(!vm.count("help")) {
          if(vm.count("calc") + vm.count("select") + vm.count("display") + vm.count("update") != 1) {
            std::cout << "Error in 'casm composition'. You need to use either --calc, --select, --display, or --update." << std::endl;
            call_help = true;
          }
        }

        /** --help option
         */
        if(vm.count("help") || call_help) {
          std::cout << std::endl;
          std::cout << desc << std::endl;

          std::cout << "DESCRIPTION" << std::endl;
          std::cout << "    Setup the composition axes.\n";
          std::cout << "    - expects a PRIM file in the project root directory \n";
          std::cout << "    - custom composition axes can be added to the 'composition_axes.json' file \n";
          std::cout << "      and then compositions and references updated with 'casm composition --update'\n";
          std::cout << "      (word of caution: compatibility with PRIM is currently not checked for.)\n";
          std::cout << " \n";
          std::cout << "    Examples:\n";
          std::cout << "      casm composition --calc \n";
          std::cout << "      - Calculate standard composition axes, but does not select any. \n";
          std::cout << "\n";
          std::cout << "      casm composition --display \n";
          std::cout << "      - Display the possible composition axes\n";
          std::cout << "      - Possible axes are stored in the 'composition_axes.json' file.\n";
          std::cout << "\n";
          std::cout << "      casm composition --select 0 \n";
          std::cout << "      - Select the composition axes by key name.\n";
          std::cout << "      - Updates and writes compositions and reference properties.\n";
          std::cout << "\n";
          /*std::cout << "      casm composition --update \n";
          std::cout << "      - Updates and writes compositions and reference properties based.\n";
          std::cout << "        on the contents of the 'composition_axes.json' file.\n";
          std::cout << "\n";*/
          if(call_help)
            return ERR_INVALID_ARG;

          return 0;
        }

        po::notify(vm);


      }
      catch(po::error &e) {
        std::cerr << "ERROR: " << e.what() << std::endl << std::endl;
        std::cerr << desc << std::endl;
        return ERR_INVALID_ARG;
      }
    }
    catch(std::exception &e) {
      std::cerr << "Unhandled Exception reached the top of main: "
                << e.what() << ", application will now exit" << std::endl;
      return ERR_UNKNOWN;

    }

    fs::path root = find_casmroot(fs::current_path());
    if(root.empty()) {
      std::cout << "Error in 'casm composition': No casm project found." << std::endl;
      return ERR_NO_PROJ;
    }

    std::cout << "\n***************************\n\n";

    // initialize primclex
    std::cout << "Initialize primclex: " << root << std::endl << std::endl;
    PrimClex primclex(root, std::cout);
    std::cout << "  DONE." << std::endl << std::endl;


    const DirectoryStructure &dir = primclex.dir();
    std::string calctype = primclex.settings().calctype();
    std::string ref = primclex.settings().ref();

    CompositionAxes opt;
    if(fs::exists(dir.composition_axes(calctype, ref))) {
      opt.read(dir.composition_axes(calctype, ref));
    }

    if(vm.count("display")) {

      std::cout << "\n***************************\n\n";

      display(std::cout, opt);

      std::cout << "\n\n";

      if(opt.err_code) {
        std::cout << opt.err_message << std::endl;
      }
      else if(opt.standard.size() && !opt.has_current_axes) {
        std::cout << "Please use 'casm composition --select' to choose your composition axes.\n\n";
      }
      else if(!opt.standard.size() && !opt.has_current_axes) {
        std::cout << "Please use 'casm composition --calc' to calculate standard composition axes.\n\n";
      }

      return 0;
    }
    /*    else if(vm.count("update")) {

          if(opt.err_code) {

            std::cout << "\n***************************\n\n";

            std::cout << opt.err_message << "\n\n";

            std::cout << "Not Updating... Please fix your compostion axes. \n";

            return ERR_INVALID_INPUT_FILE;

          }
          else if(!opt.has_current_axes) {

            std::cout << "\n***************************\n\n";

            std::cout << "No composition axes selected.\n\n";

            std::cout << "Please use 'casm composition --select' to choose your composition axes.\n\n";

            return ERR_MISSING_DEPENDS;
          }
          else {

            std::cout << "\n***************************\n\n";

            std::cout << "Updating composition and references...\n\n";

            primclex.set_composition_axes(opt.curr);

            std::cout << "  DONE" << std::endl;

            return 0;
          }
        }
    */
    else {

      if(vm.count("calc")) {

        std::cout << "\n***************************\n\n";

        std::cout << "Using the PRIM to enumerate standard composition axes for this space.\n\n";

        if(opt.standard.size()) {
          std::cout << "Overwriting existing standard composition axes.\n\n";
        }

        opt.standard.clear();
        std::vector<CompositionConverter> v;
        standard_composition_axes(primclex.get_prim(), std::back_inserter(v));
        for(int i = 0; i < v.size(); i++) {
          opt.standard[std::to_string(i)] = v[i];
        }

        display(std::cout, opt);

        std::cout << "\n\n";


        if(!fs::exists(dir.ref_dir(calctype, ref))) {
          fs::create_directories(dir.ref_dir(calctype, ref));
        }

        opt.write(dir.composition_axes(calctype, ref));

        std::cout << "Wrote: " << dir.composition_axes(calctype, ref) << "\n\n";

        if(!opt.has_current_axes) {
          std::cout << "Please use 'casm composition --select' to choose your composition axes.\n\n";
        }
      }

      if(vm.count("select")) {

        std::cout << "\n***************************\n\n";

        if(opt.standard.size() + opt.custom.size() == 0) {

          std::cout << "Error: No composition axes found.\n\n";

          std::cout << "Please use 'casm composition --calc' to calculate standard composition axes,\n" <<
                    "or add custom composition axes to " << dir.composition_axes(calctype, ref) << "\n\n";

          return ERR_MISSING_DEPENDS;

        }

        if(opt.standard.find(choice) != opt.standard.end() &&
           opt.custom.find(choice) != opt.custom.end()) {

          std::cout << "Error: The selected composition axes '" << choice << "' can be \n" <<
                    "found in both the standard and custom compostion axes. Please  \n" <<
                    "edit the custom composition axes to remove this ambiguity.     \n\n" <<

                    "File: " << dir.composition_axes(calctype, ref) << "\n\n";

          return ERR_INVALID_INPUT_FILE;

        }
        else if(opt.standard.find(choice) == opt.standard.end() &&
                opt.custom.find(choice) == opt.custom.end()) {

          std::cout << "Error: The selected composition axes '" << choice << "' can not \n" <<
                    "be found in either the standard or custom compostion axes. Please\n" <<
                    "re-select composition axes.                                     \n\n";

          return ERR_INVALID_INPUT_FILE;

        }
<<<<<<< HEAD
=======

        opt.select(choice);
>>>>>>> 8ebb194b

        opt.select(choice);
        
        display(std::cout, opt);

        std::cout << "\n\n";

        opt.write(dir.composition_axes(calctype, ref));

        std::cout << "Wrote: " << dir.composition_axes(calctype, ref) << "\n\n";

      }

      return 0;
    }
  }

}
<|MERGE_RESOLUTION|>--- conflicted
+++ resolved
@@ -24,38 +24,21 @@
     std::cout << "\n";
     if(opt.has_current_axes) {
       std::cout << "Currently selected composition axes: " << opt.curr_key << "\n";
-<<<<<<< HEAD
-      
+
       std::cout << "\n";
       std::cout << "Parametric composition:\n";
       display_comp(sout, opt.curr, 2);
-      
+
       std::cout << "\n";
       std::cout << "Composition:\n";
       display_comp_n(sout, opt.curr, 2);
-      
-=======
-
-      std::cout << "\n";
-      std::cout << "Parametric composition:\n";
-      display_comp(sout, opt.curr, 2);
-
-      std::cout << "\n";
-      std::cout << "Composition:\n";
-      display_comp_n(sout, opt.curr, 2);
-
->>>>>>> 8ebb194b
+
       std::cout << "\n";
       std::cout << "Parametric chemical potentials:\n";
       display_param_chem_pot(sout, opt.curr, 2);
     }
-<<<<<<< HEAD
-    
-    
-=======
-
-
->>>>>>> 8ebb194b
+
+
   }
 
   // ///////////////////////////////////////
@@ -294,14 +277,9 @@
           return ERR_INVALID_INPUT_FILE;
 
         }
-<<<<<<< HEAD
-=======
 
         opt.select(choice);
->>>>>>> 8ebb194b
-
-        opt.select(choice);
-        
+
         display(std::cout, opt);
 
         std::cout << "\n\n";
