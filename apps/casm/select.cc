#include "select.hh"

#include <cstring>

#include "casm_functions.hh"
#include "casm/CASM_global_definitions.hh"

namespace CASM {

  template<typename ConfigIterType>
  void set_selection(ConfigIterType begin, ConfigIterType end, const std::string &criteria, bool mk) {
    //boost::trim(criteria);

    if(criteria.size()) {
      DataFormatter<Configuration> tformat(ConfigIOParser::parse(criteria));
      for(; begin != end; ++begin) {
        ValueDataStream<bool> select_stream;
        select_stream << tformat(*begin);
        if(select_stream.value())
          begin.set_selected(mk);
      }
    }
    else {
      for(; begin != end; ++begin) {
        begin.set_selected(mk);
      }
    }

    return;
  }

  template<typename ConfigIterType>
  void set_selection(ConfigIterType begin, ConfigIterType end, const std::string &criteria) {
    //boost::trim(criteria);

    if(criteria.size()) {
      DataFormatter<Configuration> tformat(ConfigIOParser::parse(criteria));
      for(; begin != end; ++begin) {
        ValueDataStream<bool> select_stream;
        select_stream << tformat(*begin);
        begin.set_selected(select_stream.value());
      }
    }

    return;
  }

  template<bool IsConst>
  bool write_selection(const ConfigSelection<IsConst> &config_select, bool force, const fs::path &out_path, bool write_json, bool only_selected) {
    if(fs::exists(out_path) && !force) {
      std::cerr << "File " << out_path << " already exists. Use --force to force overwrite." << std::endl;
      return 1;
    }

    if(write_json || out_path.extension() == ".json" || out_path.extension() == ".JSON") {
      jsonParser json;
      config_select.to_json(json);
      SafeOfstream sout;
      sout.open(out_path);
      json.print(sout.ofstream(), only_selected);
      sout.close();
    }
    else {
      SafeOfstream sout;
      sout.open(out_path);
      config_select.print(sout.ofstream(), only_selected);
      sout.close();
    }
    return 0;
  }

  void select_help(std::ostream &_stream, std::vector<std::string> help_opt) {
    _stream << "DESCRIPTION" << std::endl
            << "\n"
            << "    Use '[--set | --set-on | --set-off] [criteria]' for specifying or editing a selection.\n";

    for(const std::string &str : help_opt){
      if(str == "operators" || str == "operator") {
        _stream << "Available operators for use within selection criteria:" << std::endl;
        ConfigIOParser::print_help(_stream, BaseDatumFormatter<Configuration>::Operator);
      }
      else if(str == "property" || str == "properties") {
        _stream << "Available property tags are currently:" << std::endl;
        ConfigIOParser::print_help(_stream);
      }
      _stream << std::endl;
    }
    _stream << std::endl;
  }

  // ///////////////////////////////////////
  // 'select' function for casm
  //    (add an 'if-else' statement in casm.cpp to call this)

  int select_command(int argc, char *argv[]) {

    //casm enum [—supercell min max] [—config supercell ] [—hopconfigs hop.background]
    //- enumerate supercells and configs and hop local configurations

    std::vector<std::string> criteria_vec, help_opt_vec;
    std::vector<std::string> selection;

    fs::path out_path;
    COORD_TYPE coordtype;
    po::variables_map vm;

    /// Set command line options using boost program_options
    // NOTE: multitoken() is used instead of implicit_value() because implicit_value() is broken on some systems -- i.e., braid.cnsi.ucsb.edu
    //       (not sure if it's an issue with a particular shell, or boost version, or something else)
    po::options_description desc("'casm select' usage");
    desc.add_options()
      ("help,h", po::value<std::vector<std::string> >(&help_opt_vec)->multitoken()->zero_tokens(), "Write help documentation. Use '--help properties' for a list of selectable properties or '--help operators' for a list of selection operators")
      ("config,c", po::value<std::vector<std::string> >(&selection)->multitoken(),
       "One or more configuration files to operate on. If not given, or if given the keyword \"MASTER\" the master list is used.")
      ("output,o", po::value<fs::path>(&out_path), "Name for output file")
<<<<<<< HEAD
      ("json", "Write JSON output (otherwise CSV, unless output extension in .json or .JSON)")
      ("subset", "Write selected configurations in input list")
      ("union", "Write configurations selected in any of the input lists")
      ("intersection", "Write configurations selected in all of the input lists")
      ("set-on", po::value<std::vector<std::string> >(&criteria_vec)->multitoken()->zero_tokens(), "Add configurations to selection if they meet specified criteria.  Call using 'casm select --set-on [criteria]'")
      ("set-off", po::value<std::vector<std::string> >(&criteria_vec)->multitoken()->zero_tokens(), "Remove configurations from selection if they meet specified criteria.  Call using 'casm select --set-off [criteria]'")
      ("set", po::value<std::vector<std::string> >(&criteria_vec)->multitoken(), "Create a selection of Configurations that meet specified criteria.  Call using 'casm select --set [criteria]'")
      ("force,f", po::value(&force)->zero_tokens(), "Overwrite output file");

=======
      ("json", "Write JSON output (otherwise CSV, unless output extension is '.json' or '.JSON')")
      ("subset", "Only write selected configurations to output. Can be used by itself or in conjunction with other options")
      ("xor", "Performs logical XOR on two configuration selections")
      ("not", "Performs logical NOT on configuration selection")
      ("or", "Write configurations selected in any of the input lists. Equivalent to logical OR")
      ("and", "Write configurations selected in all of the input lists. Equivalent to logical AND")
      ("set-on", po::value<std::vector<std::string> >(&criteria_vec)->multitoken()->zero_tokens(), "Add configurations to selection if they meet specified criteria.  Call using 'casm select --set-on [\"criteria\"]'")
      ("set-off", po::value<std::vector<std::string> >(&criteria_vec)->multitoken()->zero_tokens(), "Remove configurations from selection if they meet specified criteria.  Call using 'casm select --set-off [\"criteria\"]'")
      ("set", po::value<std::vector<std::string> >(&criteria_vec)->multitoken(), "Create a selection of Configurations that meet specified criteria.  Call using 'casm select --set [\"criteria\"]'")
      ("force,f", "Overwrite output file");

    std::string cmd;
    std::vector<std::string> allowed_cmd={"and","or","xor","not","set-on","set-off","set"};
>>>>>>> 75996964
    try {
      po::store(po::parse_command_line(argc, argv, desc), vm); // can throw
      Index num_cmd(0);
      for(const std::string &cmd_str : allowed_cmd){
        if(vm.count(cmd_str)){
          num_cmd++;
          cmd=cmd_str;
        }
      }

      if(!vm.count("help")) {
        if(num_cmd>1){
          std::cout << desc << std::endl;
          std::cout << "Error in 'casm select'. Must use exactly one of --set-on, --set-off, --set, --and, --or, --xor, or --not." << std::endl;
          return 1;
        }
        else if(vm.count("subset") && vm.count("config") && selection.size() != 1) {
          std::cout << "ERROR: 'casm select --subset' expects zero or one list as argument." << std::endl;
          return 1;
        }

        

        if(!vm.count("output") && (cmd=="or" || cmd=="and" || cmd=="xor" || cmd=="not")){
          std::cout << "ERROR: 'casm select --" << cmd << "' expects an --output file." << std::endl;
          return 1;
        }

      }

      // Start --help option
      if(vm.count("help")) {
        std::cout << std::endl << desc << std::endl;
      }

      po::notify(vm); // throws on error, so do after help in case of problems

      // Finish --help option
      if(vm.count("help")) {
        fs::path root = find_casmroot(fs::current_path());
        fs::path alias_file = root / ".casm/query_alias.json";
        if(fs::exists(alias_file)) {
          ConfigIOParser::load_aliases(alias_file);
        }
        select_help(std::cout, help_opt_vec);
        return 0;
      }

      if((vm.count("set-on") || vm.count("set-off") || vm.count("set")) && vm.count("config") && selection.size() != 1) {
        std::string cmd = "--set-on";
        if(vm.count("set-off"))
          cmd = "--set-off";
        if(vm.count("set"))
          cmd = "--set";

        std::cout << "Error in 'casm select " << cmd << "'. " << selection.size() << " config selections were specified, but no more than one selection is allowed (MASTER list is used if no other is specified)." << std::endl;
        return 1;
      }

    }
    catch(po::error &e) {
      std::cerr << desc << std::endl;
      std::cerr << "ERROR: " << e.what() << std::endl << std::endl;
      return 1;
    }
    catch(std::exception &e) {
      std::cerr << desc << std::endl;
      std::cerr << "ERROR: " << e.what() << std::endl << std::endl;
      return 1;
    }


    if(vm.count("output") && out_path!="MASTER"){

      out_path = fs::absolute(out_path);
      //check now so we can exit early with an obvious error
      if(fs::exists(out_path) && !vm.count("force")) {
        std::cerr << desc << std::endl << std::endl;
        std::cerr << "ERROR: File " << out_path << " already exists. Use --force to force overwrite." << std::endl;
        return 1;
      }
    }

    bool only_selected(false);
    for(int i = 0; i < selection.size(); i++) {
      if(selection[i] != "MASTER") {
        selection[i] = fs::absolute(fs::path(selection[i])).string();
      }
    }
    if(selection.empty()) {
      only_selected=true;
      selection.push_back("MASTER");
    }
    
    // switch to root directory
    fs::path orig_path = fs::current_path();
    fs::path root = find_casmroot(orig_path);
    if(root.empty()) {
      std::cerr << "Error: No casm project found." << std::endl;
      return 1;
    }
    fs::current_path(root);


    // initialize primclex
    std::cout << "Initialize primclex: " << root << std::endl << std::endl;
    PrimClex primclex(root, std::cout);
    std::cout << "  DONE." << std::endl << std::endl;

    // load initial selection into config_select -- this is also the selection that will be printed at end
    ConfigSelection<false> config_select(primclex,selection[0]);


    if(vm.count("set-on") || vm.count("set-off") || vm.count("set")) {
      bool select_switch = vm.count("set-on");
      std::string criteria;
      if(criteria_vec.size()==1){
        criteria=criteria_vec[0];
      }
      else if(criteria_vec.size()>1){
        std::cerr << "ERROR: Selection criteria must be a single string.  You provided " << criteria_vec.size() << " strings:\n";
        for(const std::string &str : criteria_vec)
          std::cerr << "     - " << str << "\n";
        return 1;
      }
      std::cout << "Set selection: " << criteria << std::endl << std::endl;
      
      /// Prepare for calculating correlations. Maybe this should get put into Clexulator.
      const DirectoryStructure &dir = primclex.dir();
      const ProjectSettings &set = primclex.settings();
      if(fs::exists(dir.clexulator_src(set.name(), set.bset()))) {
        primclex.read_global_orbitree(dir.clust(set.bset()));
        primclex.generate_full_nlist();
        primclex.generate_supercell_nlists();

      }

      
      if(vm.count("set"))
        set_selection(config_select.config_begin(), config_select.config_end(), criteria);
      else
        set_selection(config_select.config_begin(), config_select.config_end(), criteria, select_switch);
      
      std::cout << "  DONE." << std::endl << std::endl;
      
      //return write_selection(config_select, vm.count("force"), out_path, vm.count("json"), only_selected);
      
    }

    if(vm.count("subset")) {
      only_selected = true;
    }

    if(vm.count("not")) {
      if(selection.size()!=1){
        std::cerr << "ERROR: Option --not requires exactly 1 selection as argument\n";
        return 1;
      }
      // loop through other lists, keeping only configurations selected in the other lists
      auto it = config_select.config_begin();
      for(; it != config_select.config_end(); ++it) {
        it.set_selected(!it.selected());
      }

    }

    if(vm.count("or")) {
      
      // loop through other lists, inserting all selected configurations
      for(int i = 1; i < selection.size(); i++) {
        ConstConfigSelection tselect(primclex, selection[i]);
        for(auto it = tselect.selected_config_cbegin(); it != tselect.selected_config_cend(); ++it) {
          config_select.set_selected(it.name(), true);
        }
      }

      only_selected = true;
    }

    if(vm.count("and")) {
      // loop through other lists, keeping only configurations selected in the other lists
      for(int i = 1; i < selection.size(); i++) {
        ConstConfigSelection tselect(primclex, selection[i]);

        auto it = config_select.selected_config_begin();
        for(; it != config_select.selected_config_end(); ++it) {
          it.set_selected(tselect.selected(it.name()));
        }
      }

      only_selected = true;
      
    }

    if(vm.count("xor")) {
      if(selection.size()!=2){
        std::cerr << "ERROR: Option --xor requires exactly 2 selections as argument\n";
        return 1;
      }

      ConstConfigSelection tselect(primclex, selection[1]);
      for(auto it = tselect.selected_config_begin(); it != tselect.selected_config_end(); ++it) {
        //If selected in both lists, deselect it
        if(config_select.selected(it.name())){
          config_select.set_selected(it.name(), false);
        }
        else // If only selected in tselect, add it to config_select
          config_select.set_selected(it.name(), true);

      }
      only_selected = true;
    }

    /// Only write selection to disk past this point
    if(!vm.count("output") || out_path=="MASTER") {
      auto pc_it=primclex.config_begin(), pc_end=primclex.config_end();
      for(; pc_it!=pc_end; ++pc_it){
        pc_it->set_selected(false);
      }

      auto it=config_select.selected_config_begin(), it_end=config_select.selected_config_end();
      for(; it!=it_end; ++it){
        it->set_selected(true);
      }
      
      std::cout << "Writing config_list..." << std::endl;
      primclex.write_config_list();
      std::cout << "  DONE." << std::endl;

      std::cout << "\n***************************\n" << std::endl;
      std::cout << std::endl;

      return 0;    
    }
    else{
      
      std::cout << "Writing selection to " << out_path << std::endl;
      int ret_code=write_selection(config_select, vm.count("force"), out_path, vm.count("json"), only_selected);
      std::cout << "  DONE." << std::endl;
      std::cout << "\n***************************\n" << std::endl;
      
      std::cout << std::endl;
      return ret_code;
    }

    return 0;
  };

}

<|MERGE_RESOLUTION|>--- conflicted
+++ resolved
@@ -113,17 +113,6 @@
       ("config,c", po::value<std::vector<std::string> >(&selection)->multitoken(),
        "One or more configuration files to operate on. If not given, or if given the keyword \"MASTER\" the master list is used.")
       ("output,o", po::value<fs::path>(&out_path), "Name for output file")
-<<<<<<< HEAD
-      ("json", "Write JSON output (otherwise CSV, unless output extension in .json or .JSON)")
-      ("subset", "Write selected configurations in input list")
-      ("union", "Write configurations selected in any of the input lists")
-      ("intersection", "Write configurations selected in all of the input lists")
-      ("set-on", po::value<std::vector<std::string> >(&criteria_vec)->multitoken()->zero_tokens(), "Add configurations to selection if they meet specified criteria.  Call using 'casm select --set-on [criteria]'")
-      ("set-off", po::value<std::vector<std::string> >(&criteria_vec)->multitoken()->zero_tokens(), "Remove configurations from selection if they meet specified criteria.  Call using 'casm select --set-off [criteria]'")
-      ("set", po::value<std::vector<std::string> >(&criteria_vec)->multitoken(), "Create a selection of Configurations that meet specified criteria.  Call using 'casm select --set [criteria]'")
-      ("force,f", po::value(&force)->zero_tokens(), "Overwrite output file");
-
-=======
       ("json", "Write JSON output (otherwise CSV, unless output extension is '.json' or '.JSON')")
       ("subset", "Only write selected configurations to output. Can be used by itself or in conjunction with other options")
       ("xor", "Performs logical XOR on two configuration selections")
@@ -137,7 +126,7 @@
 
     std::string cmd;
     std::vector<std::string> allowed_cmd={"and","or","xor","not","set-on","set-off","set"};
->>>>>>> 75996964
+
     try {
       po::store(po::parse_command_line(argc, argv, desc), vm); // can throw
       Index num_cmd(0);
