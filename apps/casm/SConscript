--- conflicted
+++ resolved
@@ -3,11 +3,7 @@
 
 import os
 
-<<<<<<< HEAD
-Import('env', 'casm_lib', 'casm_lib_install', 'build_lib_paths', 'install_lib_paths', 'version_obj')
-=======
 Import('env', 'casm_lib', 'ccasm_lib', 'build_lib_paths', 'install_lib_paths', 'version_obj')
->>>>>>> 16ee7161
 
 # Build instructions
 casm_include = env['CPPPATH'] + ['.']
@@ -30,11 +26,7 @@
                    LIBPATH=build_lib_paths,
                    LINKFLAGS=linkflags,
                    LIBS=libs)
-<<<<<<< HEAD
-Depends(casm, casm_lib)
-=======
 Depends(casm, [casm_lib, ccasm_lib])
->>>>>>> 16ee7161
 Default(casm)
 env.Alias('casm', casm)
 Export('casm')
