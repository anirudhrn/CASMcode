<<<<<<< HEAD
from __future__ import (absolute_import, division, print_function, unicode_literals)
from builtins import *

import json
import math
import os
import re
import six
import sys
import warnings

import pandas

from casm import vasp, wrapper
from casm.misc import noindent
from casm.project import DirectoryStructure, ProjectSettings
from casm.vaspwrapper import VaspWrapperError, read_settings, write_settings, \
  vasp_input_file_names
from casm.vaspwrapper.vasp_calculator_base import VaspCalculatorBase

class Relax(object):
    """The Relax class contains functions for setting up, executing, and parsing a VASP relaxation.
=======
"""Defines the relax module methods"""

import os
import sys
import json
import shutil
import vasp
import casm
import vaspwrapper
from casm.vaspwrapper.vasp_calculator_base import VaspCalculatorBase
from vasp import Relax as calculator

class Relax(VaspCalculatorBase):
    """
    The Neb class contains functions for setting up, executing, and parsing a VASP neb calculation.
>>>>>>> 82ae838d

    Attributes
    ----------
    selection : casm.project.Selection
        selection of configuration
    calctype : string
        calctype to setup and run the neb calculations
    auto : bool
    sort : bool

    Methods
    -------
    from_configuration_dir(configuration_dir='string', calctype='string', bool, bool)
        returns a instance of the Neb class instantited with a single configuration
<<<<<<< HEAD
    config_properties(config_data=dict/Panda.DataFrame)
=======
    config_properties(config_data=dict/Pandas.DataFrame)
>>>>>>> 82ae838d
        return a dict of the properties required to setup a configuration
    pre_setup
        creates folder and makes POS files for each image
    setup
        sets up the input vasp files for the selection
    config_setup
        sets up the input vasp files for a single configuration
    get_vasp_input_files(config_data=dict/Pandas.DataFrame, settings=dict)
        returns filenames of a vasp neb calculation
    submit
        submit a job for each configuration
    run
        runs the neb calcutation on the selection
    report
        reports results for the selection
    run_cmd(configdir='string', calctype='string')
        return a string of command to run a single configuration
    finalize(config_data=dict/pandas_data, super_poscarfile='string')
        checks convergnce and write a properties file for the selection
    properties(calcdir='string', super_poscarfile='string', speciesfile='string')
        return a dict containing all the relaxed properties for a configuration

    Notes
    -----
    The Relax class contains functions for setting up, executing, and parsing a VASP relaxation.

    The relaxation creates the following directory structure:
    config/
        calctype.name/
            run.0/
            ....

    'run.i' directories are only created when ready.

    This automatically looks for VASP settings files using:
        casm.project.DirectoryStructure.settings_path_crawl

    """
    def __init__(self, selection, calctype=None, auto=True, sort=True):
        """Construct a VASP neb job object"""
<<<<<<< HEAD
        print("Construct a casm.vaspwrapper.Relax instance:")
        VaspCalculatorBase.__init__(self, selection, calctype, auto, sort)
        self.calculator = vasp.Relax

    @classmethod
    def from_configuration_dir(cls, configuration_dir, calctype, auto=True, sort=True):
        """returns a instance of the Neb class instantited with a single configuration"""
        # change config_dir to configuration_dir all over
        proj = Project(configuration_dir)
        sel = Selection(proj, "EMPTY", "config", False)
        split_path = configuration_dir.split(os.path.sep)
        index = split_path.index("training_data")
        configname = '/'.join(split_path[index+1:])
        sel.data = pandas.DataFrame({"configname":configname, "selected":1}, index=range(2))
        sel_config = sel.saveas(os.path.join(proj.path, ".casm/tmp", configname.replace('/', '.')), True)
        obj = cls(sel_config, calctype, auto, sort)
        return obj
=======
        print "Construct a casm.vaspwrapper.Relax instance:"
        VaspCalculatorBase.__init__(self, selection, calctype, auto, sort)
        self.calculator = calculator
>>>>>>> 82ae838d

    def pre_setup(self):
        """Setus up folders and writes POS files"""
        self.selection.write_pos()
<<<<<<< HEAD
=======
        for index,config_data in self.selection.data.iterrows():
            try:
                os.makedirs(config_data["calcdir"])
            except:
                pass
>>>>>>> 82ae838d

    def setup(self):
        """Setup initial relaxation run for the selection"""
        super(Relax, self).setup()

    def submit(self):
        """Submit a job for each configuration"""
        super(Relax, self).submit()

    def run(self):
        """Runs the neb calcutation on the selection"""
        super(Relax, self).run()

    def report(self):
        """Reports results for the selection"""
        super(Relax, self).report()

    @staticmethod
    def run_cmd(configdir, calctype):
        """Return a string of command to run a single configuration"""
        return "python -c \"import casm.vaspwrapper; obj = casm.vaspwrapper.Relax.from_configuration_dir('{0}', '{1}'); obj.run()\"\n".format(configdir,
                                                                                                                                              calctype)

    def finalize(self, config_data, super_poscarfile=None):
        """Checks convergnce and write a properties file for the selection"""
        if super_poscarfile is None:
            super_poscarfile = os.path.join(config_data["configdir"], "POS")
        super(Relax, self).finalize(config_data, super_poscarfile)
        sys.stdout.flush()

    def properties(self, calcdir, super_poscarfile=None, speciesfile=None):
        """Make properties output as a list of dict of each image properties"""
        output = super(Relax, self).properties(calcdir, super_poscarfile, speciesfile)
        return output<|MERGE_RESOLUTION|>--- conflicted
+++ resolved
@@ -1,4 +1,4 @@
-<<<<<<< HEAD
+"""Defines the relax module methods"""
 from __future__ import (absolute_import, division, print_function, unicode_literals)
 from builtins import *
 
@@ -8,9 +8,13 @@
 import re
 import six
 import sys
-import warnings
-
-import pandas
+import json
+import shutil
+import vasp
+import casm
+import vaspwrapper
+from casm.vaspwrapper.vasp_calculator_base import VaspCalculatorBase
+from casm.vasp import Relax as calculator
 
 from casm import vasp, wrapper
 from casm.misc import noindent
@@ -21,23 +25,6 @@
 
 class Relax(object):
     """The Relax class contains functions for setting up, executing, and parsing a VASP relaxation.
-=======
-"""Defines the relax module methods"""
-
-import os
-import sys
-import json
-import shutil
-import vasp
-import casm
-import vaspwrapper
-from casm.vaspwrapper.vasp_calculator_base import VaspCalculatorBase
-from vasp import Relax as calculator
-
-class Relax(VaspCalculatorBase):
-    """
-    The Neb class contains functions for setting up, executing, and parsing a VASP neb calculation.
->>>>>>> 82ae838d
 
     Attributes
     ----------
@@ -52,11 +39,7 @@
     -------
     from_configuration_dir(configuration_dir='string', calctype='string', bool, bool)
         returns a instance of the Neb class instantited with a single configuration
-<<<<<<< HEAD
-    config_properties(config_data=dict/Panda.DataFrame)
-=======
     config_properties(config_data=dict/Pandas.DataFrame)
->>>>>>> 82ae838d
         return a dict of the properties required to setup a configuration
     pre_setup
         creates folder and makes POS files for each image
@@ -97,41 +80,18 @@
     """
     def __init__(self, selection, calctype=None, auto=True, sort=True):
         """Construct a VASP neb job object"""
-<<<<<<< HEAD
         print("Construct a casm.vaspwrapper.Relax instance:")
         VaspCalculatorBase.__init__(self, selection, calctype, auto, sort)
-        self.calculator = vasp.Relax
-
-    @classmethod
-    def from_configuration_dir(cls, configuration_dir, calctype, auto=True, sort=True):
-        """returns a instance of the Neb class instantited with a single configuration"""
-        # change config_dir to configuration_dir all over
-        proj = Project(configuration_dir)
-        sel = Selection(proj, "EMPTY", "config", False)
-        split_path = configuration_dir.split(os.path.sep)
-        index = split_path.index("training_data")
-        configname = '/'.join(split_path[index+1:])
-        sel.data = pandas.DataFrame({"configname":configname, "selected":1}, index=range(2))
-        sel_config = sel.saveas(os.path.join(proj.path, ".casm/tmp", configname.replace('/', '.')), True)
-        obj = cls(sel_config, calctype, auto, sort)
-        return obj
-=======
-        print "Construct a casm.vaspwrapper.Relax instance:"
-        VaspCalculatorBase.__init__(self, selection, calctype, auto, sort)
         self.calculator = calculator
->>>>>>> 82ae838d
 
     def pre_setup(self):
         """Setus up folders and writes POS files"""
         self.selection.write_pos()
-<<<<<<< HEAD
-=======
         for index,config_data in self.selection.data.iterrows():
             try:
                 os.makedirs(config_data["calcdir"])
             except:
                 pass
->>>>>>> 82ae838d
 
     def setup(self):
         """Setup initial relaxation run for the selection"""
