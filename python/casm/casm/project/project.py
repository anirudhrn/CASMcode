--- conflicted
+++ resolved
@@ -113,7 +113,6 @@
             raise Exception("No CASM project found using " + path)
         self.path = casm.project_path(path)
         dir = DirectoryStructure(self.path)
-        print dir.project_settings()
         self.data = json.load(open(dir.project_settings()))
 
         d = self.data["cluster_expansions"][self.data["default_clex"]]
@@ -123,15 +122,11 @@
           ClexDescription(d[1]["name"], d[1]["property"], d[1]["calctype"], d[1]["ref"], d[1]["bset"], d[1]["eci"]) 
           for d in self.data["cluster_expansions"].iteritems()
         ]
-<<<<<<< HEAD
         
         d = self.data["cluster_expansions"].get("formation_energy", None)
         self._formation_energy_clex = None
         if d is not None:
           self._formation_energy_clex = ClexDescription(d["name"], d["property"], d["calctype"], d["ref"], d["bset"], d["eci"])
-=======
-
->>>>>>> 9f681420
     
     # -- Accessors --
     
@@ -324,8 +319,7 @@
 
     def calc_settings_dir(self, clex):
       """Return calculation settings directory path, for global settings"""
-      path=join(self.path, self.__calc_dir, self.__set_dir, self.__calctype(clex.calctype))
-      return path
+      return join(self.path, self.__calc_dir, self.__set_dir, self.__calctype(clex.calctype))
 
     def supercell_calc_settings_dir(self, scelname, clex):
       """Return calculation settings directory path, for supercell specific settings"""
@@ -625,10 +619,6 @@
       lib_ccasm.casm_ostringstream_strcpy(ss_err, qstr_err)
       lib_ccasm.casm_ostringstream_delete(ss_err)
       
-<<<<<<< HEAD
       self.__refresh()
       return (qstr, qstr_err, res)
-      
-=======
-      return (qstr, qstr_err, res)
->>>>>>> 9f681420
+      