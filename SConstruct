--- conflicted
+++ resolved
@@ -122,14 +122,9 @@
   prefix = ARGUMENTS.get('prefix')
 elif 'CASMPREFIX' in os.environ:
   prefix = os.environ['CASMPREFIX']
-<<<<<<< HEAD
-lib_paths.append(os.path.join(prefix, 'lib'))
-  
-=======
 install_lib_paths.append(os.path.join(prefix, 'lib'))
 Export('install_lib_paths')
 
->>>>>>> c20fc528
 env = Environment(ENV = os.environ,
                   CCFLAGS = ccflags,
                   CXXFLAGS = cxxflags,
